--- conflicted
+++ resolved
@@ -17,15 +17,11 @@
 package vm
 
 import (
-<<<<<<< HEAD
 	"errors"
 	"math/big"
 
 	"github.com/ethereum/go-ethereum/params/types/ctypes"
 	"github.com/ethereum/go-ethereum/params/vars"
-=======
-	"github.com/ethereum/go-ethereum/params"
->>>>>>> 44a3b8c0
 )
 
 type (
@@ -35,12 +31,6 @@
 	memorySizeFunc func(*Stack) (size uint64, overflow bool)
 )
 
-<<<<<<< HEAD
-var errGasUintOverflow = errors.New("gas uint64 overflow")
-var errGasLeftTooLow = errors.New("insufficient gas left")
-
-=======
->>>>>>> 44a3b8c0
 type operation struct {
 	// execute is the operation function
 	execute     executionFunc
