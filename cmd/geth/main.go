// Copyright 2014 The go-ethereum Authors
// This file is part of go-ethereum.
//
// go-ethereum is free software: you can redistribute it and/or modify
// it under the terms of the GNU General Public License as published by
// the Free Software Foundation, either version 3 of the License, or
// (at your option) any later version.
//
// go-ethereum is distributed in the hope that it will be useful,
// but WITHOUT ANY WARRANTY; without even the implied warranty of
// MERCHANTABILITY or FITNESS FOR A PARTICULAR PURPOSE. See the
// GNU General Public License for more details.
//
// You should have received a copy of the GNU General Public License
// along with go-ethereum. If not, see <http://www.gnu.org/licenses/>.

// geth is the official command-line client for Ethereum.
package main

import (
	"fmt"
	"os"
	"sort"
	"strconv"
	"strings"
	"time"

	"github.com/ethereum/go-ethereum/accounts"
	"github.com/ethereum/go-ethereum/accounts/keystore"
	"github.com/ethereum/go-ethereum/cmd/utils"
	"github.com/ethereum/go-ethereum/common"
	"github.com/ethereum/go-ethereum/console/prompt"
	"github.com/ethereum/go-ethereum/eth"
	"github.com/ethereum/go-ethereum/eth/downloader"
	"github.com/ethereum/go-ethereum/ethclient"
	"github.com/ethereum/go-ethereum/internal/debug"
	"github.com/ethereum/go-ethereum/internal/ethapi"
	"github.com/ethereum/go-ethereum/internal/flags"
	"github.com/ethereum/go-ethereum/log"
	"github.com/ethereum/go-ethereum/metrics"
	"github.com/ethereum/go-ethereum/node"
	"go.uber.org/automaxprocs/maxprocs"

	// Force-load the tracer engines to trigger registration
	_ "github.com/ethereum/go-ethereum/eth/tracers/js"
	_ "github.com/ethereum/go-ethereum/eth/tracers/native"

	"github.com/urfave/cli/v2"
)

const (
	clientIdentifier   = "core" // Client identifier to advertise over the network
	databaseIdentifier = "geth" // Client identifier to be used by the database
)

var (
	// flags that configure the node
	nodeFlags = flags.Merge([]cli.Flag{
		utils.IdentityFlag,
		utils.UnlockedAccountFlag,
		utils.PasswordFileFlag,
		utils.BootnodesFlag,
		utils.MinFreeDiskSpaceFlag,
		utils.KeyStoreDirFlag,
		utils.ExternalSignerFlag,
		utils.NoUSBFlag,
		utils.USBFlag,
		utils.USBPathIDFlag,
		utils.SmartCardDaemonPathFlag,
<<<<<<< HEAD
		utils.OverrideShanghai,
=======
		utils.OverrideCancun,
		utils.OverrideVerkle,
>>>>>>> a7e358d0
		utils.EnablePersonal,
		utils.EthashCacheDirFlag,
		utils.EthashCachesInMemoryFlag,
		utils.EthashCachesOnDiskFlag,
		utils.EthashCachesLockMmapFlag,
		utils.EthashDatasetDirFlag,
		utils.EthashDatasetsInMemoryFlag,
		utils.EthashDatasetsOnDiskFlag,
		utils.EthashDatasetsLockMmapFlag,
		utils.TxPoolLocalsFlag,
		utils.TxPoolNoLocalsFlag,
		utils.TxPoolJournalFlag,
		utils.TxPoolRejournalFlag,
		utils.TxPoolPriceLimitFlag,
		utils.TxPoolPriceBumpFlag,
		utils.TxPoolAccountSlotsFlag,
		utils.TxPoolGlobalSlotsFlag,
		utils.TxPoolAccountQueueFlag,
		utils.TxPoolGlobalQueueFlag,
		utils.TxPoolLifetimeFlag,
		utils.BlobPoolDataDirFlag,
		utils.BlobPoolDataCapFlag,
		utils.BlobPoolPriceBumpFlag,
		utils.SyncModeFlag,
		utils.SyncTargetFlag,
		utils.ExitWhenSyncedFlag,
		utils.GCModeFlag,
		utils.SnapshotFlag,
		utils.TxLookupLimitFlag,
		utils.LightServeFlag,
		utils.LightIngressFlag,
		utils.LightEgressFlag,
		utils.LightMaxPeersFlag,
		utils.LightNoPruneFlag,
		utils.LightKDFFlag,
		utils.UltraLightServersFlag,
		utils.UltraLightFractionFlag,
		utils.UltraLightOnlyAnnounceFlag,
		utils.LightNoSyncServeFlag,
		utils.EthRequiredBlocksFlag,
		utils.LegacyWhitelistFlag,
		utils.BloomFilterSizeFlag,
		utils.CacheFlag,
		utils.CacheDatabaseFlag,
		utils.CacheTrieFlag,
		utils.CacheTrieJournalFlag,
		utils.CacheTrieRejournalFlag,
		utils.CacheGCFlag,
		utils.CacheSnapshotFlag,
		utils.CacheNoPrefetchFlag,
		utils.CachePreimagesFlag,
		utils.CacheLogSizeFlag,
		utils.FDLimitFlag,
		utils.CryptoKZGFlag,
		utils.ListenPortFlag,
		utils.DiscoveryPortFlag,
		utils.MaxPeersFlag,
		utils.MaxPendingPeersFlag,
		utils.MiningEnabledFlag,
		utils.MinerThreadsFlag,
		utils.MinerNotifyFlag,
		utils.MinerGasLimitFlag,
		utils.MinerGasPriceFlag,
		utils.MinerEtherbaseFlag,
		utils.MinerExtraDataFlag,
		utils.MinerRecommitIntervalFlag,
		utils.MinerNoVerifyFlag,
		utils.MinerNewPayloadTimeout,
		utils.NATFlag,
		utils.NoDiscoverFlag,
		utils.DiscoveryV4Flag,
		utils.DiscoveryV5Flag,
		utils.LegacyDiscoveryV5Flag,
		utils.NetrestrictFlag,
		utils.NodeKeyFileFlag,
		utils.NodeKeyHexFlag,
		utils.DNSDiscoveryFlag,
		utils.EthProtocolsFlag,
		utils.DeveloperFlag,
<<<<<<< HEAD
		utils.DeveloperPeriodFlag,
		utils.DeveloperPoWFlag,
=======
>>>>>>> a7e358d0
		utils.DeveloperGasLimitFlag,
		utils.DeveloperPeriodFlag,
		utils.VMEnableDebugFlag,
		utils.NetworkIdFlag,
		utils.EthStatsURLFlag,
		utils.FakePoWFlag,
		utils.FakePoWPoissonFlag,
		utils.NoCompactionFlag,
		utils.GpoBlocksFlag,
		utils.GpoPercentileFlag,
		utils.GpoMaxGasPriceFlag,
		utils.GpoIgnoreGasPriceFlag,
		utils.EWASMInterpreterFlag,
		utils.EVMInterpreterFlag,
		utils.MinerNotifyFullFlag,
		utils.ECBP1100Flag,
		utils.ECBP1100NoDisableFlag,
		configFileFlag,
	}, utils.NetworkFlags, utils.DatabasePathFlags)

	rpcFlags = []cli.Flag{
		utils.HTTPEnabledFlag,
		utils.HTTPListenAddrFlag,
		utils.HTTPPortFlag,
		utils.HTTPCORSDomainFlag,
		utils.AuthListenFlag,
		utils.AuthPortFlag,
		utils.AuthVirtualHostsFlag,
		utils.JWTSecretFlag,
		utils.HTTPVirtualHostsFlag,
		utils.GraphQLEnabledFlag,
		utils.GraphQLCORSDomainFlag,
		utils.GraphQLVirtualHostsFlag,
		utils.HTTPApiFlag,
		utils.HTTPPathPrefixFlag,
		utils.WSEnabledFlag,
		utils.WSListenAddrFlag,
		utils.WSPortFlag,
		utils.WSApiFlag,
		utils.WSAllowedOriginsFlag,
		utils.WSPathPrefixFlag,
		utils.IPCDisabledFlag,
		utils.IPCPathFlag,
		utils.InsecureUnlockAllowedFlag,
		utils.RPCGlobalGasCapFlag,
		utils.RPCGlobalEVMTimeoutFlag,
		utils.RPCGlobalTxFeeCapFlag,
		utils.AllowUnprotectedTxs,
		utils.BatchRequestLimit,
		utils.BatchResponseMaxSize,
	}

	metricsFlags = []cli.Flag{
		utils.MetricsEnabledFlag,
		utils.MetricsEnabledExpensiveFlag,
		utils.MetricsHTTPFlag,
		utils.MetricsPortFlag,
		utils.MetricsEnableInfluxDBFlag,
		utils.MetricsInfluxDBEndpointFlag,
		utils.MetricsInfluxDBDatabaseFlag,
		utils.MetricsInfluxDBUsernameFlag,
		utils.MetricsInfluxDBPasswordFlag,
		utils.MetricsInfluxDBTagsFlag,
		utils.MetricsEnableInfluxDBV2Flag,
		utils.MetricsInfluxDBTokenFlag,
		utils.MetricsInfluxDBBucketFlag,
		utils.MetricsInfluxDBOrganizationFlag,
	}
)

var app = flags.NewApp("the go-ethereum command line interface")

func init() {
	// Initialize the CLI app and start Geth
	app.Action = geth
	app.Copyright = "Copyright 2013-2023 The core-geth and go-ethereum Authors"
	app.Commands = []*cli.Command{
		// See chaincmd.go:
		initCommand,
		importCommand,
		exportCommand,
		importPreimagesCommand,
		exportPreimagesCommand,
		removedbCommand,
		dumpCommand,
		dumpGenesisCommand,
		// See accountcmd.go:
		accountCommand,
		walletCommand,
		// See consolecmd.go:
		consoleCommand,
		attachCommand,
		javascriptCommand,
		// See misccmd.go:
		makecacheCommand,
		makedagCommand,
		versionCommand,
		versionCheckCommand,
		licenseCommand,
		// See config.go
		dumpConfigCommand,
		// see dbcmd.go
		dbCommand,
		// See cmd/utils/flags_legacy.go
		utils.ShowDeprecated,
		// See snapshot.go
		snapshotCommand,
		// See verkle.go
		verkleCommand,
	}
	sort.Sort(cli.CommandsByName(app.Commands))

	app.Flags = flags.Merge(
		nodeFlags,
		rpcFlags,
		consoleFlags,
		debug.Flags,
		metricsFlags,
	)

	app.Before = func(ctx *cli.Context) error {
		maxprocs.Set() // Automatically set GOMAXPROCS to match Linux container CPU quota.
		flags.MigrateGlobalFlags(ctx)
		return debug.Setup(ctx)
	}
	app.After = func(ctx *cli.Context) error {
		debug.Exit()
		prompt.Stdin.Close() // Resets terminal mode.
		return nil
	}
}

func main() {
	if err := app.Run(os.Args); err != nil {
		fmt.Fprintln(os.Stderr, err)
		os.Exit(1)
	}
}

func checkMainnet(ctx *cli.Context) bool {
	isMainnet := false

	switch {
	case ctx.IsSet(utils.GoerliFlag.Name):
		log.Info("Starting Geth on Görli testnet...")

	case ctx.IsSet(utils.SepoliaFlag.Name):
		log.Info("Starting Geth on Sepolia testnet...")

	case ctx.IsSet(utils.DeveloperFlag.Name):
		log.Info("Starting Geth in ephemeral proof-of-authority network dev mode...")
		log.Warn(`You are running Geth in --dev mode. Please note the following:

  1. This mode is only intended for fast, iterative development without assumptions on
     security or persistence.
  2. The database is created in memory unless specified otherwise. Therefore, shutting down
     your computer or losing power will wipe your entire block data and chain state for
     your dev environment.
  3. A random, pre-allocated developer account will be available and unlocked as
     eth.coinbase, which can be used for testing. The random dev account is temporary,
     stored on a ramdisk, and will be lost if your machine is restarted.
  4. Mining is enabled by default. However, the client will only seal blocks if transactions
     are pending in the mempool. The miner's minimum accepted gas price is 1.
  5. Networking is disabled; there is no listen-address, the maximum number of peers is set
     to 0, and discovery is disabled.
`)

	case ctx.IsSet(utils.DeveloperPoWFlag.Name):
		log.Info("Starting Geth in ephemeral proof-of-work network dev mode...")
		log.Warn(`You are running Geth in --dev.pow mode. Please note the following:

  1. This mode is only intended for fast, iterative development without assumptions on
     security or persistence.
  2. The database is created in memory unless specified otherwise. Therefore, shutting down
     your computer or losing power will wipe your entire block data and chain state for
     your dev environment.
  3. A random, pre-allocated developer account will be available and unlocked as
     eth.coinbase, which can be used for testing. The random dev account is temporary,
     stored on a ramdisk, and will be lost if your machine is restarted.
  4. Mining is enabled by default. The miner's minimum accepted gas price is 1.
  5. Networking is disabled; there is no listen-address, the maximum number of peers is set
     to 0, and discovery is disabled.
`)

	case ctx.IsSet(utils.ClassicFlag.Name):
		log.Info("Starting Geth on Ethereum Classic...")

	case ctx.IsSet(utils.MordorFlag.Name):
		log.Info("Starting Geth on Mordor testnet...")

	case ctx.IsSet(utils.MintMeFlag.Name):
		log.Info("Starting Geth on MintMe.com Coin mainnet...")

	case !ctx.IsSet(utils.NetworkIdFlag.Name):
		log.Info("Starting Geth on Ethereum mainnet...")
		isMainnet = true
	}

	return isMainnet
}

// prepare manipulates memory cache allowance and setups metric system.
// This function should be called before launching devp2p stack.
func prepare(ctx *cli.Context) {
	// If we're running a known preset, log it for convenience.

	isMainnet := checkMainnet(ctx)

	// If we're a full node on mainnet without --cache specified, bump default cache allowance
	if ctx.String(utils.SyncModeFlag.Name) != "light" && !ctx.IsSet(utils.CacheFlag.Name) && !ctx.IsSet(utils.NetworkIdFlag.Name) {
		// Make sure we're not on any supported preconfigured testnet either
<<<<<<< HEAD
		if isMainnet {
=======
		if !ctx.IsSet(utils.SepoliaFlag.Name) &&
			!ctx.IsSet(utils.GoerliFlag.Name) &&
			!ctx.IsSet(utils.DeveloperFlag.Name) {
>>>>>>> a7e358d0
			// Nope, we're really on mainnet. Bump that cache up!
			log.Info("Bumping default cache on mainnet", "provided", ctx.Int(utils.CacheFlag.Name), "updated", 4096)
			ctx.Set(utils.CacheFlag.Name, strconv.Itoa(4096))
		}
	}
	// If we're running a light client on any network, drop the cache to some meaningfully low amount
	if ctx.String(utils.SyncModeFlag.Name) == "light" && !ctx.IsSet(utils.CacheFlag.Name) {
		log.Info("Dropping default light client cache", "provided", ctx.Int(utils.CacheFlag.Name), "updated", 128)
		ctx.Set(utils.CacheFlag.Name, strconv.Itoa(128))
	}

	// Start metrics export if enabled
	utils.SetupMetrics(ctx)

	// Start system runtime metrics collection
	go metrics.CollectProcessMetrics(3 * time.Second)
}

// geth is the main entry point into the system if no special subcommand is run.
// It creates a default node based on the command line arguments and runs it in
// blocking mode, waiting for it to be shut down.
func geth(ctx *cli.Context) error {
	if args := ctx.Args().Slice(); len(args) > 0 {
		return fmt.Errorf("invalid command: %q", args[0])
	}

	prepare(ctx)
	stack, backend := makeFullNode(ctx)
	defer stack.Close()

	startNode(ctx, stack, backend, false)
	stack.Wait()
	return nil
}

// startNode boots up the system node and all registered protocols, after which
// it unlocks any requested accounts, and starts the RPC/IPC interfaces and the
// miner.
func startNode(ctx *cli.Context, stack *node.Node, backend ethapi.Backend, isConsole bool) {
	debug.Memsize.Add("node", stack)

	// Start up the node itself
	utils.StartNode(ctx, stack, isConsole)

	// Unlock any account specifically requested
	unlockAccounts(ctx, stack)

	// Register wallet event handlers to open and auto-derive wallets
	events := make(chan accounts.WalletEvent, 16)
	stack.AccountManager().Subscribe(events)

	// Create a client to interact with local geth node.
	rpcClient := stack.Attach()
	ethClient := ethclient.NewClient(rpcClient)

	go func() {
		// Open any wallets already attached
		for _, wallet := range stack.AccountManager().Wallets() {
			if err := wallet.Open(""); err != nil {
				log.Warn("Failed to open wallet", "url", wallet.URL(), "err", err)
			}
		}
		// Listen for wallet event till termination
		for event := range events {
			switch event.Kind {
			case accounts.WalletArrived:
				if err := event.Wallet.Open(""); err != nil {
					log.Warn("New wallet appeared, failed to open", "url", event.Wallet.URL(), "err", err)
				}
			case accounts.WalletOpened:
				status, _ := event.Wallet.Status()
				log.Info("New wallet appeared", "url", event.Wallet.URL(), "status", status)

				var derivationPaths []accounts.DerivationPath
				if event.Wallet.URL().Scheme == "ledger" {
					derivationPaths = append(derivationPaths, accounts.LegacyLedgerBaseDerivationPath)
				}
				derivationPaths = append(derivationPaths, accounts.DefaultBaseDerivationPath)

				event.Wallet.SelfDerive(derivationPaths, ethClient)

			case accounts.WalletDropped:
				log.Info("Old wallet dropped", "url", event.Wallet.URL())
				event.Wallet.Close()
			}
		}
	}()

	// Spawn a standalone goroutine for status synchronization monitoring,
	// close the node when synchronization is complete if user required.
	if ctx.Bool(utils.ExitWhenSyncedFlag.Name) {
		go func() {
			sub := stack.EventMux().Subscribe(downloader.DoneEvent{})
			defer sub.Unsubscribe()
			for {
				event := <-sub.Chan()
				if event == nil {
					continue
				}
				done, ok := event.Data.(downloader.DoneEvent)
				if !ok {
					continue
				}
				if timestamp := time.Unix(int64(done.Latest.Time), 0); time.Since(timestamp) < 10*time.Minute {
					log.Info("Synchronisation completed", "latestnum", done.Latest.Number, "latesthash", done.Latest.Hash(),
						"age", common.PrettyAge(timestamp))
					stack.Close()
				}
			}
		}()
	}

	// Start auxiliary services if enabled
<<<<<<< HEAD
	isDeveloperMode := ctx.Bool(utils.DeveloperFlag.Name) || ctx.Bool(utils.DeveloperPoWFlag.Name)
	if ctx.Bool(utils.MiningEnabledFlag.Name) || isDeveloperMode {
=======
	if ctx.Bool(utils.MiningEnabledFlag.Name) {
>>>>>>> a7e358d0
		// Mining only makes sense if a full Ethereum node is running
		if ctx.String(utils.SyncModeFlag.Name) == "light" {
			utils.Fatalf("Light clients do not support mining")
		}
		ethBackend, ok := backend.(*eth.EthAPIBackend)
		if !ok {
			utils.Fatalf("Ethereum service not running")
		}
		// Set the gas price to the limits from the CLI and start mining
		gasprice := flags.GlobalBig(ctx, utils.MinerGasPriceFlag.Name)
<<<<<<< HEAD
		ethBackend.TxPool().SetGasPrice(gasprice)
		// start mining
		threads := ctx.Int(utils.MinerThreadsFlag.Name)
		if err := ethBackend.StartMining(threads); err != nil {
=======
		ethBackend.TxPool().SetGasTip(gasprice)
		if err := ethBackend.StartMining(); err != nil {
>>>>>>> a7e358d0
			utils.Fatalf("Failed to start mining: %v", err)
		}
	}
}

// unlockAccounts unlocks any account specifically requested.
func unlockAccounts(ctx *cli.Context, stack *node.Node) {
	var unlocks []string
	inputs := strings.Split(ctx.String(utils.UnlockedAccountFlag.Name), ",")
	for _, input := range inputs {
		if trimmed := strings.TrimSpace(input); trimmed != "" {
			unlocks = append(unlocks, trimmed)
		}
	}
	// Short circuit if there is no account to unlock.
	if len(unlocks) == 0 {
		return
	}
	// If insecure account unlocking is not allowed if node's APIs are exposed to external.
	// Print warning log to user and skip unlocking.
	if !stack.Config().InsecureUnlockAllowed && stack.Config().ExtRPCEnabled() {
		utils.Fatalf("Account unlock with HTTP access is forbidden!")
	}
	backends := stack.AccountManager().Backends(keystore.KeyStoreType)
	if len(backends) == 0 {
		log.Warn("Failed to unlock accounts, keystore is not available")
		return
	}
	ks := backends[0].(*keystore.KeyStore)
	passwords := utils.MakePasswordList(ctx)
	for i, account := range unlocks {
		unlockAccount(ks, account, i, passwords)
	}
}<|MERGE_RESOLUTION|>--- conflicted
+++ resolved
@@ -67,12 +67,9 @@
 		utils.USBFlag,
 		utils.USBPathIDFlag,
 		utils.SmartCardDaemonPathFlag,
-<<<<<<< HEAD
 		utils.OverrideShanghai,
-=======
 		utils.OverrideCancun,
 		utils.OverrideVerkle,
->>>>>>> a7e358d0
 		utils.EnablePersonal,
 		utils.EthashCacheDirFlag,
 		utils.EthashCachesInMemoryFlag,
@@ -152,11 +149,8 @@
 		utils.DNSDiscoveryFlag,
 		utils.EthProtocolsFlag,
 		utils.DeveloperFlag,
-<<<<<<< HEAD
 		utils.DeveloperPeriodFlag,
 		utils.DeveloperPoWFlag,
-=======
->>>>>>> a7e358d0
 		utils.DeveloperGasLimitFlag,
 		utils.DeveloperPeriodFlag,
 		utils.VMEnableDebugFlag,
@@ -368,13 +362,7 @@
 	// If we're a full node on mainnet without --cache specified, bump default cache allowance
 	if ctx.String(utils.SyncModeFlag.Name) != "light" && !ctx.IsSet(utils.CacheFlag.Name) && !ctx.IsSet(utils.NetworkIdFlag.Name) {
 		// Make sure we're not on any supported preconfigured testnet either
-<<<<<<< HEAD
 		if isMainnet {
-=======
-		if !ctx.IsSet(utils.SepoliaFlag.Name) &&
-			!ctx.IsSet(utils.GoerliFlag.Name) &&
-			!ctx.IsSet(utils.DeveloperFlag.Name) {
->>>>>>> a7e358d0
 			// Nope, we're really on mainnet. Bump that cache up!
 			log.Info("Bumping default cache on mainnet", "provided", ctx.Int(utils.CacheFlag.Name), "updated", 4096)
 			ctx.Set(utils.CacheFlag.Name, strconv.Itoa(4096))
@@ -488,12 +476,8 @@
 	}
 
 	// Start auxiliary services if enabled
-<<<<<<< HEAD
 	isDeveloperMode := ctx.Bool(utils.DeveloperFlag.Name) || ctx.Bool(utils.DeveloperPoWFlag.Name)
 	if ctx.Bool(utils.MiningEnabledFlag.Name) || isDeveloperMode {
-=======
-	if ctx.Bool(utils.MiningEnabledFlag.Name) {
->>>>>>> a7e358d0
 		// Mining only makes sense if a full Ethereum node is running
 		if ctx.String(utils.SyncModeFlag.Name) == "light" {
 			utils.Fatalf("Light clients do not support mining")
@@ -504,15 +488,10 @@
 		}
 		// Set the gas price to the limits from the CLI and start mining
 		gasprice := flags.GlobalBig(ctx, utils.MinerGasPriceFlag.Name)
-<<<<<<< HEAD
-		ethBackend.TxPool().SetGasPrice(gasprice)
+		ethBackend.TxPool().SetGasTip(gasprice)
 		// start mining
 		threads := ctx.Int(utils.MinerThreadsFlag.Name)
 		if err := ethBackend.StartMining(threads); err != nil {
-=======
-		ethBackend.TxPool().SetGasTip(gasprice)
-		if err := ethBackend.StartMining(); err != nil {
->>>>>>> a7e358d0
 			utils.Fatalf("Failed to start mining: %v", err)
 		}
 	}
