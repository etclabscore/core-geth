--- conflicted
+++ resolved
@@ -31,14 +31,10 @@
 	"github.com/ethereum/go-ethereum/core/vm"
 	"github.com/ethereum/go-ethereum/crypto"
 	"github.com/ethereum/go-ethereum/params"
-<<<<<<< HEAD
 	"github.com/ethereum/go-ethereum/params/types/genesisT"
 	"github.com/ethereum/go-ethereum/params/types/goethereum"
 	"github.com/ethereum/go-ethereum/params/vars"
-	"github.com/ethereum/go-ethereum/trie"
-=======
 	"github.com/ethereum/go-ethereum/triedb"
->>>>>>> 7f131dcb
 )
 
 func TestGeneratePOSChain(t *testing.T) {
@@ -53,15 +49,9 @@
 		asm4788 = common.Hex2Bytes("3373fffffffffffffffffffffffffffffffffffffffe14604d57602036146024575f5ffd5b5f35801560495762001fff810690815414603c575f5ffd5b62001fff01545f5260205ff35b5f5ffd5b62001fff42064281555f359062001fff015500")
 		gspec   = &genesisT.Genesis{
 			Config: &config,
-<<<<<<< HEAD
 			Alloc: genesisT.GenesisAlloc{
 				address:                        {Balance: funds},
 				vars.BeaconRootsStorageAddress: {Balance: common.Big0, Code: asm4788},
-=======
-			Alloc: types.GenesisAlloc{
-				address:                          {Balance: funds},
-				params.BeaconRootsStorageAddress: {Balance: common.Big0, Code: asm4788},
->>>>>>> 7f131dcb
 			},
 			BaseFee:    big.NewInt(vars.InitialBaseFee),
 			Difficulty: common.Big1,
@@ -82,31 +72,19 @@
 	storage[common.Hash{0x01}] = common.Hash{0x01}
 	storage[common.Hash{0x02}] = common.Hash{0x02}
 	storage[common.Hash{0x03}] = common.HexToHash("0303")
-<<<<<<< HEAD
 	gspec.Alloc[aa] = genesisT.GenesisAccount{
-=======
-	gspec.Alloc[aa] = types.Account{
->>>>>>> 7f131dcb
 		Balance: common.Big1,
 		Nonce:   1,
 		Storage: storage,
 		Code:    common.Hex2Bytes("6042"),
 	}
-<<<<<<< HEAD
 	gspec.Alloc[bb] = genesisT.GenesisAccount{
-=======
-	gspec.Alloc[bb] = types.Account{
->>>>>>> 7f131dcb
 		Balance: common.Big2,
 		Nonce:   1,
 		Storage: storage,
 		Code:    common.Hex2Bytes("600154600354"),
 	}
-<<<<<<< HEAD
-	genesis := MustCommitGenesis(gendb, trie.NewDatabase(gendb, trie.HashDefaults), gspec)
-=======
-	genesis := gspec.MustCommit(gendb, triedb.NewDatabase(gendb, triedb.HashDefaults))
->>>>>>> 7f131dcb
+	genesis := MustCommitGenesis(gendb, triedb.NewDatabase(gendb, triedb.HashDefaults), gspec)
 
 	genchain, genreceipts := GenerateChain(gspec.Config, genesis, beacon.NewFaker(), gendb, 4, func(i int, gen *BlockGen) {
 		gen.SetParentBeaconRoot(common.Hash{byte(i + 1)})
@@ -225,19 +203,11 @@
 	)
 
 	// Ensure that key1 has some funds in the genesis block.
-<<<<<<< HEAD
 	gspec := &genesisT.Genesis{
 		Config: &goethereum.ChainConfig{HomesteadBlock: new(big.Int)},
 		Alloc:  genesisT.GenesisAlloc{addr1: {Balance: big.NewInt(1000000)}},
 	}
-	genesis := MustCommitGenesis(genDb, trie.NewDatabase(genDb, trie.HashDefaults), gspec)
-=======
-	gspec := &Genesis{
-		Config: &params.ChainConfig{HomesteadBlock: new(big.Int)},
-		Alloc:  types.GenesisAlloc{addr1: {Balance: big.NewInt(1000000)}},
-	}
-	genesis := gspec.MustCommit(genDb, triedb.NewDatabase(genDb, triedb.HashDefaults))
->>>>>>> 7f131dcb
+	genesis := MustCommitGenesis(genDb, triedb.NewDatabase(genDb, triedb.HashDefaults), gspec)
 
 	// This call generates a chain of 5 blocks. The function runs for
 	// each block and adds different features to gen based on the
