--- conflicted
+++ resolved
@@ -56,14 +56,10 @@
 		// If we're dumping the pending state, we need to request
 		// both the pending block as well as the pending state from
 		// the miner and operate on those
-<<<<<<< HEAD
-		_, stateDb := api.eth.miner.Pending()
-=======
 		_, _, stateDb := api.eth.miner.Pending()
 		if stateDb == nil {
 			return state.Dump{}, errors.New("pending state is not available")
 		}
->>>>>>> 92236365
 		return stateDb.RawDump(opts), nil
 	}
 	var header *types.Header
