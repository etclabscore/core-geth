--- conflicted
+++ resolved
@@ -79,11 +79,7 @@
 	swap              *swap.Swap
 	stateStore        *state.DBStore
 	accountingMetrics *protocols.AccountingMetrics
-<<<<<<< HEAD
-	startTime         time.Time
-=======
 	cleanupFuncs      []func() error
->>>>>>> c9427004
 
 	tracerClose io.Closer
 }
@@ -348,13 +344,8 @@
 * TODO: start subservices like sword, swear, swarmdns
 */
 // implements the node.Service interface
-<<<<<<< HEAD
-func (self *Swarm) Start(srv *p2p.Server) error {
-	self.startTime = time.Now()
-=======
 func (s *Swarm) Start(srv *p2p.Server) error {
 	startTime := time.Now()
->>>>>>> c9427004
 
 	s.tracerClose = tracing.Closer
 
@@ -425,15 +416,9 @@
 		}
 	}(startTime)
 
-<<<<<<< HEAD
-func (self *Swarm) updateGauges() {
-	uptimeGauge.Update(time.Since(self.startTime).Nanoseconds())
-	requestsCacheGauge.Update(int64(self.netStore.RequestsCacheLen()))
-=======
 	startCounter.Inc(1)
 	s.streamer.Start(srv)
 	return nil
->>>>>>> c9427004
 }
 
 // implements the node.Service interface
@@ -511,21 +496,13 @@
 		{
 			Namespace: "bzz",
 			Version:   "3.0",
-<<<<<<< HEAD
-			Service:   api.NewInspector(self.api, self.bzz.Hive, self.netStore),
-=======
 			Service:   api.NewInspector(s.api, s.bzz.Hive, s.netStore),
->>>>>>> c9427004
 			Public:    false,
 		},
 		{
 			Namespace: "chequebook",
 			Version:   chequebook.Version,
-<<<<<<< HEAD
-			Service:   chequebook.NewAPI(self.config.Swap.Chequebook),
-=======
 			Service:   chequebook.NewAPI(s.config.Swap.Chequebook),
->>>>>>> c9427004
 			Public:    false,
 		},
 		{
