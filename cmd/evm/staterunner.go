// Copyright 2017 The go-ethereum Authors
// This file is part of go-ethereum.
//
// go-ethereum is free software: you can redistribute it and/or modify
// it under the terms of the GNU General Public License as published by
// the Free Software Foundation, either version 3 of the License, or
// (at your option) any later version.
//
// go-ethereum is distributed in the hope that it will be useful,
// but WITHOUT ANY WARRANTY; without even the implied warranty of
// MERCHANTABILITY or FITNESS FOR A PARTICULAR PURPOSE. See the
// GNU General Public License for more details.
//
// You should have received a copy of the GNU General Public License
// along with go-ethereum. If not, see <http://www.gnu.org/licenses/>.

package main

import (
	"bufio"
	"encoding/json"
	"fmt"
	"os"
	"strings"

	"github.com/ethereum/go-ethereum/cmd/utils"
	"github.com/ethereum/go-ethereum/common"
	"github.com/ethereum/go-ethereum/core/state"
	"github.com/ethereum/go-ethereum/core/vm"
	"github.com/ethereum/go-ethereum/eth/tracers/logger"
	"github.com/ethereum/go-ethereum/internal/flags"
	"github.com/ethereum/go-ethereum/log"
	"github.com/ethereum/go-ethereum/tests"
	"github.com/urfave/cli/v2"
)

var stateTestCommand = &cli.Command{
	Action:    stateTestCmd,
	Name:      "statetest",
	Usage:     "Executes the given state tests. Filenames can be fed via standard input (batch mode) or as an argument (one-off execution).",
	ArgsUsage: "<file>",
	Flags: []cli.Flag{
		forkFlag,
	},
	Category: flags.DevCategory,
}

var forkFlag = &cli.StringFlag{
	Name:  "forks",
	Usage: "Run only these forks, comma separated",
	Value: "",
}

// StatetestResult contains the execution status after running a state test, any
// error that might have occurred and a dump of the final state if requested.
type StatetestResult struct {
	Name  string       `json:"name"`
	Pass  bool         `json:"pass"`
	Root  *common.Hash `json:"stateRoot,omitempty"`
	Fork  string       `json:"fork"`
	Error string       `json:"error,omitempty"`
	State *state.Dump  `json:"state,omitempty"`
}

func stateTestCmd(ctx *cli.Context) error {
	// Configure the go-ethereum logger
	glogger := log.NewGlogHandler(log.StreamHandler(os.Stderr, log.TerminalFormat(false)))
	glogger.Verbosity(log.Lvl(ctx.Int(VerbosityFlag.Name)))
	log.Root().SetHandler(glogger)

	// Configure the EVM logger
	config := &logger.Config{
		EnableMemory:     !ctx.Bool(DisableMemoryFlag.Name),
		DisableStack:     ctx.Bool(DisableStackFlag.Name),
		DisableStorage:   ctx.Bool(DisableStorageFlag.Name),
		EnableReturnData: !ctx.Bool(DisableReturnDataFlag.Name),
	}
	var cfg vm.Config
	switch {
	case ctx.Bool(MachineFlag.Name):
		cfg.Tracer = logger.NewJSONLogger(config, os.Stderr)

	case ctx.Bool(DebugFlag.Name):
		cfg.Tracer = logger.NewStructLogger(config)
	}

	cfg.EWASMInterpreter = ctx.String(stateTestEVMCEWASMFlag.Name)
	cfg.EVMInterpreter = ctx.String(utils.EVMInterpreterFlag.Name)

	if cfg.EVMInterpreter != "" {
		log.Info("Running tests with %s=%s", "evmc.evm", cfg.EVMInterpreter)
		vm.InitEVMCEVM(cfg.EVMInterpreter)
	}
	if cfg.EWASMInterpreter != "" {
		log.Info("Running tests with %s=%s", "evmc.ewasm", cfg.EWASMInterpreter)
		vm.InitEVMCEwasm(cfg.EWASMInterpreter)
	}

	// Load the test content from the input file
	if len(ctx.Args().First()) != 0 {
		return runStateTest(ctx.Args().First(), cfg, ctx.Bool(MachineFlag.Name), ctx.Bool(DumpFlag.Name), ctx.String(stateTestForkFlag.Name))
	}
	// Read filenames from stdin and execute back-to-back
	scanner := bufio.NewScanner(os.Stdin)
	for scanner.Scan() {
		fname := scanner.Text()
		if len(fname) == 0 {
			return nil
		}
		if err := runStateTest(fname, cfg, ctx.Bool(MachineFlag.Name), ctx.Bool(DumpFlag.Name), ctx.String(stateTestForkFlag.Name)); err != nil {
			return err
		}
	}
	return nil
}

// runStateTest loads the state-test given by fname, and executes the test.
func runStateTest(fname string, cfg vm.Config, jsonOut, dump bool, testFork string) error {
	src, err := os.ReadFile(fname)
	if err != nil {
		return err
	}
	var tests map[string]tests.StateTest
	if err := json.Unmarshal(src, &tests); err != nil {
		return err
	}
	// Iterate over all the tests, run them and aggregate the results
<<<<<<< HEAD
	cfg := vm.Config{
		Tracer:           tracer,
		Debug:            ctx.Bool(DebugFlag.Name) || ctx.Bool(MachineFlag.Name),
		EVMInterpreter:   ctx.String(utils.EVMInterpreterFlag.Name),
		EWASMInterpreter: ctx.String(utils.EWASMInterpreterFlag.Name),
	}

	if cfg.EVMInterpreter != "" {
		vm.InitEVMCEVM(cfg.EVMInterpreter)
	}
	if cfg.EWASMInterpreter != "" {
		vm.InitEVMCEwasm(cfg.EWASMInterpreter)
	}

	results := make([]StatetestResult, 0, len(tests))
	for key, test := range tests {
		for _, st := range test.Subtests(nil) {
			if len(ctx.String(forkFlag.Name)) > 0 {
				forkMatched := false
				for _, fork := range strings.Split(ctx.String(forkFlag.Name), ",") {
					if strings.Contains(fork, st.Fork) {
						forkMatched = true
						break
					}
				}
				if !forkMatched {
					continue
				}
=======
	results := make([]StatetestResult, 0, len(tests))
	for key, test := range tests {
		for _, st := range test.Subtests(nil) {
			if testFork != "" && testFork != st.Fork {
				continue
>>>>>>> eade8b23
			}
			// Run the test and aggregate the result
			result := &StatetestResult{Name: key, Fork: st.Fork, Pass: true}
			_, s, err := test.Run(st, cfg, false)
			// print state root for evmlab tracing
			if s != nil {
				root := s.IntermediateRoot(false)
				result.Root = &root
				if jsonOut {
					fmt.Fprintf(os.Stderr, "{\"stateRoot\": \"%#x\"}\n", root)
				}
			}
			if err != nil {
				// Test failed, mark as so and dump any state to aid debugging
				result.Pass, result.Error = false, err.Error()
<<<<<<< HEAD
			}
			if ctx.Bool(DumpFlag.Name) && s != nil {
				dump := s.RawDump(nil)
				result.State = &dump
=======
				if dump && s != nil {
					s, _ = state.New(*result.Root, s.Database(), nil)
					dump := s.RawDump(nil)
					result.State = &dump
				}
>>>>>>> eade8b23
			}

			results = append(results, *result)
		}
	}
	out, _ := json.MarshalIndent(results, "", "  ")
	fmt.Println(string(out))
	return nil
}<|MERGE_RESOLUTION|>--- conflicted
+++ resolved
@@ -125,7 +125,6 @@
 		return err
 	}
 	// Iterate over all the tests, run them and aggregate the results
-<<<<<<< HEAD
 	cfg := vm.Config{
 		Tracer:           tracer,
 		Debug:            ctx.Bool(DebugFlag.Name) || ctx.Bool(MachineFlag.Name),
@@ -154,13 +153,6 @@
 				if !forkMatched {
 					continue
 				}
-=======
-	results := make([]StatetestResult, 0, len(tests))
-	for key, test := range tests {
-		for _, st := range test.Subtests(nil) {
-			if testFork != "" && testFork != st.Fork {
-				continue
->>>>>>> eade8b23
 			}
 			// Run the test and aggregate the result
 			result := &StatetestResult{Name: key, Fork: st.Fork, Pass: true}
@@ -176,18 +168,11 @@
 			if err != nil {
 				// Test failed, mark as so and dump any state to aid debugging
 				result.Pass, result.Error = false, err.Error()
-<<<<<<< HEAD
-			}
-			if ctx.Bool(DumpFlag.Name) && s != nil {
-				dump := s.RawDump(nil)
-				result.State = &dump
-=======
 				if dump && s != nil {
 					s, _ = state.New(*result.Root, s.Database(), nil)
 					dump := s.RawDump(nil)
 					result.State = &dump
 				}
->>>>>>> eade8b23
 			}
 
 			results = append(results, *result)
