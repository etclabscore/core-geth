--- conflicted
+++ resolved
@@ -147,11 +147,9 @@
 		if err := json.Unmarshal([]byte(config.EthereumGenesis), genesis); err != nil {
 			return nil, fmt.Errorf("invalid genesis spec: %v", err)
 		}
-<<<<<<< HEAD
-=======
-		// If we have the Ropsten testnet, hard code the chain configs too
-		if config.EthereumGenesis == RopstenGenesis() {
-			genesis.Config = params.RopstenChainConfig
+		// If we have the testnet, hard code the chain configs too
+		if config.EthereumGenesis == TestnetGenesis() {
+			genesis.Config = params.TestnetChainConfig
 			if config.EthereumNetworkID == 1 {
 				config.EthereumNetworkID = 3
 			}
@@ -170,7 +168,6 @@
 				config.EthereumNetworkID = 5
 			}
 		}
->>>>>>> 44a3b8c0
 	}
 	// Register the Ethereum protocol if requested
 	if config.EthereumEnabled {
