# This Makefile is meant to be used by people that do not usually work
# with Go source code. If you know what GOPATH is then you probably
# don't need to bother with make.

<<<<<<< HEAD
.PHONY: geth android ios geth-cross evm evmc mkdocs-serve all test clean
=======
.PHONY: geth all test lint clean devtools help
>>>>>>> 92236365

GOBIN = ./build/bin
GO ?= latest
GORUN = go run
ROOT_DIR := $(shell dirname $(realpath $(firstword $(MAKEFILE_LIST))))

#? geth: Build geth
geth:
	$(GORUN) build/ci.go install ./cmd/geth
	@echo "Done building."
	@echo "Run \"$(GOBIN)/geth\" to launch geth."

#? all: Build all packages and executables
all:
	$(GORUN) build/ci.go install

#? test: Run the tests
test: all
	$(GORUN) build/ci.go test -timeout 20m

# DEPRECATED.
# No attempt will be made after the Istanbul fork to maintain
# Parity configuration support.
sync-parity-chainspecs:
	./params/parity.json.d/sync-parity-remote.sh

test-coregeth: \
 test-coregeth-features \
 test-coregeth-consensus \
 test-coregeth-regression-condensed ## Runs all tests specific to core-geth.

# The following commands acquire external EWASM and EVM interpreter shared objects for
# testing EVMC support.
hera:
	./build/hera.sh

evmone:
	./build/evmone.sh

# Test EVMC support against various external interpreters.
test-evmc: hera evmone
	go test -count 1 ./tests -run TestState -evmc.ewasm=$(ROOT_DIR)/build/_workspace/hera/build/src/libhera.so
	go test -count 1 ./tests -run TestState -evmc.evm=$(ROOT_DIR)/build/_workspace/evmone/lib/libevmone.so

clean-evmc:
	rm -rf ./build/_workspace/hera ./build/_workspace/evmone

test-coregeth-features: \
	test-coregeth-features-coregeth ## Runs tests specific to multi-geth using Fork/Feature configs.

test-coregeth-consensus: test-coregeth-features-clique-consensus

test-coregeth-features-coregeth:
	@echo "Testing fork/feature/datatype implementation; equivalence - COREGETH."
	env COREGETH_TESTS_CHAINCONFIG_FEATURE_EQUIVALENCE_COREGETH=on go test -count=1 -timeout 60m ./tests

test-coregeth-features-clique-consensus:
	@echo "Testing fork/feature/datatype implementation; equivalence - Clique consensus"
	env COREGETH_TESTS_CHAINCONFIG_CONSENSUS_EQUIVALENCE_CLIQUE=on go test -count=1 -timeout 60m -run TestState ./tests ## Only run state tests here, since Blockchain tests will care about rewards, etc.

test-coregeth-chainspecs-coregeth: ## Run tests specific to core-geth using coregeth chainspec file configs.
	@echo "Testing CoreGeth JSON chainspec equivalence."
	env COREGETH_TESTS_CHAINCONFIG_COREGETH_SPECS=on go test -count=1 ./tests

test-coregeth-regression-condensed: geth
	@echo "Running condensed regression tests (imports) against simulated canonical blockchains."
	./tests/regression/simulated/test.sh ./tests/regression/simulated/classic-condense-state/classic.conf.json ./tests/regression/simulated/classic-condense-state/export.rlp.gz
	./tests/regression/simulated/test.sh ./tests/regression/simulated/foundation-condense-state/foundation.conf.json ./tests/regression/simulated/foundation-condense-state/export.rlp.gz
	./tests/regression/simulated/test.sh ./tests/regression/simulated/foundation-condense-state-2/foundation.conf.json ./tests/regression/simulated/foundation-condense-state-2/export.rlp.gz

tests-generate: tests-generate-state tests-generate-difficulty ## Generate all tests.

tests-generate-state: ## Generate state tests.
	@echo "Generating state tests."
	env COREGETH_TESTS_GENERATE_STATE_TESTS=on \
	env COREGETH_TESTS_CHAINCONFIG_FEATURE_EQUIVALENCE_COREGETH=on \
	go test -p 1 -v -timeout 60m ./tests -run TestGenStateAll
	rm -rf ./tests/testdata-etc/GeneralStateTests
	mv ./tests/testdata_generated/GeneralStateTests ./tests/testdata-etc/GeneralStateTests
	rm -rf ./tests/testdata-etc/LegacyTests
	mv ./tests/testdata_generated/LegacyTests ./tests/testdata-etc/LegacyTests
	rm -rf ./tests/testdata_generated

tests-generate-difficulty: ## Generate difficulty tests.
	@echo "Generating difficulty tests."
	env COREGETH_TESTS_GENERATE_DIFFICULTY_TESTS=on \
	go run build/ci.go test -v -timeout 10m ./tests -run TestDifficultyGen
	rm -rf ./tests/testdata-etc/DifficultyTests
	mv ./tests/testdata_generated/DifficultyTests ./tests/testdata-etc/DifficultyTests
	rm -rf ./tests/testdata_generated

#? lint: Run certain pre-selected linters
lint: ## Run linters.
	$(GORUN) build/ci.go lint

#? clean: Clean go cache, built executables, and the auto generated folder
clean:
	go clean -cache
	rm -fr build/_workspace/pkg/ $(GOBIN)/*

mkdocs-serve: ## Serve generated documentation (during development)
	@build/mkdocs-serve.sh

docs-generate: ## Generate JSON RPC API documentation from the OpenRPC service discovery document.
	env COREGETH_GEN_OPENRPC_DOCS=on go test -count=1 -run BuildStatic ./ethclient

# The devtools target installs tools required for 'go generate'.
# You need to put $GOBIN (or $GOPATH/bin) in your PATH to use 'go generate'.

#? devtools: Install recommended developer tools
devtools:
	env GOBIN= go install golang.org/x/tools/cmd/stringer@latest
	env GOBIN= go install github.com/fjl/gencodec@latest
	env GOBIN= go install github.com/golang/protobuf/protoc-gen-go@latest
	env GOBIN= go install ./cmd/abigen
	@type "solc" 2> /dev/null || echo 'Please install solc'
	@type "protoc" 2> /dev/null || echo 'Please install protoc'

#? help: Get more info on make commands.
help: Makefile
	@echo " Choose a command run in go-ethereum:"
	@sed -n 's/^#?//p' $< | column -t -s ':' |  sort | sed -e 's/^/ /'<|MERGE_RESOLUTION|>--- conflicted
+++ resolved
@@ -2,11 +2,7 @@
 # with Go source code. If you know what GOPATH is then you probably
 # don't need to bother with make.
 
-<<<<<<< HEAD
-.PHONY: geth android ios geth-cross evm evmc mkdocs-serve all test clean
-=======
-.PHONY: geth all test lint clean devtools help
->>>>>>> 92236365
+.PHONY: geth android ios geth-cross evm evmc mkdocs-serve all test lint clean devtools help
 
 GOBIN = ./build/bin
 GO ?= latest
