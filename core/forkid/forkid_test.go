--- conflicted
+++ resolved
@@ -498,29 +498,20 @@
 
 func TestGatherForks(t *testing.T) {
 	cases := []struct {
-<<<<<<< HEAD
 		name    string
 		config  ctypes.ChainConfigurator
-		genesis *types.Block
-		wantNs  []uint64
-=======
-		name       string
-		config     ctypes.ChainConfigurator
 		blockForks []uint64
 		timeForks  []uint64
->>>>>>> 7b62eef9
 	}{
 		{
 			"classic",
 			params.ClassicChainConfig,
-			core.GenesisToBlock(params.DefaultClassicGenesisBlock(), nil),
 			[]uint64{1150000, 2500000, 3000000, 5000000, 5900000, 8772000, 9573000, 10500839, 11_700_000, 13_189_133, 14_525_000},
 			[]uint64{},
 		},
 		{
 			"mainnet",
 			params.MainnetChainConfig,
-			core.GenesisToBlock(params.DefaultGenesisBlock(), nil),
 			[]uint64{1150000, 1920000, 2463000, 2675000, 4370000, 7280000, 9069000, 9200000, 12_244_000, 12_965_000, 13_773_000, 15050000},
 			[]uint64{1681338455 /* ShanghaiTime */},
 		},
@@ -539,14 +530,12 @@
 		{
 			"mordor",
 			params.MordorChainConfig,
-			core.GenesisToBlock(params.DefaultMordorGenesisBlock(), nil),
 			[]uint64{301_243, 999_983, 2_520_000, 3_985_893, 5_520_000, 9_957_000},
 			[]uint64{},
 		},
 		{
 			"mintme",
 			params.MintMeChainConfig,
-			core.GenesisToBlock(params.DefaultMintMeGenesisBlock(), nil),
 			[]uint64{252_500},
 			[]uint64{},
 		},
@@ -559,20 +548,6 @@
 		}
 		return false
 	}
-<<<<<<< HEAD
-	for _, c := range cases {
-		blockForks, _ := gatherForks(c.config, c.genesis.Time())
-		if len(blockForks) != len(c.wantNs) {
-			for _, n := range c.wantNs {
-				if !sliceContains(blockForks, n) {
-					t.Errorf("config=%s missing wanted fork at block number: %d", c.name, n)
-				}
-			}
-			for _, n := range blockForks {
-				if !sliceContains(c.wantNs, n) {
-					t.Errorf("config=%s gathered unwanted fork at block number: %d", c.name, n)
-				}
-=======
 	slicesEquivalent := func(sl1, sl2 []uint64) bool {
 		if len(sl1) != len(sl2) {
 			return false
@@ -580,7 +555,6 @@
 		for _, s := range sl1 {
 			if !sliceContains(sl2, s) {
 				return false
->>>>>>> 7b62eef9
 			}
 		}
 		return true
