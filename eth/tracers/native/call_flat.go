--- conflicted
+++ resolved
@@ -120,38 +120,6 @@
 	if err != nil {
 		return nil, err
 	}
-<<<<<<< HEAD
-	t, ok := tracer.(*callTracer)
-	if !ok {
-		return nil, errors.New("internal error: embedded tracer has wrong type")
-	}
-
-	return &flatCallTracer{tracer: t, ctx: ctx, config: config}, nil
-}
-
-// CaptureStart implements the EVMLogger interface to initialize the tracing operation.
-func (t *flatCallTracer) CaptureStart(env *vm.EVM, from common.Address, to common.Address, create bool, input []byte, gas uint64, value *big.Int) {
-	t.tracer.CaptureStart(env, from, to, create, input, gas, value)
-	// Update list of precompiles based on current block
-	precomps := vm.PrecompiledContractsForConfig(env.ChainConfig(), env.Context.BlockNumber, &env.Context.Time)
-	keys := make([]common.Address, len(precomps))
-	for k := range precomps {
-		keys = append(keys, k)
-	}
-	t.activePrecompiles = keys
-}
-
-// CaptureEnd is called after the call finishes to finalize the tracing.
-func (t *flatCallTracer) CaptureEnd(output []byte, gasUsed uint64, err error) {
-	t.tracer.CaptureEnd(output, gasUsed, err)
-}
-
-// CaptureState implements the EVMLogger interface to trace a single step of VM execution.
-func (t *flatCallTracer) CaptureState(pc uint64, op vm.OpCode, gas, cost uint64, scope *vm.ScopeContext, rData []byte, depth int, err error) {
-	t.tracer.CaptureState(pc, op, gas, cost, scope, rData, depth, err)
-}
-=======
->>>>>>> 92236365
 
 	ft := &flatCallTracer{tracer: t, ctx: ctx, config: config}
 	return &tracers.Tracer{
