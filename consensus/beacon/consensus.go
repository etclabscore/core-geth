--- conflicted
+++ resolved
@@ -269,17 +269,10 @@
 	if !shanghai && header.WithdrawalsHash != nil {
 		return fmt.Errorf("invalid withdrawalsHash: have %x, expected nil", header.WithdrawalsHash)
 	}
-<<<<<<< HEAD
 	// Verify the existence / non-existence of excessDataGas
 	cancun := chain.Config().IsEnabledByTime(chain.Config().GetEIP4844TransitionTime, &header.Time)
-	if cancun && header.ExcessDataGas == nil {
-		return errors.New("missing excessDataGas")
-=======
-	// Verify the existence / non-existence of excessBlobGas
-	cancun := chain.Config().IsCancun(header.Number, header.Time)
 	if !cancun && header.ExcessBlobGas != nil {
 		return fmt.Errorf("invalid excessBlobGas: have %d, expected nil", header.ExcessBlobGas)
->>>>>>> a7e358d0
 	}
 	if !cancun && header.BlobGasUsed != nil {
 		return fmt.Errorf("invalid blobGasUsed: have %d, expected nil", header.BlobGasUsed)
