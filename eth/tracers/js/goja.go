// Copyright 2022 The go-ethereum Authors
// This file is part of the go-ethereum library.
//
// The go-ethereum library is free software: you can redistribute it and/or modify
// it under the terms of the GNU Lesser General Public License as published by
// the Free Software Foundation, either version 3 of the License, or
// (at your option) any later version.
//
// The go-ethereum library is distributed in the hope that it will be useful,
// but WITHOUT ANY WARRANTY; without even the implied warranty of
// MERCHANTABILITY or FITNESS FOR A PARTICULAR PURPOSE. See the
// GNU Lesser General Public License for more details.
//
// You should have received a copy of the GNU Lesser General Public License
// along with the go-ethereum library. If not, see <http://www.gnu.org/licenses/>.

package js

import (
	"encoding/json"
	"errors"
	"fmt"
	"math/big"
	"slices"

	"github.com/dop251/goja"
	"github.com/ethereum/go-ethereum/core/tracing"
	"github.com/ethereum/go-ethereum/core/types"
	"github.com/ethereum/go-ethereum/eth/tracers"
	"github.com/ethereum/go-ethereum/eth/tracers/internal"
	"github.com/holiman/uint256"

	"github.com/ethereum/go-ethereum/common"
	"github.com/ethereum/go-ethereum/common/hexutil"
	"github.com/ethereum/go-ethereum/core/vm"
	"github.com/ethereum/go-ethereum/crypto"
	jsassets "github.com/ethereum/go-ethereum/eth/tracers/js/internal/tracers"
)

var assetTracers = make(map[string]string)

// init retrieves the JavaScript transaction tracers included in go-ethereum.
func init() {
	var err error
	assetTracers, err = jsassets.Load()
	if err != nil {
		panic(err)
	}
	type ctorFn = func(*tracers.Context, json.RawMessage) (*tracers.Tracer, error)
	lookup := func(code string) ctorFn {
		return func(ctx *tracers.Context, cfg json.RawMessage) (*tracers.Tracer, error) {
			return newJsTracer(code, ctx, cfg)
		}
	}
	for name, code := range assetTracers {
		tracers.DefaultDirectory.Register(name, lookup(code), true)
	}
	tracers.DefaultDirectory.RegisterJSEval(newJsTracer)
}

// bigIntProgram is compiled once and the exported function mostly invoked to convert
// hex strings into big ints.
var bigIntProgram = goja.MustCompile("bigInt", bigIntegerJS, false)

type toBigFn = func(vm *goja.Runtime, val string) (goja.Value, error)
type toBufFn = func(vm *goja.Runtime, val []byte) (goja.Value, error)
type fromBufFn = func(vm *goja.Runtime, buf goja.Value, allowString bool) ([]byte, error)

func toBuf(vm *goja.Runtime, bufType goja.Value, val []byte) (goja.Value, error) {
	// bufType is usually Uint8Array. This is equivalent to `new Uint8Array(val)` in JS.
	return vm.New(bufType, vm.ToValue(vm.NewArrayBuffer(val)))
}

func fromBuf(vm *goja.Runtime, bufType goja.Value, buf goja.Value, allowString bool) ([]byte, error) {
	obj := buf.ToObject(vm)
	switch obj.ClassName() {
	case "String":
		if !allowString {
			break
		}
		return common.FromHex(obj.String()), nil

	case "Array":
		var b []byte
		if err := vm.ExportTo(buf, &b); err != nil {
			return nil, err
		}
		return b, nil

	case "Object":
		if !obj.Get("constructor").SameAs(bufType) {
			break
		}
		b := obj.Export().([]byte)
		return b, nil
	}
	return nil, errors.New("invalid buffer type")
}

// jsTracer is an implementation of the Tracer interface which evaluates
// JS functions on the relevant EVM hooks. It uses Goja as its JS engine.
type jsTracer struct {
	vm                *goja.Runtime
	env               *tracing.VMContext
	toBig             toBigFn               // Converts a hex string into a JS bigint
	toBuf             toBufFn               // Converts a []byte into a JS buffer
	fromBuf           fromBufFn             // Converts an array, hex string or Uint8Array to a []byte
	ctx               map[string]goja.Value // KV-bag passed to JS in `result`
	activePrecompiles []common.Address      // List of active precompiles at current block
	traceStep         bool                  // True if tracer object exposes a `step()` method
	traceFrame        bool                  // True if tracer object exposes the `enter()` and `exit()` methods
	err               error                 // Any error that should stop tracing
	obj               *goja.Object          // Trace object

	// Methods exposed by tracer
	result goja.Callable
	fault  goja.Callable
	step   goja.Callable
	enter  goja.Callable
	exit   goja.Callable

	// Underlying structs being passed into JS
	log         *steplog
	frame       *callframe
	frameResult *callframeResult

	// Goja-wrapping of types prepared for JS consumption
	logValue         goja.Value
	dbValue          goja.Value
	frameValue       goja.Value
	frameResultValue goja.Value
}

// newJsTracer instantiates a new JS tracer instance. code is a
// Javascript snippet which evaluates to an expression returning
// an object with certain methods:
//
// The methods `result` and `fault` are required to be present.
// The methods `step`, `enter`, and `exit` are optional, but note that
// `enter` and `exit` always go together.
func newJsTracer(code string, ctx *tracers.Context, cfg json.RawMessage) (*tracers.Tracer, error) {
	vm := goja.New()
	// By default field names are exported to JS as is, i.e. capitalized.
	vm.SetFieldNameMapper(goja.UncapFieldNameMapper())
	t := &jsTracer{
		vm:  vm,
		ctx: make(map[string]goja.Value),
	}

	t.setTypeConverters()
	t.setBuiltinFunctions()

	if ctx == nil {
		ctx = new(tracers.Context)
	}
	if ctx.BlockHash != (common.Hash{}) {
		blockHash, err := t.toBuf(vm, ctx.BlockHash.Bytes())
		if err != nil {
			return nil, err
		}
		t.ctx["blockHash"] = blockHash
		if ctx.TxHash != (common.Hash{}) {
			t.ctx["txIndex"] = vm.ToValue(ctx.TxIndex)
			txHash, err := t.toBuf(vm, ctx.TxHash.Bytes())
			if err != nil {
				return nil, err
			}
			t.ctx["txHash"] = txHash
		}
	}

	ret, err := vm.RunString("(" + code + ")")
	if err != nil {
		return nil, err
	}
	// Check tracer's interface for required and optional methods.
	obj := ret.ToObject(vm)
	result, ok := goja.AssertFunction(obj.Get("result"))
	if !ok {
		return nil, errors.New("trace object must expose a function result()")
	}
	fault, ok := goja.AssertFunction(obj.Get("fault"))
	if !ok {
		return nil, errors.New("trace object must expose a function fault()")
	}
	step, ok := goja.AssertFunction(obj.Get("step"))
	t.traceStep = ok
	enter, hasEnter := goja.AssertFunction(obj.Get("enter"))
	exit, hasExit := goja.AssertFunction(obj.Get("exit"))
	if hasEnter != hasExit {
		return nil, errors.New("trace object must expose either both or none of enter() and exit()")
	}
	t.traceFrame = hasEnter
	t.obj = obj
	t.step = step
	t.enter = enter
	t.exit = exit
	t.result = result
	t.fault = fault

	// Pass in config
	if setup, ok := goja.AssertFunction(obj.Get("setup")); ok {
		cfgStr := "{}"
		if cfg != nil {
			cfgStr = string(cfg)
		}
		if _, err := setup(obj, vm.ToValue(cfgStr)); err != nil {
			return nil, err
		}
	}
	// Setup objects carrying data to JS. These are created once and re-used.
	t.log = &steplog{
		vm:       vm,
		op:       &opObj{vm: vm},
		memory:   &memoryObj{vm: vm, toBig: t.toBig, toBuf: t.toBuf},
		stack:    &stackObj{vm: vm, toBig: t.toBig},
		contract: &contractObj{vm: vm, toBig: t.toBig, toBuf: t.toBuf},
	}
	t.frame = &callframe{vm: vm, toBig: t.toBig, toBuf: t.toBuf}
	t.frameResult = &callframeResult{vm: vm, toBuf: t.toBuf}
	t.frameValue = t.frame.setupObject()
	t.frameResultValue = t.frameResult.setupObject()
	t.logValue = t.log.setupObject()

	return &tracers.Tracer{
		Hooks: &tracing.Hooks{
			OnTxStart: t.OnTxStart,
			OnTxEnd:   t.OnTxEnd,
			OnEnter:   t.OnEnter,
			OnExit:    t.OnExit,
			OnOpcode:  t.OnOpcode,
			OnFault:   t.OnFault,
		},
		GetResult: t.GetResult,
		Stop:      t.Stop,
	}, nil
}

// OnTxStart implements the Tracer interface and is invoked at the beginning of
// transaction processing.
func (t *jsTracer) OnTxStart(env *tracing.VMContext, tx *types.Transaction, from common.Address) {
	t.env = env
	// Need statedb access for db object
	db := &dbObj{db: env.StateDB, vm: t.vm, toBig: t.toBig, toBuf: t.toBuf, fromBuf: t.fromBuf}
	t.dbValue = db.setupObject()
	// Update list of precompiles based on current block
	rules := env.ChainConfig.Rules(env.BlockNumber, env.Random != nil, env.Time)
	t.activePrecompiles = vm.ActivePrecompiles(rules)
	t.ctx["block"] = t.vm.ToValue(t.env.BlockNumber.Uint64())
	t.ctx["gas"] = t.vm.ToValue(tx.Gas())
	gasPriceBig, err := t.toBig(t.vm, env.GasPrice.String())
	if err != nil {
		t.err = err
		return
	}
	t.ctx["gasPrice"] = gasPriceBig
}

// OnTxEnd implements the Tracer interface and is invoked at the end of
// transaction processing.
func (t *jsTracer) OnTxEnd(receipt *types.Receipt, err error) {
	if t.err != nil {
		return
	}
	if err != nil {
		// Don't override vm error
		if _, ok := t.ctx["error"]; !ok {
			t.ctx["error"] = t.vm.ToValue(err.Error())
		}
		return
	}
	t.ctx["gasUsed"] = t.vm.ToValue(receipt.GasUsed)
}

// onStart implements the Tracer interface to initialize the tracing operation.
func (t *jsTracer) onStart(from common.Address, to common.Address, create bool, input []byte, gas uint64, value *big.Int) {
	if t.err != nil {
		return
	}
	if create {
		t.ctx["type"] = t.vm.ToValue("CREATE")
	} else {
		t.ctx["type"] = t.vm.ToValue("CALL")
	}
	fromVal, err := t.toBuf(t.vm, from.Bytes())
	if err != nil {
		t.err = err
		return
	}
	t.ctx["from"] = fromVal
	toVal, err := t.toBuf(t.vm, to.Bytes())
	if err != nil {
		t.err = err
		return
	}
	t.ctx["to"] = toVal
	inputVal, err := t.toBuf(t.vm, input)
	if err != nil {
		t.err = err
		return
	}
	t.ctx["input"] = inputVal
	valueBig, err := t.toBig(t.vm, value.String())
	if err != nil {
		t.err = err
		return
	}
	t.ctx["value"] = valueBig
<<<<<<< HEAD
	t.ctx["block"] = t.vm.ToValue(env.Context.BlockNumber.Uint64())
	// Update list of precompiles based on current block
	t.activePrecompiles = env.ActivePrecompiles()
=======
>>>>>>> 92236365
}

// OnOpcode implements the Tracer interface to trace a single step of VM execution.
func (t *jsTracer) OnOpcode(pc uint64, op byte, gas, cost uint64, scope tracing.OpContext, rData []byte, depth int, err error) {
	if !t.traceStep {
		return
	}
	if t.err != nil {
		return
	}

	log := t.log
	log.op.op = vm.OpCode(op)
	log.memory.memory = scope.MemoryData()
	log.stack.stack = scope.StackData()
	log.contract.scope = scope
	log.pc = pc
	log.gas = gas
	log.cost = cost
	log.refund = t.env.StateDB.GetRefund()
	log.depth = depth
	log.err = err
	if _, err := t.step(t.obj, t.logValue, t.dbValue); err != nil {
		t.onError("step", err)
	}
}

// OnFault implements the Tracer interface to trace an execution fault
func (t *jsTracer) OnFault(pc uint64, op byte, gas, cost uint64, scope tracing.OpContext, depth int, err error) {
	if t.err != nil {
		return
	}
	// Other log fields have been already set as part of the last OnOpcode.
	t.log.err = err
	if _, err := t.fault(t.obj, t.logValue, t.dbValue); err != nil {
		t.onError("fault", err)
	}
}

// onEnd is called after the call finishes to finalize the tracing.
func (t *jsTracer) onEnd(output []byte, gasUsed uint64, err error, reverted bool) {
	if t.err != nil {
		return
	}
	if err != nil {
		t.ctx["error"] = t.vm.ToValue(err.Error())
	}
	outputVal, err := t.toBuf(t.vm, output)
	if err != nil {
		t.err = err
		return
	}
	t.ctx["output"] = outputVal
}

// OnEnter is called when EVM enters a new scope (via call, create or selfdestruct).
func (t *jsTracer) OnEnter(depth int, typ byte, from common.Address, to common.Address, input []byte, gas uint64, value *big.Int) {
	if t.err != nil {
		return
	}
	if depth == 0 {
		t.onStart(from, to, vm.OpCode(typ) == vm.CREATE, input, gas, value)
		return
	}
	if !t.traceFrame {
		return
	}

	t.frame.typ = vm.OpCode(typ).String()
	t.frame.from = from
	t.frame.to = to
	t.frame.input = common.CopyBytes(input)
	t.frame.gas = uint(gas)
	t.frame.value = nil
	if value != nil {
		t.frame.value = new(big.Int).SetBytes(value.Bytes())
	}

	if _, err := t.enter(t.obj, t.frameValue); err != nil {
		t.onError("enter", err)
	}
}

// OnExit is called when EVM exits a scope, even if the scope didn't
// execute any code.
func (t *jsTracer) OnExit(depth int, output []byte, gasUsed uint64, err error, reverted bool) {
	if t.err != nil {
		return
	}
	if depth == 0 {
		t.onEnd(output, gasUsed, err, reverted)
		return
	}
	if !t.traceFrame {
		return
	}

	t.frameResult.gasUsed = uint(gasUsed)
	t.frameResult.output = common.CopyBytes(output)
	t.frameResult.err = err

	if _, err := t.exit(t.obj, t.frameResultValue); err != nil {
		t.onError("exit", err)
	}
}

// GetResult calls the Javascript 'result' function and returns its value, or any accumulated error
func (t *jsTracer) GetResult() (json.RawMessage, error) {
	if t.err != nil {
		return nil, t.err
	}
	ctx := t.vm.ToValue(t.ctx)
	res, err := t.result(t.obj, ctx, t.dbValue)
	if err != nil {
		return nil, wrapError("result", err)
	}
	encoded, err := json.Marshal(res)
	if err != nil {
		return nil, err
	}
	return encoded, t.err
}

// Stop terminates execution of the tracer at the first opportune moment.
func (t *jsTracer) Stop(err error) {
	t.vm.Interrupt(err)
}

// onError is called anytime the running JS code is interrupted
// and returns an error. It in turn pings the EVM to cancel its
// execution.
func (t *jsTracer) onError(context string, err error) {
	t.err = wrapError(context, err)
}

func wrapError(context string, err error) error {
	return fmt.Errorf("%v    in server-side tracer function '%v'", err, context)
}

// setBuiltinFunctions injects Go functions which are available to tracers into the environment.
// It depends on type converters having been set up.
func (t *jsTracer) setBuiltinFunctions() {
	vm := t.vm
	// TODO: load console from goja-nodejs
	vm.Set("toHex", func(v goja.Value) string {
		b, err := t.fromBuf(vm, v, false)
		if err != nil {
			vm.Interrupt(err)
			return ""
		}
		return hexutil.Encode(b)
	})
	vm.Set("toWord", func(v goja.Value) goja.Value {
		// TODO: add test with []byte len < 32 or > 32
		b, err := t.fromBuf(vm, v, true)
		if err != nil {
			vm.Interrupt(err)
			return nil
		}
		b = common.BytesToHash(b).Bytes()
		res, err := t.toBuf(vm, b)
		if err != nil {
			vm.Interrupt(err)
			return nil
		}
		return res
	})
	vm.Set("toAddress", func(v goja.Value) goja.Value {
		a, err := t.fromBuf(vm, v, true)
		if err != nil {
			vm.Interrupt(err)
			return nil
		}
		a = common.BytesToAddress(a).Bytes()
		res, err := t.toBuf(vm, a)
		if err != nil {
			vm.Interrupt(err)
			return nil
		}
		return res
	})
	vm.Set("toContract", func(from goja.Value, nonce uint) goja.Value {
		a, err := t.fromBuf(vm, from, true)
		if err != nil {
			vm.Interrupt(err)
			return nil
		}
		addr := common.BytesToAddress(a)
		b := crypto.CreateAddress(addr, uint64(nonce)).Bytes()
		res, err := t.toBuf(vm, b)
		if err != nil {
			vm.Interrupt(err)
			return nil
		}
		return res
	})
	vm.Set("toContract2", func(from goja.Value, salt string, initcode goja.Value) goja.Value {
		a, err := t.fromBuf(vm, from, true)
		if err != nil {
			vm.Interrupt(err)
			return nil
		}
		addr := common.BytesToAddress(a)
		code, err := t.fromBuf(vm, initcode, true)
		if err != nil {
			vm.Interrupt(err)
			return nil
		}
		code = common.CopyBytes(code)
		codeHash := crypto.Keccak256(code)
		b := crypto.CreateAddress2(addr, common.HexToHash(salt), codeHash).Bytes()
		res, err := t.toBuf(vm, b)
		if err != nil {
			vm.Interrupt(err)
			return nil
		}
		return res
	})
	vm.Set("isPrecompiled", func(v goja.Value) bool {
		a, err := t.fromBuf(vm, v, true)
		if err != nil {
			vm.Interrupt(err)
			return false
		}
		return slices.Contains(t.activePrecompiles, common.BytesToAddress(a))
	})
	vm.Set("slice", func(slice goja.Value, start, end int64) goja.Value {
		b, err := t.fromBuf(vm, slice, false)
		if err != nil {
			vm.Interrupt(err)
			return nil
		}
		if start < 0 || start > end || end > int64(len(b)) {
			vm.Interrupt(fmt.Sprintf("Tracer accessed out of bound memory: available %d, offset %d, size %d", len(b), start, end-start))
			return nil
		}
		res, err := t.toBuf(vm, b[start:end])
		if err != nil {
			vm.Interrupt(err)
			return nil
		}
		return res
	})
}

// setTypeConverters sets up utilities for converting Go types into those
// suitable for JS consumption.
func (t *jsTracer) setTypeConverters() error {
	// Inject bigint logic.
	// TODO: To be replaced after goja adds support for native JS bigint.
	toBigCode, err := t.vm.RunProgram(bigIntProgram)
	if err != nil {
		return err
	}
	// Used to create JS bigint objects from go.
	toBigFn, ok := goja.AssertFunction(toBigCode)
	if !ok {
		return errors.New("failed to bind bigInt func")
	}
	toBigWrapper := func(vm *goja.Runtime, val string) (goja.Value, error) {
		return toBigFn(goja.Undefined(), vm.ToValue(val))
	}
	t.toBig = toBigWrapper
	// NOTE: We need this workaround to create JS buffers because
	// goja doesn't at the moment expose constructors for typed arrays.
	//
	// Cache uint8ArrayType once to be used every time for less overhead.
	uint8ArrayType := t.vm.Get("Uint8Array")
	toBufWrapper := func(vm *goja.Runtime, val []byte) (goja.Value, error) {
		return toBuf(vm, uint8ArrayType, val)
	}
	t.toBuf = toBufWrapper
	fromBufWrapper := func(vm *goja.Runtime, buf goja.Value, allowString bool) ([]byte, error) {
		return fromBuf(vm, uint8ArrayType, buf, allowString)
	}
	t.fromBuf = fromBufWrapper
	return nil
}

type opObj struct {
	vm *goja.Runtime
	op vm.OpCode
}

func (o *opObj) ToNumber() int {
	return int(o.op)
}

func (o *opObj) ToString() string {
	return o.op.String()
}

func (o *opObj) IsPush() bool {
	return o.op.IsPush()
}

func (o *opObj) setupObject() *goja.Object {
	obj := o.vm.NewObject()
	obj.Set("toNumber", o.vm.ToValue(o.ToNumber))
	obj.Set("toString", o.vm.ToValue(o.ToString))
	obj.Set("isPush", o.vm.ToValue(o.IsPush))
	return obj
}

type memoryObj struct {
	memory []byte
	vm     *goja.Runtime
	toBig  toBigFn
	toBuf  toBufFn
}

func (mo *memoryObj) Slice(begin, end int64) goja.Value {
	b, err := mo.slice(begin, end)
	if err != nil {
		mo.vm.Interrupt(err)
		return nil
	}
	res, err := mo.toBuf(mo.vm, b)
	if err != nil {
		mo.vm.Interrupt(err)
		return nil
	}
	return res
}

// slice returns the requested range of memory as a byte slice.
func (mo *memoryObj) slice(begin, end int64) ([]byte, error) {
	if end == begin {
		return []byte{}, nil
	}
	if end < begin || begin < 0 {
		return nil, fmt.Errorf("tracer accessed out of bound memory: offset %d, end %d", begin, end)
	}
	slice, err := internal.GetMemoryCopyPadded(mo.memory, begin, end-begin)
	if err != nil {
		return nil, err
	}
	return slice, nil
}

func (mo *memoryObj) GetUint(addr int64) goja.Value {
	value, err := mo.getUint(addr)
	if err != nil {
		mo.vm.Interrupt(err)
		return nil
	}
	res, err := mo.toBig(mo.vm, value.String())
	if err != nil {
		mo.vm.Interrupt(err)
		return nil
	}
	return res
}

// getUint returns the 32 bytes at the specified address interpreted as a uint.
func (mo *memoryObj) getUint(addr int64) (*big.Int, error) {
	if len(mo.memory) < int(addr)+32 || addr < 0 {
		return nil, fmt.Errorf("tracer accessed out of bound memory: available %d, offset %d, size %d", len(mo.memory), addr, 32)
	}
	return new(big.Int).SetBytes(internal.MemoryPtr(mo.memory, addr, 32)), nil
}

func (mo *memoryObj) Length() int {
	return len(mo.memory)
}

func (mo *memoryObj) setupObject() *goja.Object {
	o := mo.vm.NewObject()
	o.Set("slice", mo.vm.ToValue(mo.Slice))
	o.Set("getUint", mo.vm.ToValue(mo.GetUint))
	o.Set("length", mo.vm.ToValue(mo.Length))
	return o
}

type stackObj struct {
	stack []uint256.Int
	vm    *goja.Runtime
	toBig toBigFn
}

func (s *stackObj) Peek(idx int) goja.Value {
	value, err := s.peek(idx)
	if err != nil {
		s.vm.Interrupt(err)
		return nil
	}
	res, err := s.toBig(s.vm, value.String())
	if err != nil {
		s.vm.Interrupt(err)
		return nil
	}
	return res
}

// peek returns the nth-from-the-top element of the stack.
func (s *stackObj) peek(idx int) (*big.Int, error) {
	if len(s.stack) <= idx || idx < 0 {
		return nil, fmt.Errorf("tracer accessed out of bound stack: size %d, index %d", len(s.stack), idx)
	}
	return internal.StackBack(s.stack, idx).ToBig(), nil
}

func (s *stackObj) Length() int {
	return len(s.stack)
}

func (s *stackObj) setupObject() *goja.Object {
	o := s.vm.NewObject()
	o.Set("peek", s.vm.ToValue(s.Peek))
	o.Set("length", s.vm.ToValue(s.Length))
	return o
}

type dbObj struct {
	db      tracing.StateDB
	vm      *goja.Runtime
	toBig   toBigFn
	toBuf   toBufFn
	fromBuf fromBufFn
}

func (do *dbObj) GetBalance(addrSlice goja.Value) goja.Value {
	a, err := do.fromBuf(do.vm, addrSlice, false)
	if err != nil {
		do.vm.Interrupt(err)
		return nil
	}
	addr := common.BytesToAddress(a)
	value := do.db.GetBalance(addr)
	res, err := do.toBig(do.vm, value.String())
	if err != nil {
		do.vm.Interrupt(err)
		return nil
	}
	return res
}

func (do *dbObj) GetNonce(addrSlice goja.Value) uint64 {
	a, err := do.fromBuf(do.vm, addrSlice, false)
	if err != nil {
		do.vm.Interrupt(err)
		return 0
	}
	addr := common.BytesToAddress(a)
	return do.db.GetNonce(addr)
}

func (do *dbObj) GetCode(addrSlice goja.Value) goja.Value {
	a, err := do.fromBuf(do.vm, addrSlice, false)
	if err != nil {
		do.vm.Interrupt(err)
		return nil
	}
	addr := common.BytesToAddress(a)
	code := do.db.GetCode(addr)
	res, err := do.toBuf(do.vm, code)
	if err != nil {
		do.vm.Interrupt(err)
		return nil
	}
	return res
}

func (do *dbObj) GetState(addrSlice goja.Value, hashSlice goja.Value) goja.Value {
	a, err := do.fromBuf(do.vm, addrSlice, false)
	if err != nil {
		do.vm.Interrupt(err)
		return nil
	}
	addr := common.BytesToAddress(a)
	h, err := do.fromBuf(do.vm, hashSlice, false)
	if err != nil {
		do.vm.Interrupt(err)
		return nil
	}
	hash := common.BytesToHash(h)
	state := do.db.GetState(addr, hash).Bytes()
	res, err := do.toBuf(do.vm, state)
	if err != nil {
		do.vm.Interrupt(err)
		return nil
	}
	return res
}

func (do *dbObj) Exists(addrSlice goja.Value) bool {
	a, err := do.fromBuf(do.vm, addrSlice, false)
	if err != nil {
		do.vm.Interrupt(err)
		return false
	}
	addr := common.BytesToAddress(a)
	return do.db.Exist(addr)
}

func (do *dbObj) setupObject() *goja.Object {
	o := do.vm.NewObject()
	o.Set("getBalance", do.vm.ToValue(do.GetBalance))
	o.Set("getNonce", do.vm.ToValue(do.GetNonce))
	o.Set("getCode", do.vm.ToValue(do.GetCode))
	o.Set("getState", do.vm.ToValue(do.GetState))
	o.Set("exists", do.vm.ToValue(do.Exists))
	return o
}

type contractObj struct {
	scope tracing.OpContext
	vm    *goja.Runtime
	toBig toBigFn
	toBuf toBufFn
}

func (co *contractObj) GetCaller() goja.Value {
	caller := co.scope.Caller().Bytes()
	res, err := co.toBuf(co.vm, caller)
	if err != nil {
		co.vm.Interrupt(err)
		return nil
	}
	return res
}

func (co *contractObj) GetAddress() goja.Value {
	addr := co.scope.Address().Bytes()
	res, err := co.toBuf(co.vm, addr)
	if err != nil {
		co.vm.Interrupt(err)
		return nil
	}
	return res
}

func (co *contractObj) GetValue() goja.Value {
	value := co.scope.CallValue()
	res, err := co.toBig(co.vm, value.String())
	if err != nil {
		co.vm.Interrupt(err)
		return nil
	}
	return res
}

func (co *contractObj) GetInput() goja.Value {
	input := common.CopyBytes(co.scope.CallInput())
	res, err := co.toBuf(co.vm, input)
	if err != nil {
		co.vm.Interrupt(err)
		return nil
	}
	return res
}

func (co *contractObj) setupObject() *goja.Object {
	o := co.vm.NewObject()
	o.Set("getCaller", co.vm.ToValue(co.GetCaller))
	o.Set("getAddress", co.vm.ToValue(co.GetAddress))
	o.Set("getValue", co.vm.ToValue(co.GetValue))
	o.Set("getInput", co.vm.ToValue(co.GetInput))
	return o
}

type callframe struct {
	vm    *goja.Runtime
	toBig toBigFn
	toBuf toBufFn

	typ   string
	from  common.Address
	to    common.Address
	input []byte
	gas   uint
	value *big.Int
}

func (f *callframe) GetType() string {
	return f.typ
}

func (f *callframe) GetFrom() goja.Value {
	from := f.from.Bytes()
	res, err := f.toBuf(f.vm, from)
	if err != nil {
		f.vm.Interrupt(err)
		return nil
	}
	return res
}

func (f *callframe) GetTo() goja.Value {
	to := f.to.Bytes()
	res, err := f.toBuf(f.vm, to)
	if err != nil {
		f.vm.Interrupt(err)
		return nil
	}
	return res
}

func (f *callframe) GetInput() goja.Value {
	input := f.input
	res, err := f.toBuf(f.vm, input)
	if err != nil {
		f.vm.Interrupt(err)
		return nil
	}
	return res
}

func (f *callframe) GetGas() uint {
	return f.gas
}

func (f *callframe) GetValue() goja.Value {
	if f.value == nil {
		return goja.Undefined()
	}
	res, err := f.toBig(f.vm, f.value.String())
	if err != nil {
		f.vm.Interrupt(err)
		return nil
	}
	return res
}

func (f *callframe) setupObject() *goja.Object {
	o := f.vm.NewObject()
	o.Set("getType", f.vm.ToValue(f.GetType))
	o.Set("getFrom", f.vm.ToValue(f.GetFrom))
	o.Set("getTo", f.vm.ToValue(f.GetTo))
	o.Set("getInput", f.vm.ToValue(f.GetInput))
	o.Set("getGas", f.vm.ToValue(f.GetGas))
	o.Set("getValue", f.vm.ToValue(f.GetValue))
	return o
}

type callframeResult struct {
	vm    *goja.Runtime
	toBuf toBufFn

	gasUsed uint
	output  []byte
	err     error
}

func (r *callframeResult) GetGasUsed() uint {
	return r.gasUsed
}

func (r *callframeResult) GetOutput() goja.Value {
	res, err := r.toBuf(r.vm, r.output)
	if err != nil {
		r.vm.Interrupt(err)
		return nil
	}
	return res
}

func (r *callframeResult) GetError() goja.Value {
	if r.err != nil {
		return r.vm.ToValue(r.err.Error())
	}
	return goja.Undefined()
}

func (r *callframeResult) setupObject() *goja.Object {
	o := r.vm.NewObject()
	o.Set("getGasUsed", r.vm.ToValue(r.GetGasUsed))
	o.Set("getOutput", r.vm.ToValue(r.GetOutput))
	o.Set("getError", r.vm.ToValue(r.GetError))
	return o
}

type steplog struct {
	vm *goja.Runtime

	op       *opObj
	memory   *memoryObj
	stack    *stackObj
	contract *contractObj

	pc     uint64
	gas    uint64
	cost   uint64
	depth  int
	refund uint64
	err    error
}

func (l *steplog) GetPC() uint64     { return l.pc }
func (l *steplog) GetGas() uint64    { return l.gas }
func (l *steplog) GetCost() uint64   { return l.cost }
func (l *steplog) GetDepth() int     { return l.depth }
func (l *steplog) GetRefund() uint64 { return l.refund }

func (l *steplog) GetError() goja.Value {
	if l.err != nil {
		return l.vm.ToValue(l.err.Error())
	}
	return goja.Undefined()
}

func (l *steplog) setupObject() *goja.Object {
	o := l.vm.NewObject()
	// Setup basic fields.
	o.Set("getPC", l.vm.ToValue(l.GetPC))
	o.Set("getGas", l.vm.ToValue(l.GetGas))
	o.Set("getCost", l.vm.ToValue(l.GetCost))
	o.Set("getDepth", l.vm.ToValue(l.GetDepth))
	o.Set("getRefund", l.vm.ToValue(l.GetRefund))
	o.Set("getError", l.vm.ToValue(l.GetError))
	// Setup nested objects.
	o.Set("op", l.op.setupObject())
	o.Set("stack", l.stack.setupObject())
	o.Set("memory", l.memory.setupObject())
	o.Set("contract", l.contract.setupObject())
	return o
}<|MERGE_RESOLUTION|>--- conflicted
+++ resolved
@@ -306,12 +306,6 @@
 		return
 	}
 	t.ctx["value"] = valueBig
-<<<<<<< HEAD
-	t.ctx["block"] = t.vm.ToValue(env.Context.BlockNumber.Uint64())
-	// Update list of precompiles based on current block
-	t.activePrecompiles = env.ActivePrecompiles()
-=======
->>>>>>> 92236365
 }
 
 // OnOpcode implements the Tracer interface to trace a single step of VM execution.
