// Copyright 2015 The go-ethereum Authors
// This file is part of the go-ethereum library.
//
// The go-ethereum library is free software: you can redistribute it and/or modify
// it under the terms of the GNU Lesser General Public License as published by
// the Free Software Foundation, either version 3 of the License, or
// (at your option) any later version.
//
// The go-ethereum library is distributed in the hope that it will be useful,
// but WITHOUT ANY WARRANTY; without even the implied warranty of
// MERCHANTABILITY or FITNESS FOR A PARTICULAR PURPOSE. See the
// GNU Lesser General Public License for more details.
//
// You should have received a copy of the GNU Lesser General Public License
// along with the go-ethereum library. If not, see <http://www.gnu.org/licenses/>.

package tests

import (
	"encoding/hex"
	"encoding/json"
	"fmt"
	"math/big"
	"regexp"
	"strconv"
	"strings"

	"github.com/ethereum/go-ethereum/common"
	"github.com/ethereum/go-ethereum/common/hexutil"
	"github.com/ethereum/go-ethereum/common/math"
	"github.com/ethereum/go-ethereum/core"
	"github.com/ethereum/go-ethereum/core/rawdb"
	"github.com/ethereum/go-ethereum/core/state"
	"github.com/ethereum/go-ethereum/core/state/snapshot"
	"github.com/ethereum/go-ethereum/core/types"
	"github.com/ethereum/go-ethereum/core/vm"
	"github.com/ethereum/go-ethereum/crypto"
	"github.com/ethereum/go-ethereum/ethdb"
	"github.com/ethereum/go-ethereum/params/types/ctypes"
	"github.com/ethereum/go-ethereum/params/types/genesisT"
	"github.com/ethereum/go-ethereum/rlp"
	"github.com/ethereum/go-ethereum/trie"
	"golang.org/x/crypto/sha3"
)

// StateTest checks transaction processing without block context.
// See https://github.com/ethereum/EIPs/issues/176 for the test format specification.
type StateTest struct {
	// Name is only used for writing tests (Marshaling).
	// It is set by inference, using the test's filepath base.
	Name string
	json stJSON
}

// StateSubtest selects a specific configuration of a General State Test.
type StateSubtest struct {
	Fork  string
	Index int
}

func (t *StateTest) UnmarshalJSON(in []byte) error {
	return json.Unmarshal(in, &t.json)
}

func (t StateTest) MarshalJSON() ([]byte, error) {
	m := map[string]stJSON{
		t.Name: t.json,
	}
	return json.MarshalIndent(m, "", "    ")
}

type stJSON struct {
	Info stInfo                   `json:"_info"`
	Env  stEnv                    `json:"env"`
	Pre  stPre                    `json:"pre"`
	Tx   stTransaction            `json:"transaction"`
	Out  hexutil.Bytes            `json:"out,omitempty"`
	Post map[string][]stPostState `json:"post"`
}

type stInfo struct {
	Comment            string                 `json:"comment"`
	FillingRPCServer   string                 `json:"filling-rpc-server"`
	FillingToolVersion string                 `json:"filling-tool-version"`
	FilledWith         string                 `json:"filledWith,omitempty"`
	LLLCVersion        string                 `json:"lllcversion,omitempty"`
	Source             string                 `json:"source,omitempty"`
	SourceHash         string                 `json:"sourceHash,omitempty"`
	Labels             map[string]interface{} `json:"labels,omitempty"`
}

type stPostState struct {
	Root            common.UnprefixedHash `json:"hash"`
	Logs            common.UnprefixedHash `json:"logs"`
	TxBytes         hexutil.Bytes         `json:"txbytes"`
	ExpectException string                `json:"expectException,omitempty"`
	Indexes         stPostStateIndexes    `json:"indexes"`

	// filled can be set to true when the subtest has been written,
	// which can be helpful to distiguish unfilled tests from potentially filled zero-value tests.
	filled bool
}

type stPostStateIndexes struct {
	Data  int `json:"data"`
	Gas   int `json:"gas"`
	Value int `json:"value"`
}

//go:generate go run github.com/fjl/gencodec -type stEnv -field-override stEnvMarshaling -out gen_stenv.go

type stEnv struct {
	Coinbase   common.Address `json:"currentCoinbase"   gencodec:"required"`
	Difficulty *big.Int       `json:"currentDifficulty" gencodec:"optional"`
	Random     *big.Int       `json:"currentRandom,omitempty"     gencodec:"optional"`
	GasLimit   uint64         `json:"currentGasLimit"   gencodec:"required"`
	Number     uint64         `json:"currentNumber"     gencodec:"required"`
	Timestamp  uint64         `json:"currentTimestamp"  gencodec:"required"`
	BaseFee    *big.Int       `json:"currentBaseFee,omitempty"    gencodec:"optional"`
	Previous   common.Hash    `json:"previousHash,omitempty"      gencodec:"optional"` // Previous is an unused field, but it exists in the tests.
}

type stEnvMarshaling struct {
	Coinbase   common.Address
	Difficulty *math.HexOrDecimal256
	Random     *math.HexOrDecimal256
	GasLimit   math.HexOrDecimal64
	Number     math.HexOrDecimal64
	Timestamp  math.HexOrDecimal64
	BaseFee    *math.HexOrDecimal256
	Previous   common.Hash // unused
}

//go:generate go run github.com/fjl/gencodec -type stTransaction -field-override stTransactionMarshaling -out gen_sttransaction.go

type stTransaction struct {
	GasPrice             *big.Int            `json:"gasPrice"`
	MaxFeePerGas         *big.Int            `json:"maxFeePerGas,omitempty"`
	MaxPriorityFeePerGas *big.Int            `json:"maxPriorityFeePerGas,omitempty"`
	Nonce                uint64              `json:"nonce"`
	To                   string              `json:"to"`
	Data                 []string            `json:"data"`
	AccessLists          []*types.AccessList `json:"accessLists,omitempty"`
	GasLimit             []uint64            `json:"gasLimit"`
	Value                []string            `json:"value"`
	PrivateKey           []byte              `json:"secretKey"`
	Sender               common.Address      `json:"sender,omitempty"`
}

type stTransactionMarshaling struct {
	GasPrice             *math.HexOrDecimal256
	MaxFeePerGas         *math.HexOrDecimal256
	MaxPriorityFeePerGas *math.HexOrDecimal256
	Nonce                math.HexOrDecimal64
	GasLimit             []math.HexOrDecimal64
	PrivateKey           hexutil.Bytes
}

// GetChainConfig takes a fork definition and returns a chain config.
// The fork definition can be
// - a plain forkname, e.g. `Byzantium`,
// - a fork basename, and a list of EIPs to enable; e.g. `Byzantium+1884+1283`.
func GetChainConfig(forkString string) (baseConfig ctypes.ChainConfigurator, eips []int, err error) {
	var (
		splitForks            = strings.Split(forkString, "+")
		ok                    bool
		baseName, eipsStrings = splitForks[0], splitForks[1:]
	)
	if baseConfig, ok = Forks[baseName]; !ok {
		return nil, nil, UnsupportedForkError{baseName}
	}
	for _, eip := range eipsStrings {
		if eipNum, err := strconv.Atoi(eip); err != nil {
			return nil, nil, fmt.Errorf("syntax error, invalid eip number %v", eipNum)
		} else {
			if !vm.ValidEip(eipNum) {
				return nil, nil, fmt.Errorf("syntax error, invalid eip number %v", eipNum)
			}
			eips = append(eips, eipNum)
		}
	}
	return baseConfig, eips, nil
}

// Subtests returns all valid subtests of the test.
func (t *StateTest) Subtests(skipForks []*regexp.Regexp) []StateSubtest {
	var sub []StateSubtest
outer:
	for fork, pss := range t.json.Post {
		for _, skip := range skipForks {
			if skip.MatchString(fork) {
				continue outer
			}
		}
		for i := range pss {
			sub = append(sub, StateSubtest{fork, i})
		}
	}
	return sub
}

// checkError checks if the error returned by the state transition matches any expected error.
// A failing expectation returns a wrapped version of the original error, if any,
// or a new error detailing the failing expectation.
// This function does not return or modify the original error, it only evaluates and returns expectations for the error.
func (t *StateTest) checkError(subtest StateSubtest, err error) error {
	expectedError := t.json.Post[subtest.Fork][subtest.Index].ExpectException
	if err == nil && expectedError == "" {
		return nil
	}
	if err == nil && expectedError != "" {
		return fmt.Errorf("expected error %q, got no error", expectedError)
	}
	if err != nil && expectedError == "" {
		return fmt.Errorf("unexpected error: %w", err)
	}
	if err != nil && expectedError != "" {
		// Ignore expected errors (TODO MariusVanDerWijden check error string)
		return nil
	}
	return nil
}

// Run executes a specific subtest and verifies the post-state and logs
func (t *StateTest) Run(subtest StateSubtest, vmconfig vm.Config, snapshotter bool) (*snapshot.Tree, *state.StateDB, error) {
	snaps, statedb, root, err := t.RunNoVerify(subtest, vmconfig, snapshotter)
	if checkedErr := t.checkError(subtest, err); checkedErr != nil {
		return snaps, statedb, checkedErr
	}
	// The error has been checked; if it was unexpected, it's already returned.
	if err != nil {
		// Here, an error exists but it was expected.
		// We do not check the post state or logs.
		return snaps, statedb, nil
	}
	post := t.json.Post[subtest.Fork][subtest.Index]
	// N.B: We need to do this in a two-step process, because the first Commit takes care
	// of suicides, and we need to touch the coinbase _after_ it has potentially suicided.
	if root != common.Hash(post.Root) {
		return snaps, statedb, fmt.Errorf("post state root mismatch: got %x, want %x", root, post.Root)
	}
	if logs := rlpHash(statedb.Logs()); logs != common.Hash(post.Logs) {
		return snaps, statedb, fmt.Errorf("post state logs hash mismatch: got %x, want %x", logs, post.Logs)
	}
	return snaps, statedb, nil
}

// RunNoVerify runs a specific subtest and returns the statedb and post-state root
func (t *StateTest) RunNoVerifyWithPost(subtest StateSubtest, vmconfig vm.Config, snapshotter bool, post stPostState) (*snapshot.Tree, *state.StateDB, common.Hash, error) {
	var stPostCp stPostState
	if v, ok := t.json.Post[subtest.Fork]; ok {
		if len(v) > subtest.Index {
			stPostCp = v[subtest.Index]
		}
	}
	defer func() {
		t.json.Post[subtest.Fork][subtest.Index] = stPostCp
	}()
	if _, ok := t.json.Post[subtest.Fork]; !ok {
		t.json.Post[subtest.Fork] = make([]stPostState, subtest.Index+1)
	}
	if len(t.json.Post[subtest.Fork]) <= subtest.Index {
		t.json.Post[subtest.Fork] = append(t.json.Post[subtest.Fork], make([]stPostState, subtest.Index-len(t.json.Post[subtest.Fork])+1)...)
	}
	t.json.Post[subtest.Fork][subtest.Index] = post
	return t.RunNoVerify(subtest, vmconfig, snapshotter)
}

// RunNoVerify runs a specific subtest and returns the statedb and post-state root
func (t *StateTest) RunNoVerify(subtest StateSubtest, vmconfig vm.Config, snapshotter bool) (*snapshot.Tree, *state.StateDB, common.Hash, error) {
	config, eips, err := GetChainConfig(subtest.Fork)
	if err != nil {
		return nil, nil, common.Hash{}, UnsupportedForkError{subtest.Fork}
	}
	vmconfig.ExtraEips = eips
	block := core.GenesisToBlock(t.genesis(config), nil)
	snaps, statedb := MakePreState(rawdb.NewMemoryDatabase(), t.json.Pre.toGenesisAlloc(), snapshotter)

	var baseFee *big.Int
	if config.IsEnabled(config.GetEIP1559Transition, new(big.Int)) {
		baseFee = t.json.Env.BaseFee
		if baseFee == nil {
			// Retesteth uses `0x10` for genesis baseFee. Therefore, it defaults to
			// parent - 2 : 0xa as the basefee for 'this' context.
			baseFee = big.NewInt(0x0a)
		}
	} else {
		// Configure a default zero-value gasPrice in case it is not set.
		if t.json.Tx.GasPrice == nil {
			t.json.Tx.GasPrice = big.NewInt(0x0a)
		}
	}
	post := t.json.Post[subtest.Fork][subtest.Index]
	msg, err := t.json.Tx.toMessage(post, baseFee)
	if err != nil {
		return nil, nil, common.Hash{}, err
	}

	// Try to recover tx with current signer
	if len(post.TxBytes) != 0 {
		var ttx types.Transaction
		err := ttx.UnmarshalBinary(post.TxBytes)
		if err != nil {
			return nil, nil, common.Hash{}, err
		}

		if _, err := types.Sender(types.LatestSigner(config), &ttx); err != nil {
			return nil, nil, common.Hash{}, err
		}
	}

	// Prepare the EVM.
	txContext := core.NewEVMTxContext(msg)
	context := core.NewEVMBlockContext(block.Header(), nil, &t.json.Env.Coinbase)
	context.GetHash = vmTestBlockHash
	context.BaseFee = baseFee
	context.Random = nil
	if t.json.Env.Difficulty != nil {
		context.Difficulty = t.json.Env.Difficulty
	}
	if config.IsEnabled(config.GetEIP1559Transition, new(big.Int)) && t.json.Env.Random != nil {
		rnd := common.BigToHash(t.json.Env.Random)
		context.Random = &rnd
		context.Difficulty = big.NewInt(0)
	}
	evm := vm.NewEVM(context, txContext, statedb, config, vmconfig)
	// Execute the message.
	snapshot := statedb.Snapshot()
	gaspool := new(core.GasPool)
	gaspool.AddGas(block.GasLimit())
	_, err = core.ApplyMessage(evm, msg, gaspool)
	if err != nil {
		statedb.RevertToSnapshot(snapshot)
	}
	// Add 0-value mining reward. This only makes a difference in the cases
	// where
	// - the coinbase suicided, or
	// - there are only 'bad' transactions, which aren't executed. In those cases,
	//   the coinbase gets no txfee, so isn't created, and thus needs to be touched
	statedb.AddBalance(block.Coinbase(), new(big.Int))
	// Commit block
	statedb.Commit(config.IsEnabled(config.GetEIP161dTransition, block.Number()))
	// And _now_ get the state root
	root := statedb.IntermediateRoot(config.IsEnabled(config.GetEIP161dTransition, block.Number()))
	return snaps, statedb, root, err
}

func (t *StateTest) gasLimit(subtest StateSubtest) uint64 {
	return t.json.Tx.GasLimit[t.json.Post[subtest.Fork][subtest.Index].Indexes.Gas]
}

<<<<<<< HEAD
func MakePreState(db ethdb.Database, accounts genesisT.GenesisAlloc, snapshotter bool) (*snapshot.Tree, *state.StateDB) {
	sdb := state.NewDatabase(db)
=======
func MakePreState(db ethdb.Database, accounts core.GenesisAlloc, snapshotter bool) (*snapshot.Tree, *state.StateDB) {
	sdb := state.NewDatabaseWithConfig(db, &trie.Config{Preimages: true})
>>>>>>> ea9e62ca
	statedb, _ := state.New(common.Hash{}, sdb, nil)
	for addr, a := range accounts {
		statedb.SetCode(addr, a.Code)
		statedb.SetNonce(addr, a.Nonce)
		statedb.SetBalance(addr, a.Balance)
		for k, v := range a.Storage {
			statedb.SetState(addr, k, v)
		}
	}
	// Commit and re-open to start with a clean state.
	root, _ := statedb.Commit(false)

	var snaps *snapshot.Tree
	if snapshotter {
		snapconfig := snapshot.Config{
			CacheSize:  1,
			Recovery:   false,
			NoBuild:    false,
			AsyncBuild: false,
		}
		snaps, _ = snapshot.New(snapconfig, db, sdb.TrieDB(), root)
	}
	statedb, _ = state.New(root, sdb, snaps)
	return snaps, statedb
}

func (t *StateTest) genesis(config ctypes.ChainConfigurator) *genesisT.Genesis {
	genesis := &genesisT.Genesis{
		Config:     config,
		Coinbase:   t.json.Env.Coinbase,
		Difficulty: t.json.Env.Difficulty,
		GasLimit:   t.json.Env.GasLimit,
		Number:     t.json.Env.Number,
		Timestamp:  t.json.Env.Timestamp,
		Alloc:      t.json.Pre.toGenesisAlloc(),
	}
	if t.json.Env.Random != nil {
		// Post-Merge
		genesis.Mixhash = common.BigToHash(t.json.Env.Random)
		genesis.Difficulty = big.NewInt(0)
	}
	return genesis
}

func (tx *stTransaction) toMessage(ps stPostState, baseFee *big.Int) (*core.Message, error) {
	// Derive sender from private key if present.
	var from common.Address
	if len(tx.PrivateKey) > 0 {
		key, err := crypto.ToECDSA(tx.PrivateKey)
		if err != nil {
			return nil, fmt.Errorf("invalid private key: %v", err)
		}
		from = crypto.PubkeyToAddress(key.PublicKey)
	}
	// Parse recipient if present.
	var to *common.Address
	if tx.To != "" {
		to = new(common.Address)
		if err := to.UnmarshalText([]byte(tx.To)); err != nil {
			return nil, fmt.Errorf("invalid to address: %v", err)
		}
	}

	// Get values specific to this post state.
	if ps.Indexes.Data > len(tx.Data) {
		return nil, fmt.Errorf("tx data index %d out of bounds", ps.Indexes.Data)
	}
	if ps.Indexes.Value > len(tx.Value) {
		return nil, fmt.Errorf("tx value index %d out of bounds", ps.Indexes.Value)
	}
	if ps.Indexes.Gas > len(tx.GasLimit) {
		return nil, fmt.Errorf("tx gas limit index %d out of bounds", ps.Indexes.Gas)
	}
	dataHex := tx.Data[ps.Indexes.Data]
	valueHex := tx.Value[ps.Indexes.Value]
	gasLimit := tx.GasLimit[ps.Indexes.Gas]
	// Value, Data hex encoding is messy: https://github.com/ethereum/tests/issues/203
	value := new(big.Int)
	if valueHex != "0x" {
		v, ok := math.ParseBig256(valueHex)
		if !ok {
			return nil, fmt.Errorf("invalid tx value %q", valueHex)
		}
		value = v
	}
	data, err := hex.DecodeString(strings.TrimPrefix(dataHex, "0x"))
	if err != nil {
		return nil, fmt.Errorf("invalid tx data %q", dataHex)
	}
	var accessList types.AccessList
	if tx.AccessLists != nil && tx.AccessLists[ps.Indexes.Data] != nil {
		accessList = *tx.AccessLists[ps.Indexes.Data]
	}
	// If baseFee provided, set gasPrice to effectiveGasPrice.
	gasPrice := tx.GasPrice
	if baseFee != nil {
		if tx.MaxFeePerGas == nil {
			tx.MaxFeePerGas = gasPrice
		}
		if tx.MaxFeePerGas == nil {
			tx.MaxFeePerGas = new(big.Int)
		}
		if tx.MaxPriorityFeePerGas == nil {
			tx.MaxPriorityFeePerGas = tx.MaxFeePerGas
		}
		gasPrice = math.BigMin(new(big.Int).Add(tx.MaxPriorityFeePerGas, baseFee),
			tx.MaxFeePerGas)
	}
	if gasPrice == nil {
		return nil, fmt.Errorf("no gas price provided")
	}

	msg := &core.Message{
		From:       from,
		To:         to,
		Nonce:      tx.Nonce,
		Value:      value,
		GasLimit:   gasLimit,
		GasPrice:   gasPrice,
		GasFeeCap:  tx.MaxFeePerGas,
		GasTipCap:  tx.MaxPriorityFeePerGas,
		Data:       data,
		AccessList: accessList,
	}
	return msg, nil
}

func rlpHash(x interface{}) (h common.Hash) {
	hw := sha3.NewLegacyKeccak256()
	rlp.Encode(hw, x)
	hw.Sum(h[:0])
	return h
}

func vmTestBlockHash(n uint64) common.Hash {
	return common.BytesToHash(crypto.Keccak256([]byte(big.NewInt(int64(n)).String())))
}<|MERGE_RESOLUTION|>--- conflicted
+++ resolved
@@ -349,13 +349,8 @@
 	return t.json.Tx.GasLimit[t.json.Post[subtest.Fork][subtest.Index].Indexes.Gas]
 }
 
-<<<<<<< HEAD
 func MakePreState(db ethdb.Database, accounts genesisT.GenesisAlloc, snapshotter bool) (*snapshot.Tree, *state.StateDB) {
-	sdb := state.NewDatabase(db)
-=======
-func MakePreState(db ethdb.Database, accounts core.GenesisAlloc, snapshotter bool) (*snapshot.Tree, *state.StateDB) {
 	sdb := state.NewDatabaseWithConfig(db, &trie.Config{Preimages: true})
->>>>>>> ea9e62ca
 	statedb, _ := state.New(common.Hash{}, sdb, nil)
 	for addr, a := range accounts {
 		statedb.SetCode(addr, a.Code)
