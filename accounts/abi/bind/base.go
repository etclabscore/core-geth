--- conflicted
+++ resolved
@@ -472,11 +472,7 @@
 		return nil
 	})
 
-<<<<<<< HEAD
-	return logs, sub, err
-=======
 	return logs, sub, nil
->>>>>>> 92236365
 }
 
 // WatchLogs filters subscribes to contract logs for future blocks, returning a
