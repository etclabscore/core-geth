--- conflicted
+++ resolved
@@ -64,11 +64,7 @@
 	return &vmContext{blockCtx: vm.BlockContext{BlockNumber: big.NewInt(1)}, txCtx: vm.TxContext{GasPrice: big.NewInt(100000)}}
 }
 
-<<<<<<< HEAD
 func runTrace(tracer tracers.Tracer, vmctx *vmContext, chaincfg ctypes.ChainConfigurator, contractCode []byte) (json.RawMessage, error) {
-=======
-func runTrace(tracer *tracers.Tracer, vmctx *vmContext, chaincfg *params.ChainConfig, contractCode []byte) (json.RawMessage, error) {
->>>>>>> 92236365
 	var (
 		env             = vm.NewEVM(vmctx.blockCtx, vmctx.txCtx, &dummyStatedb{}, chaincfg, vm.Config{Tracer: tracer.Hooks})
 		gasLimit uint64 = 31000
@@ -285,14 +281,8 @@
 	scope := &vm.ScopeContext{
 		Contract: vm.NewContract(&account{}, &account{}, uint256.NewInt(0), 0),
 	}
-<<<<<<< HEAD
-
-	tracer.CaptureEnter(vm.CALL, scope.Contract.Caller(), scope.Contract.Address(), []byte{}, 1000, new(big.Int))
-	tracer.CaptureExit([]byte{}, 400, nil)
-=======
 	tracer.OnEnter(1, byte(vm.CALL), scope.Contract.Caller(), scope.Contract.Address(), []byte{}, 1000, new(big.Int))
 	tracer.OnExit(1, []byte{}, 400, nil, false)
->>>>>>> 92236365
 
 	have, err := tracer.GetResult()
 	if err != nil {
