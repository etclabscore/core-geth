// Copyright 2015 The go-ethereum Authors
// This file is part of go-ethereum.
//
// go-ethereum is free software: you can redistribute it and/or modify
// it under the terms of the GNU General Public License as published by
// the Free Software Foundation, either version 3 of the License, or
// (at your option) any later version.
//
// go-ethereum is distributed in the hope that it will be useful,
// but WITHOUT ANY WARRANTY; without even the implied warranty of
// MERCHANTABILITY or FITNESS FOR A PARTICULAR PURPOSE. See the
// GNU General Public License for more details.
//
// You should have received a copy of the GNU General Public License
// along with go-ethereum. If not, see <http://www.gnu.org/licenses/>.

// Package utils contains internal helper functions for go-ethereum commands.
package utils

import (
	"bytes"
	"context"
	"crypto/ecdsa"
	"encoding/hex"
	"errors"
	"fmt"
	"math"
	"math/big"
	"net/http"
	"os"
	"os/user"
	"path/filepath"
	"runtime"
	godebug "runtime/debug"
	"strconv"
	"strings"
	"time"

	"github.com/ethereum/go-ethereum/accounts"
	"github.com/ethereum/go-ethereum/accounts/keystore"
	"github.com/ethereum/go-ethereum/common"
	"github.com/ethereum/go-ethereum/common/fdlimit"
	"github.com/ethereum/go-ethereum/consensus/lyra2"

	"github.com/ethereum/go-ethereum/common/hexutil"
	"github.com/ethereum/go-ethereum/core"
	"github.com/ethereum/go-ethereum/core/rawdb"
	"github.com/ethereum/go-ethereum/core/txpool"
	"github.com/ethereum/go-ethereum/core/types"
	"github.com/ethereum/go-ethereum/core/vm"
	"github.com/ethereum/go-ethereum/crypto"
	"github.com/ethereum/go-ethereum/crypto/kzg4844"
	"github.com/ethereum/go-ethereum/eth"
	ethcatalyst "github.com/ethereum/go-ethereum/eth/catalyst"
	"github.com/ethereum/go-ethereum/eth/downloader"
	"github.com/ethereum/go-ethereum/eth/ethconfig"
	"github.com/ethereum/go-ethereum/eth/filters"
	"github.com/ethereum/go-ethereum/eth/gasprice"
	"github.com/ethereum/go-ethereum/eth/tracers"
	"github.com/ethereum/go-ethereum/ethdb"
	"github.com/ethereum/go-ethereum/ethdb/remotedb"
	"github.com/ethereum/go-ethereum/ethstats"
	"github.com/ethereum/go-ethereum/graphql"
	"github.com/ethereum/go-ethereum/internal/ethapi"
	"github.com/ethereum/go-ethereum/internal/flags"
	"github.com/ethereum/go-ethereum/les"
	lescatalyst "github.com/ethereum/go-ethereum/les/catalyst"
	"github.com/ethereum/go-ethereum/log"
	"github.com/ethereum/go-ethereum/metrics"
	"github.com/ethereum/go-ethereum/metrics/exp"
	"github.com/ethereum/go-ethereum/metrics/influxdb"
	"github.com/ethereum/go-ethereum/miner"
	"github.com/ethereum/go-ethereum/node"
	"github.com/ethereum/go-ethereum/p2p"
	"github.com/ethereum/go-ethereum/p2p/enode"
	"github.com/ethereum/go-ethereum/p2p/nat"
	"github.com/ethereum/go-ethereum/p2p/netutil"
	"github.com/ethereum/go-ethereum/params"
	"github.com/ethereum/go-ethereum/params/types/genesisT"
	"github.com/ethereum/go-ethereum/params/vars"
	"github.com/ethereum/go-ethereum/rlp"
	"github.com/ethereum/go-ethereum/rpc"
	pcsclite "github.com/gballet/go-libpcsclite"
	gopsutil "github.com/shirou/gopsutil/mem"
	"github.com/urfave/cli/v2"
)

// These are all the command line flags we support.
// If you add to this list, please remember to include the
// flag in the appropriate command definition.
//
// The flags are defined here so their names and help texts
// are the same for all commands.

var (
	// General settings
	DataDirFlag = &flags.DirectoryFlag{
		Name:     "datadir",
		Usage:    "Data directory for the databases and keystore",
		Value:    flags.DirectoryString(vars.DefaultDataDir()),
		Category: flags.EthCategory,
	}
	RemoteDBFlag = &cli.StringFlag{
		Name:     "remotedb",
		Usage:    "URL for remote database",
		Category: flags.LoggingCategory,
	}
	DBEngineFlag = &cli.StringFlag{
		Name:     "db.engine",
		Usage:    "Backing database implementation to use ('pebble' or 'leveldb')",
		Value:    node.DefaultConfig.DBEngine,
		Category: flags.EthCategory,
	}
	AncientFlag = &flags.DirectoryFlag{
		Name:     "datadir.ancient",
		Usage:    "Root directory for ancient data (default = inside chaindata)",
		Category: flags.EthCategory,
	}
	MinFreeDiskSpaceFlag = &flags.DirectoryFlag{
		Name:     "datadir.minfreedisk",
		Usage:    "Minimum free disk space in MB, once reached triggers auto shut down (default = --cache.gc converted to MB, 0 = disabled)",
		Category: flags.EthCategory,
	}
	KeyStoreDirFlag = &flags.DirectoryFlag{
		Name:     "keystore",
		Usage:    "Directory for the keystore (default = inside the datadir)",
		Category: flags.AccountCategory,
	}
	USBFlag = &cli.BoolFlag{
		Name:     "usb",
		Usage:    "Enable monitoring and management of USB hardware wallets",
		Category: flags.AccountCategory,
	}
	USBPathIDFlag = &cli.Uint64Flag{
		Name:  "usb.pathid",
		Usage: "Specify USB path ID per SLIP-0044 (1=all testnets, 60=ETH mainnet, 61=ETC mainnet)",
	}
	SmartCardDaemonPathFlag = &cli.StringFlag{
		Name:     "pcscdpath",
		Usage:    "Path to the smartcard daemon (pcscd) socket file",
		Value:    pcsclite.PCSCDSockName,
		Category: flags.AccountCategory,
	}
	NetworkIdFlag = &cli.Uint64Flag{
		Name:     "networkid",
		Usage:    "Explicitly set network id (integer)(For testnets: use --rinkeby, --goerli, --sepolia instead)",
		Value:    ethconfig.Defaults.NetworkId,
		Category: flags.EthCategory,
	}
	EthProtocolsFlag = &cli.StringFlag{
		Name:     "eth.protocols",
		Usage:    "Sets the Ethereum Protocol versions (first is primary)",
		Category: flags.EthCategory,
		Value: strings.Join(func() (strings []string) {
			for _, s := range ethconfig.Defaults.ProtocolVersions {
				strings = append(strings, strconv.Itoa(int(s)))
			}
			return
		}(), ","),
	}
	ClassicFlag = &cli.BoolFlag{
		Name:     "classic",
		Usage:    "Ethereum Classic network: pre-configured Ethereum Classic mainnet",
		Category: flags.EthCategory,
	}
	MainnetFlag = &cli.BoolFlag{
		Name:     "mainnet",
		Usage:    "Ethereum mainnet",
		Category: flags.EthCategory,
	}
	MintMeFlag = &cli.BoolFlag{
		Name:     "mintme",
		Usage:    "MintMe.com Coin mainnet: pre-configured MintMe.com Coin mainnet",
		Category: flags.EthCategory,
	}
	RinkebyFlag = &cli.BoolFlag{
		Name:     "rinkeby",
		Usage:    "Rinkeby network: pre-configured proof-of-authority test network",
		Category: flags.EthCategory,
	}
	KottiFlag = &cli.BoolFlag{
		Name:     "kotti",
		Usage:    "Kotti network: cross-client proof-of-authority test network",
		Category: flags.EthCategory,
	}
	MordorFlag = &cli.BoolFlag{
		Name:     "mordor",
		Usage:    "Mordor network: Ethereum Classic's cross-client proof-of-work test network",
		Category: flags.EthCategory,
	}
	GoerliFlag = &cli.BoolFlag{
		Name:     "goerli",
		Usage:    "Görli network: pre-configured proof-of-authority test network",
		Category: flags.EthCategory,
	}
	SepoliaFlag = &cli.BoolFlag{
		Name:     "sepolia",
		Usage:    "Sepolia network: pre-configured proof-of-work test network",
		Category: flags.EthCategory,
	}

	// Dev mode
	DeveloperFlag = &cli.BoolFlag{
		Name:     "dev",
		Usage:    "Ephemeral proof-of-authority network with a pre-funded developer account, mining enabled",
		Category: flags.DevCategory,
	}
	DeveloperPeriodFlag = &cli.IntFlag{
		Name:     "dev.period",
		Usage:    "Block period for proof-of-authority network to use in developer mode (0 = mine only if transaction pending)",
		Category: flags.DevCategory,
	}
	DeveloperPoWFlag = &cli.BoolFlag{
		Name:     "dev.pow",
		Usage:    "Ephemeral proof-of-work network with a pre-funded developer account, mining enabled",
		Category: flags.DevCategory,
	}
	DeveloperGasLimitFlag = &cli.Uint64Flag{
		Name:     "dev.gaslimit",
		Usage:    "Initial block gas limit",
		Value:    11500000,
		Category: flags.DevCategory,
	}

	IdentityFlag = &cli.StringFlag{
		Name:     "identity",
		Usage:    "Custom node name",
		Category: flags.NetworkingCategory,
	}
	DocRootFlag = &flags.DirectoryFlag{
		Name:     "docroot",
		Usage:    "Document Root for HTTPClient file scheme",
		Value:    flags.DirectoryString(flags.HomeDir()),
		Category: flags.APICategory,
	}
	ExitWhenSyncedFlag = &cli.BoolFlag{
		Name:     "exitwhensynced",
		Usage:    "Exits after block synchronisation completes",
		Category: flags.EthCategory,
	}

	// Dump command options.
	IterativeOutputFlag = &cli.BoolFlag{
		Name:  "iterative",
		Usage: "Print streaming JSON iteratively, delimited by newlines",
		Value: true,
	}
	ExcludeStorageFlag = &cli.BoolFlag{
		Name:  "nostorage",
		Usage: "Exclude storage entries (save db lookups)",
	}
	IncludeIncompletesFlag = &cli.BoolFlag{
		Name:  "incompletes",
		Usage: "Include accounts for which we don't have the address (missing preimage)",
	}
	ExcludeCodeFlag = &cli.BoolFlag{
		Name:  "nocode",
		Usage: "Exclude contract code (save db lookups)",
	}
	StartKeyFlag = &cli.StringFlag{
		Name:  "start",
		Usage: "Start position. Either a hash or address",
		Value: "0x0000000000000000000000000000000000000000000000000000000000000000",
	}
	DumpLimitFlag = &cli.Uint64Flag{
		Name:  "limit",
		Usage: "Max number of elements (0 = no limit)",
		Value: 0,
	}

	defaultSyncMode = ethconfig.Defaults.SyncMode
	SyncModeFlag    = &flags.TextMarshalerFlag{
		Name:     "syncmode",
		Usage:    `Blockchain sync mode ("snap", "full" or "light")`,
		Value:    &defaultSyncMode,
		Category: flags.EthCategory,
	}
	GCModeFlag = &cli.StringFlag{
		Name:     "gcmode",
		Usage:    `Blockchain garbage collection mode ("full", "archive")`,
		Value:    "full",
		Category: flags.EthCategory,
	}
	SnapshotFlag = &cli.BoolFlag{
		Name:     "snapshot",
		Usage:    `Enables snapshot-database mode (default = enable)`,
		Value:    true,
		Category: flags.EthCategory,
	}
	TxLookupLimitFlag = &cli.Uint64Flag{
		Name:     "txlookuplimit",
		Usage:    "Number of recent blocks to maintain transactions index for (default = about one year, 0 = entire chain)",
		Value:    ethconfig.Defaults.TxLookupLimit,
		Category: flags.EthCategory,
	}
	LightKDFFlag = &cli.BoolFlag{
		Name:     "lightkdf",
		Usage:    "Reduce key-derivation RAM & CPU usage at some expense of KDF strength",
		Category: flags.AccountCategory,
	}
	EthRequiredBlocksFlag = &cli.StringFlag{
		Name:     "eth.requiredblocks",
		Usage:    "Comma separated block number-to-hash mappings to require for peering (<number>=<hash>)",
		Category: flags.EthCategory,
	}
	LegacyWhitelistFlag = &cli.StringFlag{
		Name:     "whitelist",
		Usage:    "Comma separated block number-to-hash mappings to enforce (<number>=<hash>) (deprecated in favor of --eth.requiredblocks)",
		Category: flags.DeprecatedCategory,
	}
	BloomFilterSizeFlag = &cli.Uint64Flag{
		Name:     "bloomfilter.size",
		Usage:    "Megabytes of memory allocated to bloom-filter for pruning",
		Value:    2048,
		Category: flags.EthCategory,
	}
	OverrideCancun = &cli.Uint64Flag{
		Name:     "override.cancun",
		Usage:    "Manually specify the Cancun fork timestamp, overriding the bundled setting",
		Category: flags.EthCategory,
	}
	// Light server and client settings
	LightServeFlag = &cli.IntFlag{
		Name:     "light.serve",
		Usage:    "Maximum percentage of time allowed for serving LES requests (multi-threaded processing allows values over 100)",
		Value:    ethconfig.Defaults.LightServ,
		Category: flags.LightCategory,
	}
	LightIngressFlag = &cli.IntFlag{
		Name:     "light.ingress",
		Usage:    "Incoming bandwidth limit for serving light clients (kilobytes/sec, 0 = unlimited)",
		Value:    ethconfig.Defaults.LightIngress,
		Category: flags.LightCategory,
	}
	LightEgressFlag = &cli.IntFlag{
		Name:     "light.egress",
		Usage:    "Outgoing bandwidth limit for serving light clients (kilobytes/sec, 0 = unlimited)",
		Value:    ethconfig.Defaults.LightEgress,
		Category: flags.LightCategory,
	}
	LightMaxPeersFlag = &cli.IntFlag{
		Name:     "light.maxpeers",
		Usage:    "Maximum number of light clients to serve, or light servers to attach to",
		Value:    ethconfig.Defaults.LightPeers,
		Category: flags.LightCategory,
	}
	UltraLightServersFlag = &cli.StringFlag{
		Name:     "ulc.servers",
		Usage:    "List of trusted ultra-light servers",
		Value:    strings.Join(ethconfig.Defaults.UltraLightServers, ","),
		Category: flags.LightCategory,
	}
	UltraLightFractionFlag = &cli.IntFlag{
		Name:     "ulc.fraction",
		Usage:    "Minimum % of trusted ultra-light servers required to announce a new head",
		Value:    ethconfig.Defaults.UltraLightFraction,
		Category: flags.LightCategory,
	}
	UltraLightOnlyAnnounceFlag = &cli.BoolFlag{
		Name:     "ulc.onlyannounce",
		Usage:    "Ultra light server sends announcements only",
		Category: flags.LightCategory,
	}
	LightNoPruneFlag = &cli.BoolFlag{
		Name:     "light.nopruning",
		Usage:    "Disable ancient light chain data pruning",
		Category: flags.LightCategory,
	}
	LightNoSyncServeFlag = &cli.BoolFlag{
		Name:     "light.nosyncserve",
		Usage:    "Enables serving light clients before syncing",
		Category: flags.LightCategory,
	}
<<<<<<< HEAD

	// Ethash settings
	EthashCacheDirFlag = &flags.DirectoryFlag{
		Name:     "ethash.cachedir",
		Usage:    "Directory to store the ethash verification caches (default = inside the datadir)",
		Category: flags.EthashCategory,
	}
	EthashCachesInMemoryFlag = &cli.IntFlag{
		Name:     "ethash.cachesinmem",
		Usage:    "Number of recent ethash caches to keep in memory (16MB each)",
		Value:    ethconfig.Defaults.Ethash.CachesInMem,
		Category: flags.EthashCategory,
	}
	EthashCachesOnDiskFlag = &cli.IntFlag{
		Name:     "ethash.cachesondisk",
		Usage:    "Number of recent ethash caches to keep on disk (16MB each)",
		Value:    ethconfig.Defaults.Ethash.CachesOnDisk,
		Category: flags.EthashCategory,
	}
	EthashCachesLockMmapFlag = &cli.BoolFlag{
		Name:     "ethash.cacheslockmmap",
		Usage:    "Lock memory maps of recent ethash caches",
		Category: flags.EthashCategory,
	}
	EthashDatasetDirFlag = &flags.DirectoryFlag{
		Name:     "ethash.dagdir",
		Usage:    "Directory to store the ethash mining DAGs",
		Value:    flags.DirectoryString(ethconfig.Defaults.Ethash.DatasetDir),
		Category: flags.EthashCategory,
	}
	EthashDatasetsInMemoryFlag = &cli.IntFlag{
		Name:     "ethash.dagsinmem",
		Usage:    "Number of recent ethash mining DAGs to keep in memory (1+GB each)",
		Value:    ethconfig.Defaults.Ethash.DatasetsInMem,
		Category: flags.EthashCategory,
	}
	EthashDatasetsOnDiskFlag = &cli.IntFlag{
		Name:     "ethash.dagsondisk",
		Usage:    "Number of recent ethash mining DAGs to keep on disk (1+GB each)",
		Value:    ethconfig.Defaults.Ethash.DatasetsOnDisk,
		Category: flags.EthashCategory,
	}
	EthashDatasetsLockMmapFlag = &cli.BoolFlag{
		Name:     "ethash.dagslockmmap",
		Usage:    "Lock memory maps for recent ethash mining DAGs",
		Category: flags.EthashCategory,
	}
	EthashEpochLengthFlag = &cli.Int64Flag{
		Name:     "epoch.length",
		Usage:    "Sets epoch length for makecache & makedag commands",
		Value:    30000,
		Category: flags.EthashCategory,
	}

=======
>>>>>>> e501b3b0
	// Transaction pool settings
	TxPoolLocalsFlag = &cli.StringFlag{
		Name:     "txpool.locals",
		Usage:    "Comma separated accounts to treat as locals (no flush, priority inclusion)",
		Category: flags.TxPoolCategory,
	}
	TxPoolNoLocalsFlag = &cli.BoolFlag{
		Name:     "txpool.nolocals",
		Usage:    "Disables price exemptions for locally submitted transactions",
		Category: flags.TxPoolCategory,
	}
	TxPoolJournalFlag = &cli.StringFlag{
		Name:     "txpool.journal",
		Usage:    "Disk journal for local transaction to survive node restarts",
		Value:    txpool.DefaultConfig.Journal,
		Category: flags.TxPoolCategory,
	}
	TxPoolRejournalFlag = &cli.DurationFlag{
		Name:     "txpool.rejournal",
		Usage:    "Time interval to regenerate the local transaction journal",
		Value:    txpool.DefaultConfig.Rejournal,
		Category: flags.TxPoolCategory,
	}
	TxPoolPriceLimitFlag = &cli.Uint64Flag{
		Name:     "txpool.pricelimit",
		Usage:    "Minimum gas price limit to enforce for acceptance into the pool",
		Value:    ethconfig.Defaults.TxPool.PriceLimit,
		Category: flags.TxPoolCategory,
	}
	TxPoolPriceBumpFlag = &cli.Uint64Flag{
		Name:     "txpool.pricebump",
		Usage:    "Price bump percentage to replace an already existing transaction",
		Value:    ethconfig.Defaults.TxPool.PriceBump,
		Category: flags.TxPoolCategory,
	}
	TxPoolAccountSlotsFlag = &cli.Uint64Flag{
		Name:     "txpool.accountslots",
		Usage:    "Minimum number of executable transaction slots guaranteed per account",
		Value:    ethconfig.Defaults.TxPool.AccountSlots,
		Category: flags.TxPoolCategory,
	}
	TxPoolGlobalSlotsFlag = &cli.Uint64Flag{
		Name:     "txpool.globalslots",
		Usage:    "Maximum number of executable transaction slots for all accounts",
		Value:    ethconfig.Defaults.TxPool.GlobalSlots,
		Category: flags.TxPoolCategory,
	}
	TxPoolAccountQueueFlag = &cli.Uint64Flag{
		Name:     "txpool.accountqueue",
		Usage:    "Maximum number of non-executable transaction slots permitted per account",
		Value:    ethconfig.Defaults.TxPool.AccountQueue,
		Category: flags.TxPoolCategory,
	}
	TxPoolGlobalQueueFlag = &cli.Uint64Flag{
		Name:     "txpool.globalqueue",
		Usage:    "Maximum number of non-executable transaction slots for all accounts",
		Value:    ethconfig.Defaults.TxPool.GlobalQueue,
		Category: flags.TxPoolCategory,
	}
	TxPoolLifetimeFlag = &cli.DurationFlag{
		Name:     "txpool.lifetime",
		Usage:    "Maximum amount of time non-executable transaction are queued",
		Value:    ethconfig.Defaults.TxPool.Lifetime,
		Category: flags.TxPoolCategory,
	}

	// Performance tuning settings
	CacheFlag = &cli.IntFlag{
		Name:     "cache",
		Usage:    "Megabytes of memory allocated to internal caching (default = 4096 mainnet full node, 128 light mode)",
		Value:    1024,
		Category: flags.PerfCategory,
	}
	CacheDatabaseFlag = &cli.IntFlag{
		Name:     "cache.database",
		Usage:    "Percentage of cache memory allowance to use for database io",
		Value:    50,
		Category: flags.PerfCategory,
	}
	CacheTrieFlag = &cli.IntFlag{
		Name:     "cache.trie",
		Usage:    "Percentage of cache memory allowance to use for trie caching (default = 15% full mode, 30% archive mode)",
		Value:    15,
		Category: flags.PerfCategory,
	}
	CacheTrieJournalFlag = &cli.StringFlag{
		Name:     "cache.trie.journal",
		Usage:    "Disk journal directory for trie cache to survive node restarts",
		Value:    ethconfig.Defaults.TrieCleanCacheJournal,
		Category: flags.PerfCategory,
	}
	CacheTrieRejournalFlag = &cli.DurationFlag{
		Name:     "cache.trie.rejournal",
		Usage:    "Time interval to regenerate the trie cache journal",
		Value:    ethconfig.Defaults.TrieCleanCacheRejournal,
		Category: flags.PerfCategory,
	}
	CacheGCFlag = &cli.IntFlag{
		Name:     "cache.gc",
		Usage:    "Percentage of cache memory allowance to use for trie pruning (default = 25% full mode, 0% archive mode)",
		Value:    25,
		Category: flags.PerfCategory,
	}
	CacheSnapshotFlag = &cli.IntFlag{
		Name:     "cache.snapshot",
		Usage:    "Percentage of cache memory allowance to use for snapshot caching (default = 10% full mode, 20% archive mode)",
		Value:    10,
		Category: flags.PerfCategory,
	}
	CacheNoPrefetchFlag = &cli.BoolFlag{
		Name:     "cache.noprefetch",
		Usage:    "Disable heuristic state prefetch during block import (less CPU and disk IO, more time waiting for data)",
		Category: flags.PerfCategory,
	}
	CachePreimagesFlag = &cli.BoolFlag{
		Name:     "cache.preimages",
		Usage:    "Enable recording the SHA3/keccak preimages of trie keys",
		Category: flags.PerfCategory,
	}
	CacheLogSizeFlag = &cli.IntFlag{
		Name:     "cache.blocklogs",
		Usage:    "Size (in number of blocks) of the log cache for filtering",
		Category: flags.PerfCategory,
		Value:    ethconfig.Defaults.FilterLogCacheSize,
	}
	FDLimitFlag = &cli.IntFlag{
		Name:     "fdlimit",
		Usage:    "Raise the open file descriptor resource limit (default = system fd limit)",
		Category: flags.PerfCategory,
	}
	CryptoKZGFlag = &cli.StringFlag{
		Name:     "crypto.kzg",
		Usage:    "KZG library implementation to use; gokzg (recommended) or ckzg",
		Value:    "gokzg",
		Category: flags.PerfCategory,
	}

	// Miner settings
	MiningEnabledFlag = &cli.BoolFlag{
		Name:     "mine",
		Usage:    "Enable mining",
		Category: flags.MinerCategory,
	}
	MinerGasLimitFlag = &cli.Uint64Flag{
		Name:     "miner.gaslimit",
		Usage:    "Target gas ceiling for mined blocks",
		Value:    ethconfig.Defaults.Miner.GasCeil,
		Category: flags.MinerCategory,
	}
	MinerGasPriceFlag = &flags.BigFlag{
		Name:     "miner.gasprice",
		Usage:    "Minimum gas price for mining a transaction",
		Value:    ethconfig.Defaults.Miner.GasPrice,
		Category: flags.MinerCategory,
	}
	MinerEtherbaseFlag = &cli.StringFlag{
		Name:     "miner.etherbase",
		Usage:    "0x prefixed public address for block mining rewards",
		Category: flags.MinerCategory,
	}
	MinerExtraDataFlag = &cli.StringFlag{
		Name:     "miner.extradata",
		Usage:    "Block extra data set by the miner (default = client version)",
		Category: flags.MinerCategory,
	}
	MinerRecommitIntervalFlag = &cli.DurationFlag{
		Name:     "miner.recommit",
		Usage:    "Time interval to recreate the block being mined",
		Value:    ethconfig.Defaults.Miner.Recommit,
		Category: flags.MinerCategory,
	}
	MinerNewPayloadTimeout = &cli.DurationFlag{
		Name:     "miner.newpayload-timeout",
		Usage:    "Specify the maximum time allowance for creating a new payload",
		Value:    ethconfig.Defaults.Miner.NewPayloadTimeout,
		Category: flags.MinerCategory,
	}

	// Account settings
	UnlockedAccountFlag = &cli.StringFlag{
		Name:     "unlock",
		Usage:    "Comma separated list of accounts to unlock",
		Value:    "",
		Category: flags.AccountCategory,
	}
	PasswordFileFlag = &cli.PathFlag{
		Name:      "password",
		Usage:     "Password file to use for non-interactive password input",
		TakesFile: true,
		Category:  flags.AccountCategory,
	}
	ExternalSignerFlag = &cli.StringFlag{
		Name:     "signer",
		Usage:    "External signer (url or path to ipc file)",
		Value:    "",
		Category: flags.AccountCategory,
	}
	InsecureUnlockAllowedFlag = &cli.BoolFlag{
		Name:     "allow-insecure-unlock",
		Usage:    "Allow insecure account unlocking when account-related RPCs are exposed by http",
		Category: flags.AccountCategory,
	}

	// EVM settings
	VMEnableDebugFlag = &cli.BoolFlag{
		Name:     "vmdebug",
		Usage:    "Record information useful for VM and contract debugging",
		Category: flags.VMCategory,
	}

	// API options.
	RPCGlobalGasCapFlag = &cli.Uint64Flag{
		Name:     "rpc.gascap",
		Usage:    "Sets a cap on gas that can be used in eth_call/estimateGas (0=infinite)",
		Value:    ethconfig.Defaults.RPCGasCap,
		Category: flags.APICategory,
	}
	RPCGlobalEVMTimeoutFlag = &cli.DurationFlag{
		Name:     "rpc.evmtimeout",
		Usage:    "Sets a timeout used for eth_call (0=infinite)",
		Value:    ethconfig.Defaults.RPCEVMTimeout,
		Category: flags.APICategory,
	}
	RPCGlobalTxFeeCapFlag = &cli.Float64Flag{
		Name:     "rpc.txfeecap",
		Usage:    "Sets a cap on transaction fee (in ether) that can be sent via the RPC APIs (0 = no cap)",
		Value:    ethconfig.Defaults.RPCTxFeeCap,
		Category: flags.APICategory,
	}
	// Authenticated RPC HTTP settings
	AuthListenFlag = &cli.StringFlag{
		Name:     "authrpc.addr",
		Usage:    "Listening address for authenticated APIs",
		Value:    node.DefaultConfig.AuthAddr,
		Category: flags.APICategory,
	}
	AuthPortFlag = &cli.IntFlag{
		Name:     "authrpc.port",
		Usage:    "Listening port for authenticated APIs",
		Value:    node.DefaultConfig.AuthPort,
		Category: flags.APICategory,
	}
	AuthVirtualHostsFlag = &cli.StringFlag{
		Name:     "authrpc.vhosts",
		Usage:    "Comma separated list of virtual hostnames from which to accept requests (server enforced). Accepts '*' wildcard.",
		Value:    strings.Join(node.DefaultConfig.AuthVirtualHosts, ","),
		Category: flags.APICategory,
	}
	JWTSecretFlag = &flags.DirectoryFlag{
		Name:     "authrpc.jwtsecret",
		Usage:    "Path to a JWT secret to use for authenticated RPC endpoints",
		Category: flags.APICategory,
	}

	// Logging and debug settings
	EthStatsURLFlag = &cli.StringFlag{
		Name:     "ethstats",
		Usage:    "Reporting URL of a ethstats service (nodename:secret@host:port)",
		Category: flags.MetricsCategory,
	}
<<<<<<< HEAD
	FakePoWFlag = &cli.BoolFlag{
		Name:     "fakepow",
		Usage:    "Disables proof-of-work verification",
		Category: flags.LoggingCategory, // FIXME(meowsbits) Logging, really? Not Developer?
	}
	FakePoWPoissonFlag = &cli.BoolFlag{
		Name:     "fakepow.poisson",
		Usage:    "Disables proof-of-work verification and adds mining delay (Poisson) based on --miner.threads",
		Category: flags.LoggingCategory,
	}
=======
>>>>>>> e501b3b0
	NoCompactionFlag = &cli.BoolFlag{
		Name:     "nocompaction",
		Usage:    "Disables db compaction after import",
		Category: flags.LoggingCategory,
	}

	// MISC settings
	SyncTargetFlag = &cli.PathFlag{
		Name:      "synctarget",
		Usage:     `File for containing the hex-encoded block-rlp as sync target(dev feature)`,
		TakesFile: true,
		Category:  flags.MiscCategory,
	}

	// RPC settings
	IPCDisabledFlag = &cli.BoolFlag{
		Name:     "ipcdisable",
		Usage:    "Disable the IPC-RPC server",
		Category: flags.APICategory,
	}
	IPCPathFlag = &flags.DirectoryFlag{
		Name:     "ipcpath",
		Usage:    "Filename for IPC socket/pipe within the datadir (explicit paths escape it)",
		Category: flags.APICategory,
	}
	HTTPEnabledFlag = &cli.BoolFlag{
		Name:     "http",
		Usage:    "Enable the HTTP-RPC server",
		Category: flags.APICategory,
	}
	HTTPListenAddrFlag = &cli.StringFlag{
		Name:     "http.addr",
		Usage:    "HTTP-RPC server listening interface",
		Value:    node.DefaultHTTPHost,
		Category: flags.APICategory,
	}
	HTTPPortFlag = &cli.IntFlag{
		Name:     "http.port",
		Usage:    "HTTP-RPC server listening port",
		Value:    node.DefaultHTTPPort,
		Category: flags.APICategory,
	}
	HTTPCORSDomainFlag = &cli.StringFlag{
		Name:     "http.corsdomain",
		Usage:    "Comma separated list of domains from which to accept cross origin requests (browser enforced)",
		Value:    "",
		Category: flags.APICategory,
	}
	HTTPVirtualHostsFlag = &cli.StringFlag{
		Name:     "http.vhosts",
		Usage:    "Comma separated list of virtual hostnames from which to accept requests (server enforced). Accepts '*' wildcard.",
		Value:    strings.Join(node.DefaultConfig.HTTPVirtualHosts, ","),
		Category: flags.APICategory,
	}
	HTTPApiFlag = &cli.StringFlag{
		Name:     "http.api",
		Usage:    "API's offered over the HTTP-RPC interface",
		Value:    "",
		Category: flags.APICategory,
	}
	HTTPPathPrefixFlag = &cli.StringFlag{
		Name:     "http.rpcprefix",
		Usage:    "HTTP path path prefix on which JSON-RPC is served. Use '/' to serve on all paths.",
		Value:    "",
		Category: flags.APICategory,
	}
	GraphQLEnabledFlag = &cli.BoolFlag{
		Name:     "graphql",
		Usage:    "Enable GraphQL on the HTTP-RPC server. Note that GraphQL can only be started if an HTTP server is started as well.",
		Category: flags.APICategory,
	}
	GraphQLCORSDomainFlag = &cli.StringFlag{
		Name:     "graphql.corsdomain",
		Usage:    "Comma separated list of domains from which to accept cross origin requests (browser enforced)",
		Value:    "",
		Category: flags.APICategory,
	}
	GraphQLVirtualHostsFlag = &cli.StringFlag{
		Name:     "graphql.vhosts",
		Usage:    "Comma separated list of virtual hostnames from which to accept requests (server enforced). Accepts '*' wildcard.",
		Value:    strings.Join(node.DefaultConfig.GraphQLVirtualHosts, ","),
		Category: flags.APICategory,
	}
	WSEnabledFlag = &cli.BoolFlag{
		Name:     "ws",
		Usage:    "Enable the WS-RPC server",
		Category: flags.APICategory,
	}
	WSListenAddrFlag = &cli.StringFlag{
		Name:     "ws.addr",
		Usage:    "WS-RPC server listening interface",
		Value:    node.DefaultWSHost,
		Category: flags.APICategory,
	}
	WSPortFlag = &cli.IntFlag{
		Name:     "ws.port",
		Usage:    "WS-RPC server listening port",
		Value:    node.DefaultWSPort,
		Category: flags.APICategory,
	}
	WSApiFlag = &cli.StringFlag{
		Name:     "ws.api",
		Usage:    "API's offered over the WS-RPC interface",
		Value:    "",
		Category: flags.APICategory,
	}
	WSAllowedOriginsFlag = &cli.StringFlag{
		Name:     "ws.origins",
		Usage:    "Origins from which to accept websockets requests",
		Value:    "",
		Category: flags.APICategory,
	}
	WSPathPrefixFlag = &cli.StringFlag{
		Name:     "ws.rpcprefix",
		Usage:    "HTTP path prefix on which JSON-RPC is served. Use '/' to serve on all paths.",
		Value:    "",
		Category: flags.APICategory,
	}
	ExecFlag = &cli.StringFlag{
		Name:     "exec",
		Usage:    "Execute JavaScript statement",
		Category: flags.APICategory,
	}
	PreloadJSFlag = &cli.StringFlag{
		Name:     "preload",
		Usage:    "Comma separated list of JavaScript files to preload into the console",
		Category: flags.APICategory,
	}
	AllowUnprotectedTxs = &cli.BoolFlag{
		Name:     "rpc.allow-unprotected-txs",
		Usage:    "Allow for unprotected (non EIP155 signed) transactions to be submitted via RPC",
		Category: flags.APICategory,
	}
	EnablePersonal = &cli.BoolFlag{
		Name:     "rpc.enabledeprecatedpersonal",
		Usage:    "Enables the (deprecated) personal namespace",
		Category: flags.APICategory,
	}

	// Network Settings
	MaxPeersFlag = &cli.IntFlag{
		Name:     "maxpeers",
		Usage:    "Maximum number of network peers (network disabled if set to 0)",
		Value:    node.DefaultConfig.P2P.MaxPeers,
		Category: flags.NetworkingCategory,
	}
	MaxPendingPeersFlag = &cli.IntFlag{
		Name:     "maxpendpeers",
		Usage:    "Maximum number of pending connection attempts (defaults used if set to 0)",
		Value:    node.DefaultConfig.P2P.MaxPendingPeers,
		Category: flags.NetworkingCategory,
	}
	ListenPortFlag = &cli.IntFlag{
		Name:     "port",
		Usage:    "Network listening port",
		Value:    30303,
		Category: flags.NetworkingCategory,
	}
	BootnodesFlag = &cli.StringFlag{
		Name:     "bootnodes",
		Usage:    "Comma separated enode URLs for P2P discovery bootstrap",
		Value:    "",
		Category: flags.NetworkingCategory,
	}
	NodeKeyFileFlag = &cli.StringFlag{
		Name:     "nodekey",
		Usage:    "P2P node key file",
		Category: flags.NetworkingCategory,
	}
	NodeKeyHexFlag = &cli.StringFlag{
		Name:     "nodekeyhex",
		Usage:    "P2P node key as hex (for testing)",
		Category: flags.NetworkingCategory,
	}
	NATFlag = &cli.StringFlag{
		Name:     "nat",
		Usage:    "NAT port mapping mechanism (any|none|upnp|pmp|pmp:<IP>|extip:<IP>)",
		Value:    "any",
		Category: flags.NetworkingCategory,
	}
	NoDiscoverFlag = &cli.BoolFlag{
		Name:     "nodiscover",
		Usage:    "Disables the peer discovery mechanism (manual peer addition)",
		Category: flags.NetworkingCategory,
	}
	DiscoveryV5Flag = &cli.BoolFlag{
		Name:     "v5disc",
		Usage:    "Enables the experimental RLPx V5 (Topic Discovery) mechanism",
		Category: flags.NetworkingCategory,
	}
	NetrestrictFlag = &cli.StringFlag{
		Name:     "netrestrict",
		Usage:    "Restricts network communication to the given IP networks (CIDR masks)",
		Category: flags.NetworkingCategory,
	}
	DNSDiscoveryFlag = &cli.StringFlag{
		Name:     "discovery.dns",
		Usage:    "Sets DNS discovery entry points (use \"\" to disable DNS)",
		Category: flags.NetworkingCategory,
	}
	DiscoveryPortFlag = &cli.IntFlag{
		Name:     "discovery.port",
		Usage:    "Use a custom UDP port for P2P discovery",
		Value:    30303,
		Category: flags.NetworkingCategory,
	}

	// Console
	JSpathFlag = &flags.DirectoryFlag{
		Name:     "jspath",
		Usage:    "JavaScript root path for `loadScript`",
		Value:    flags.DirectoryString("."),
		Category: flags.APICategory,
	}
	HttpHeaderFlag = &cli.StringSliceFlag{
		Name:     "header",
		Aliases:  []string{"H"},
		Usage:    "Pass custom headers to the RPC server when using --" + RemoteDBFlag.Name + " or the geth attach console. This flag can be given multiple times.",
		Category: flags.APICategory,
	}

	// Gas price oracle settings
	GpoBlocksFlag = &cli.IntFlag{
		Name:     "gpo.blocks",
		Usage:    "Number of recent blocks to check for gas prices",
		Value:    ethconfig.Defaults.GPO.Blocks,
		Category: flags.GasPriceCategory,
	}
	GpoPercentileFlag = &cli.IntFlag{
		Name:     "gpo.percentile",
		Usage:    "Suggested gas price is the given percentile of a set of recent transaction gas prices",
		Value:    ethconfig.Defaults.GPO.Percentile,
		Category: flags.GasPriceCategory,
	}
	GpoMaxGasPriceFlag = &cli.Int64Flag{
		Name:     "gpo.maxprice",
		Usage:    "Maximum transaction priority fee (or gasprice before London fork) to be recommended by gpo",
		Value:    ethconfig.Defaults.GPO.MaxPrice.Int64(),
		Category: flags.GasPriceCategory,
	}
	GpoIgnoreGasPriceFlag = &cli.Int64Flag{
		Name:     "gpo.ignoreprice",
		Usage:    "Gas price below which gpo will ignore transactions",
		Value:    ethconfig.Defaults.GPO.IgnorePrice.Int64(),
		Category: flags.GasPriceCategory,
	}

	// Metrics flags
	MetricsEnabledFlag = &cli.BoolFlag{
		Name:     "metrics",
		Usage:    "Enable metrics collection and reporting",
		Category: flags.MetricsCategory,
	}
	MetricsEnabledExpensiveFlag = &cli.BoolFlag{
		Name:     "metrics.expensive",
		Usage:    "Enable expensive metrics collection and reporting",
		Category: flags.MetricsCategory,
	}

	// MetricsHTTPFlag defines the endpoint for a stand-alone metrics HTTP endpoint.
	// Since the pprof service enables sensitive/vulnerable behavior, this allows a user
	// to enable a public-OK metrics endpoint without having to worry about ALSO exposing
	// other profiling behavior or information.
	MetricsHTTPFlag = &cli.StringFlag{
		Name:     "metrics.addr",
		Usage:    `Enable stand-alone metrics HTTP server listening interface.`,
		Category: flags.MetricsCategory,
	}
	MetricsPortFlag = &cli.IntFlag{
		Name: "metrics.port",
		Usage: `Metrics HTTP server listening port.
Please note that --` + MetricsHTTPFlag.Name + ` must be set to start the server.`,
		Value:    metrics.DefaultConfig.Port,
		Category: flags.MetricsCategory,
	}
	MetricsEnableInfluxDBFlag = &cli.BoolFlag{
		Name:     "metrics.influxdb",
		Usage:    "Enable metrics export/push to an external InfluxDB database",
		Category: flags.MetricsCategory,
	}
	MetricsInfluxDBEndpointFlag = &cli.StringFlag{
		Name:     "metrics.influxdb.endpoint",
		Usage:    "InfluxDB API endpoint to report metrics to",
		Value:    metrics.DefaultConfig.InfluxDBEndpoint,
		Category: flags.MetricsCategory,
	}
	MetricsInfluxDBDatabaseFlag = &cli.StringFlag{
		Name:     "metrics.influxdb.database",
		Usage:    "InfluxDB database name to push reported metrics to",
		Value:    metrics.DefaultConfig.InfluxDBDatabase,
		Category: flags.MetricsCategory,
	}
	MetricsInfluxDBUsernameFlag = &cli.StringFlag{
		Name:     "metrics.influxdb.username",
		Usage:    "Username to authorize access to the database",
		Value:    metrics.DefaultConfig.InfluxDBUsername,
		Category: flags.MetricsCategory,
	}
	MetricsInfluxDBPasswordFlag = &cli.StringFlag{
		Name:     "metrics.influxdb.password",
		Usage:    "Password to authorize access to the database",
		Value:    metrics.DefaultConfig.InfluxDBPassword,
		Category: flags.MetricsCategory,
	}
	// Tags are part of every measurement sent to InfluxDB. Queries on tags are faster in InfluxDB.
	// For example `host` tag could be used so that we can group all nodes and average a measurement
	// across all of them, but also so that we can select a specific node and inspect its measurements.
	// https://docs.influxdata.com/influxdb/v1.4/concepts/key_concepts/#tag-key
	MetricsInfluxDBTagsFlag = &cli.StringFlag{
		Name:     "metrics.influxdb.tags",
		Usage:    "Comma-separated InfluxDB tags (key/values) attached to all measurements",
		Value:    metrics.DefaultConfig.InfluxDBTags,
		Category: flags.MetricsCategory,
	}
	EWASMInterpreterFlag = &cli.StringFlag{
		Name:  "vm.ewasm",
		Usage: "External ewasm configuration (default = built-in interpreter)",
		Value: "",
	}
	EVMInterpreterFlag = &cli.StringFlag{
		Name:  "vm.evm",
		Usage: "External EVM configuration (default = built-in interpreter)",
		Value: "",
	}
	ECBP1100Flag = &cli.Uint64Flag{
		Name:  "ecbp1100",
		Usage: "Configure ECBP-1100 (MESS) block activation number",
		Value: math.MaxUint64,
	}
	ECBP1100NoDisableFlag = &cli.BoolFlag{
		Name:  "ecbp1100.nodisable",
		Usage: "Short-circuit ECBP-1100 (MESS) disable mechanisms; (yields a permanent-once-activated state, deactivating auto-shutoff mechanisms)",
	}

	MetricsEnableInfluxDBV2Flag = &cli.BoolFlag{
		Name:     "metrics.influxdbv2",
		Usage:    "Enable metrics export/push to an external InfluxDB v2 database",
		Category: flags.MetricsCategory,
	}

	MetricsInfluxDBTokenFlag = &cli.StringFlag{
		Name:     "metrics.influxdb.token",
		Usage:    "Token to authorize access to the database (v2 only)",
		Value:    metrics.DefaultConfig.InfluxDBToken,
		Category: flags.MetricsCategory,
	}

	MetricsInfluxDBBucketFlag = &cli.StringFlag{
		Name:     "metrics.influxdb.bucket",
		Usage:    "InfluxDB bucket name to push reported metrics to (v2 only)",
		Value:    metrics.DefaultConfig.InfluxDBBucket,
		Category: flags.MetricsCategory,
	}

	MetricsInfluxDBOrganizationFlag = &cli.StringFlag{
		Name:     "metrics.influxdb.organization",
		Usage:    "InfluxDB organization name (v2 only)",
		Value:    metrics.DefaultConfig.InfluxDBOrganization,
		Category: flags.MetricsCategory,
	}
)

var (
	// TestnetFlags is the flag group of all built-in supported testnets.
	TestnetFlags = []cli.Flag{
		RinkebyFlag,
		GoerliFlag,
		SepoliaFlag,
		MordorFlag,
		KottiFlag,
	}
	// NetworkFlags is the flag group of all built-in supported networks.
	NetworkFlags = append([]cli.Flag{
		MainnetFlag,
		ClassicFlag,
		MintMeFlag,
	}, TestnetFlags...)

	// DatabasePathFlags is the flag group of all database path flags.
	DatabasePathFlags = []cli.Flag{
		DataDirFlag,
		AncientFlag,
		RemoteDBFlag,
		HttpHeaderFlag,
	}
)

func init() {
	if rawdb.PebbleEnabled {
		DatabasePathFlags = append(DatabasePathFlags, DBEngineFlag)
	}
}

// MakeDataDir retrieves the currently requested data directory, terminating
// if none (or the empty string) is specified. If the node is starting a testnet,
// then a subdirectory of the specified datadir will be used.
func MakeDataDir(ctx *cli.Context) string {
	if path := ctx.String(DataDirFlag.Name); path != "" {
		return dataDirPathForCtxChainConfig(ctx, path)
	}
	Fatalf("Cannot determine default data directory, please set manually (--%s)", DataDirFlag.Name)
	return ""
}

// setNodeKey creates a node key from set command line flags, either loading it
// from a file or as a specified hex value. If neither flags were provided, this
// method returns nil and an emphemeral key is to be generated.
func setNodeKey(ctx *cli.Context, cfg *p2p.Config) {
	var (
		hex  = ctx.String(NodeKeyHexFlag.Name)
		file = ctx.String(NodeKeyFileFlag.Name)
		key  *ecdsa.PrivateKey
		err  error
	)
	switch {
	case file != "" && hex != "":
		Fatalf("Options %q and %q are mutually exclusive", NodeKeyFileFlag.Name, NodeKeyHexFlag.Name)
	case file != "":
		if key, err = crypto.LoadECDSA(file); err != nil {
			Fatalf("Option %q: %v", NodeKeyFileFlag.Name, err)
		}
		cfg.PrivateKey = key
	case hex != "":
		if key, err = crypto.HexToECDSA(hex); err != nil {
			Fatalf("Option %q: %v", NodeKeyHexFlag.Name, err)
		}
		cfg.PrivateKey = key
	}
}

// setNodeUserIdent creates the user identifier from CLI flags.
func setNodeUserIdent(ctx *cli.Context, cfg *node.Config) {
	if identity := ctx.String(IdentityFlag.Name); len(identity) > 0 {
		cfg.UserIdent = identity
	}
}

// setBootstrapNodes creates a list of bootstrap nodes from the command line
// flags, reverting to pre-configured ones if none have been specified.
func setBootstrapNodes(ctx *cli.Context, cfg *p2p.Config) {
	urls := params.MainnetBootnodes
	switch {
	case ctx.IsSet(BootnodesFlag.Name):
		urls = SplitAndTrim(ctx.String(BootnodesFlag.Name))
	case ctx.Bool(ClassicFlag.Name):
		urls = params.ClassicBootnodes
	case ctx.Bool(MintMeFlag.Name):
		urls = params.MintMeBootnodes
	case ctx.Bool(MordorFlag.Name):
		urls = params.MordorBootnodes
	case ctx.Bool(SepoliaFlag.Name):
		urls = params.SepoliaBootnodes
	case ctx.Bool(RinkebyFlag.Name):
		urls = params.RinkebyBootnodes
	case ctx.Bool(KottiFlag.Name):
		urls = params.KottiBootnodes
	case ctx.Bool(GoerliFlag.Name):
		urls = params.GoerliBootnodes
	}

	// don't apply defaults if BootstrapNodes is already set
	if cfg.BootstrapNodes != nil {
		return
	}

	cfg.BootstrapNodes = make([]*enode.Node, 0, len(urls))
	for _, url := range urls {
		if url != "" {
			node, err := enode.Parse(enode.ValidSchemes, url)
			if err != nil {
				log.Crit("Bootstrap URL invalid", "enode", url, "err", err)
				continue
			}
			cfg.BootstrapNodes = append(cfg.BootstrapNodes, node)
		}
	}
}

// setBootstrapNodesV5 creates a list of bootstrap nodes from the command line
// flags, reverting to pre-configured ones if none have been specified.
func setBootstrapNodesV5(ctx *cli.Context, cfg *p2p.Config) {
	urls := params.V5Bootnodes
	switch {
	case ctx.IsSet(BootnodesFlag.Name):
		urls = SplitAndTrim(ctx.String(BootnodesFlag.Name))
	case ctx.IsSet(ClassicFlag.Name):
		urls = params.ClassicBootnodes
	case ctx.IsSet(MordorFlag.Name):
		urls = params.MordorBootnodes
	case ctx.Bool(RinkebyFlag.Name):
		urls = params.RinkebyBootnodes
	case ctx.Bool(KottiFlag.Name):
		urls = params.KottiBootnodes
	case ctx.Bool(GoerliFlag.Name):
		urls = params.GoerliBootnodes
	case ctx.Bool(MintMeFlag.Name):
		urls = params.MintMeBootnodes
	case cfg.BootstrapNodesV5 != nil:
		return // already set, don't apply defaults.
	}

	cfg.BootstrapNodesV5 = make([]*enode.Node, 0, len(urls))
	for _, url := range urls {
		if url != "" {
			node, err := enode.Parse(enode.ValidSchemes, url)
			if err != nil {
				log.Error("Bootstrap URL invalid", "enode", url, "err", err)
				continue
			}
			cfg.BootstrapNodesV5 = append(cfg.BootstrapNodesV5, node)
		}
	}
}

// setListenAddress creates TCP/UDP listening address strings from set command
// line flags
func setListenAddress(ctx *cli.Context, cfg *p2p.Config) {
	if ctx.IsSet(ListenPortFlag.Name) {
		cfg.ListenAddr = fmt.Sprintf(":%d", ctx.Int(ListenPortFlag.Name))
	}
	if ctx.IsSet(DiscoveryPortFlag.Name) {
		cfg.DiscAddr = fmt.Sprintf(":%d", ctx.Int(DiscoveryPortFlag.Name))
	}
}

// setNAT creates a port mapper from command line flags.
func setNAT(ctx *cli.Context, cfg *p2p.Config) {
	if ctx.IsSet(NATFlag.Name) {
		natif, err := nat.Parse(ctx.String(NATFlag.Name))
		if err != nil {
			Fatalf("Option %s: %v", NATFlag.Name, err)
		}
		cfg.NAT = natif
	}
}

// SplitAndTrim splits input separated by a comma
// and trims excessive white space from the substrings.
func SplitAndTrim(input string) (ret []string) {
	l := strings.Split(input, ",")
	for _, r := range l {
		if r = strings.TrimSpace(r); r != "" {
			ret = append(ret, r)
		}
	}
	return ret
}

// setHTTP creates the HTTP RPC listener interface string from the set
// command line flags, returning empty if the HTTP endpoint is disabled.
func setHTTP(ctx *cli.Context, cfg *node.Config) {
	if ctx.Bool(HTTPEnabledFlag.Name) && cfg.HTTPHost == "" {
		cfg.HTTPHost = "127.0.0.1"
		if ctx.IsSet(HTTPListenAddrFlag.Name) {
			cfg.HTTPHost = ctx.String(HTTPListenAddrFlag.Name)
		}
	}

	if ctx.IsSet(HTTPPortFlag.Name) {
		cfg.HTTPPort = ctx.Int(HTTPPortFlag.Name)
	}

	if ctx.IsSet(AuthListenFlag.Name) {
		cfg.AuthAddr = ctx.String(AuthListenFlag.Name)
	}

	if ctx.IsSet(AuthPortFlag.Name) {
		cfg.AuthPort = ctx.Int(AuthPortFlag.Name)
	}

	if ctx.IsSet(AuthVirtualHostsFlag.Name) {
		cfg.AuthVirtualHosts = SplitAndTrim(ctx.String(AuthVirtualHostsFlag.Name))
	}

	if ctx.IsSet(HTTPCORSDomainFlag.Name) {
		cfg.HTTPCors = SplitAndTrim(ctx.String(HTTPCORSDomainFlag.Name))
	}

	if ctx.IsSet(HTTPApiFlag.Name) {
		cfg.HTTPModules = SplitAndTrim(ctx.String(HTTPApiFlag.Name))
	}

	if ctx.IsSet(HTTPVirtualHostsFlag.Name) {
		cfg.HTTPVirtualHosts = SplitAndTrim(ctx.String(HTTPVirtualHostsFlag.Name))
	}

	if ctx.IsSet(HTTPPathPrefixFlag.Name) {
		cfg.HTTPPathPrefix = ctx.String(HTTPPathPrefixFlag.Name)
	}
	if ctx.IsSet(AllowUnprotectedTxs.Name) {
		cfg.AllowUnprotectedTxs = ctx.Bool(AllowUnprotectedTxs.Name)
	}
}

// setGraphQL creates the GraphQL listener interface string from the set
// command line flags, returning empty if the GraphQL endpoint is disabled.
func setGraphQL(ctx *cli.Context, cfg *node.Config) {
	if ctx.IsSet(GraphQLCORSDomainFlag.Name) {
		cfg.GraphQLCors = SplitAndTrim(ctx.String(GraphQLCORSDomainFlag.Name))
	}
	if ctx.IsSet(GraphQLVirtualHostsFlag.Name) {
		cfg.GraphQLVirtualHosts = SplitAndTrim(ctx.String(GraphQLVirtualHostsFlag.Name))
	}
}

// setWS creates the WebSocket RPC listener interface string from the set
// command line flags, returning empty if the HTTP endpoint is disabled.
func setWS(ctx *cli.Context, cfg *node.Config) {
	if ctx.Bool(WSEnabledFlag.Name) && cfg.WSHost == "" {
		cfg.WSHost = "127.0.0.1"
		if ctx.IsSet(WSListenAddrFlag.Name) {
			cfg.WSHost = ctx.String(WSListenAddrFlag.Name)
		}
	}
	if ctx.IsSet(WSPortFlag.Name) {
		cfg.WSPort = ctx.Int(WSPortFlag.Name)
	}

	if ctx.IsSet(WSAllowedOriginsFlag.Name) {
		cfg.WSOrigins = SplitAndTrim(ctx.String(WSAllowedOriginsFlag.Name))
	}

	if ctx.IsSet(WSApiFlag.Name) {
		cfg.WSModules = SplitAndTrim(ctx.String(WSApiFlag.Name))
	}

	if ctx.IsSet(WSPathPrefixFlag.Name) {
		cfg.WSPathPrefix = ctx.String(WSPathPrefixFlag.Name)
	}
}

// setIPC creates an IPC path configuration from the set command line flags,
// returning an empty string if IPC was explicitly disabled, or the set path.
func setIPC(ctx *cli.Context, cfg *node.Config) {
	CheckExclusive(ctx, IPCDisabledFlag, IPCPathFlag)
	switch {
	case ctx.Bool(IPCDisabledFlag.Name):
		cfg.IPCPath = ""
	case ctx.IsSet(IPCPathFlag.Name):
		cfg.IPCPath = ctx.String(IPCPathFlag.Name)
	}
}

// setLes configures the les server and ultra light client settings from the command line flags.
func setLes(ctx *cli.Context, cfg *ethconfig.Config) {
	if ctx.IsSet(LightServeFlag.Name) {
		cfg.LightServ = ctx.Int(LightServeFlag.Name)
	}
	if ctx.IsSet(LightIngressFlag.Name) {
		cfg.LightIngress = ctx.Int(LightIngressFlag.Name)
	}
	if ctx.IsSet(LightEgressFlag.Name) {
		cfg.LightEgress = ctx.Int(LightEgressFlag.Name)
	}
	if ctx.IsSet(LightMaxPeersFlag.Name) {
		cfg.LightPeers = ctx.Int(LightMaxPeersFlag.Name)
	}
	if ctx.IsSet(UltraLightServersFlag.Name) {
		cfg.UltraLightServers = strings.Split(ctx.String(UltraLightServersFlag.Name), ",")
	}
	if ctx.IsSet(UltraLightFractionFlag.Name) {
		cfg.UltraLightFraction = ctx.Int(UltraLightFractionFlag.Name)
	}
	if cfg.UltraLightFraction <= 0 && cfg.UltraLightFraction > 100 {
		log.Error("Ultra light fraction is invalid", "had", cfg.UltraLightFraction, "updated", ethconfig.Defaults.UltraLightFraction)
		cfg.UltraLightFraction = ethconfig.Defaults.UltraLightFraction
	}
	if ctx.IsSet(UltraLightOnlyAnnounceFlag.Name) {
		cfg.UltraLightOnlyAnnounce = ctx.Bool(UltraLightOnlyAnnounceFlag.Name)
	}
	if ctx.IsSet(LightNoPruneFlag.Name) {
		cfg.LightNoPrune = ctx.Bool(LightNoPruneFlag.Name)
	}
	if ctx.IsSet(LightNoSyncServeFlag.Name) {
		cfg.LightNoSyncServe = ctx.Bool(LightNoSyncServeFlag.Name)
	}
}

// MakeDatabaseHandles raises out the number of allowed file handles per process
// for Geth and returns half of the allowance to assign to the database.
func MakeDatabaseHandles(max int) int {
	limit, err := fdlimit.Maximum()
	if err != nil {
		Fatalf("Failed to retrieve file descriptor allowance: %v", err)
	}
	switch {
	case max == 0:
		// User didn't specify a meaningful value, use system limits
	case max < 128:
		// User specified something unhealthy, just use system defaults
		log.Error("File descriptor limit invalid (<128)", "had", max, "updated", limit)
	case max > limit:
		// User requested more than the OS allows, notify that we can't allocate it
		log.Warn("Requested file descriptors denied by OS", "req", max, "limit", limit)
	default:
		// User limit is meaningful and within allowed range, use that
		limit = max
	}
	raised, err := fdlimit.Raise(uint64(limit))
	if err != nil {
		Fatalf("Failed to raise file descriptor allowance: %v", err)
	}
	return int(raised / 2) // Leave half for networking and other stuff
}

// MakeAddress converts an account specified directly as a hex encoded string or
// a key index in the key store to an internal account representation.
func MakeAddress(ks *keystore.KeyStore, account string) (accounts.Account, error) {
	// If the specified account is a valid address, return it
	if common.IsHexAddress(account) {
		return accounts.Account{Address: common.HexToAddress(account)}, nil
	}
	// Otherwise try to interpret the account as a keystore index
	index, err := strconv.Atoi(account)
	if err != nil || index < 0 {
		return accounts.Account{}, fmt.Errorf("invalid account address or index %q", account)
	}
	log.Warn("-------------------------------------------------------------------")
	log.Warn("Referring to accounts by order in the keystore folder is dangerous!")
	log.Warn("This functionality is deprecated and will be removed in the future!")
	log.Warn("Please use explicit addresses! (can search via `geth account list`)")
	log.Warn("-------------------------------------------------------------------")

	accs := ks.Accounts()
	if len(accs) <= index {
		return accounts.Account{}, fmt.Errorf("index %d higher than number of accounts %d", index, len(accs))
	}
	return accs[index], nil
}

// setEtherbase retrieves the etherbase from the directly specified command line flags.
func setEtherbase(ctx *cli.Context, cfg *ethconfig.Config) {
	if !ctx.IsSet(MinerEtherbaseFlag.Name) {
		return
	}
	addr := ctx.String(MinerEtherbaseFlag.Name)
	if strings.HasPrefix(addr, "0x") || strings.HasPrefix(addr, "0X") {
		addr = addr[2:]
	}
	b, err := hex.DecodeString(addr)
	if err != nil || len(b) != common.AddressLength {
		Fatalf("-%s: invalid etherbase address %q", MinerEtherbaseFlag.Name, addr)
		return
	}
	cfg.Miner.Etherbase = common.BytesToAddress(b)
}

// MakePasswordList reads password lines from the file specified by the global --password flag.
func MakePasswordList(ctx *cli.Context) []string {
	path := ctx.Path(PasswordFileFlag.Name)
	if path == "" {
		return nil
	}
	text, err := os.ReadFile(path)
	if err != nil {
		Fatalf("Failed to read password file: %v", err)
	}
	lines := strings.Split(string(text), "\n")
	// Sanitise DOS line endings.
	for i := range lines {
		lines[i] = strings.TrimRight(lines[i], "\r")
	}
	return lines
}

func SetP2PConfig(ctx *cli.Context, cfg *p2p.Config) {
	setNodeKey(ctx, cfg)
	setNAT(ctx, cfg)
	setListenAddress(ctx, cfg)
	setBootstrapNodes(ctx, cfg)
	setBootstrapNodesV5(ctx, cfg)

	lightClient := ctx.String(SyncModeFlag.Name) == "light"
	lightServer := (ctx.Int(LightServeFlag.Name) != 0)

	lightPeers := ctx.Int(LightMaxPeersFlag.Name)
	if lightClient && !ctx.IsSet(LightMaxPeersFlag.Name) {
		// dynamic default - for clients we use 1/10th of the default for servers
		lightPeers /= 10
	}

	if ctx.IsSet(MaxPeersFlag.Name) {
		cfg.MaxPeers = ctx.Int(MaxPeersFlag.Name)
		if lightServer && !ctx.IsSet(LightMaxPeersFlag.Name) {
			cfg.MaxPeers += lightPeers
		}
	} else {
		if lightServer {
			cfg.MaxPeers += lightPeers
		}
		if lightClient && ctx.IsSet(LightMaxPeersFlag.Name) && cfg.MaxPeers < lightPeers {
			cfg.MaxPeers = lightPeers
		}
	}
	if !(lightClient || lightServer) {
		lightPeers = 0
	}
	ethPeers := cfg.MaxPeers - lightPeers
	if lightClient {
		ethPeers = 0
	}
	log.Info("Maximum peer count", "ETH", ethPeers, "LES", lightPeers, "total", cfg.MaxPeers)

	if ctx.IsSet(MaxPendingPeersFlag.Name) {
		cfg.MaxPendingPeers = ctx.Int(MaxPendingPeersFlag.Name)
	}
	if ctx.IsSet(NoDiscoverFlag.Name) || lightClient {
		cfg.NoDiscovery = true
	}

	// if we're running a light client or server, force enable the v5 peer discovery
	// unless it is explicitly disabled with --nodiscover note that explicitly specifying
	// --v5disc overrides --nodiscover, in which case the later only disables v4 discovery
	forceV5Discovery := (lightClient || lightServer) && !ctx.Bool(NoDiscoverFlag.Name)
	if ctx.IsSet(DiscoveryV5Flag.Name) {
		cfg.DiscoveryV5 = ctx.Bool(DiscoveryV5Flag.Name)
	} else if forceV5Discovery {
		cfg.DiscoveryV5 = true
	}

	if netrestrict := ctx.String(NetrestrictFlag.Name); netrestrict != "" {
		list, err := netutil.ParseNetlist(netrestrict)
		if err != nil {
			Fatalf("Option %q: %v", NetrestrictFlag.Name, err)
		}
		cfg.NetRestrict = list
	}

	if ctx.Bool(DeveloperFlag.Name) || ctx.Bool(DeveloperPoWFlag.Name) {
		// --dev mode can't use p2p networking.
		cfg.MaxPeers = 0
		cfg.ListenAddr = ""
		cfg.NoDial = true
		cfg.NoDiscovery = true
		cfg.DiscoveryV5 = false
	}
}

// SetNodeConfig applies node-related command line flags to the config.
func SetNodeConfig(ctx *cli.Context, cfg *node.Config) {
	SetP2PConfig(ctx, &cfg.P2P)
	setIPC(ctx, cfg)
	setHTTP(ctx, cfg)
	setGraphQL(ctx, cfg)
	setWS(ctx, cfg)
	setNodeUserIdent(ctx, cfg)
	SetDataDir(ctx, cfg)
	setSmartCard(ctx, cfg)

	if ctx.IsSet(JWTSecretFlag.Name) {
		cfg.JWTSecret = ctx.String(JWTSecretFlag.Name)
	}

	if ctx.IsSet(EnablePersonal.Name) {
		cfg.EnablePersonal = true
	}

	if ctx.IsSet(ExternalSignerFlag.Name) {
		cfg.ExternalSigner = ctx.String(ExternalSignerFlag.Name)
	}

	if ctx.IsSet(KeyStoreDirFlag.Name) {
		cfg.KeyStoreDir = ctx.String(KeyStoreDirFlag.Name)
	}
	if ctx.IsSet(DeveloperFlag.Name) {
		cfg.UseLightweightKDF = true
	}
	if ctx.IsSet(LightKDFFlag.Name) {
		cfg.UseLightweightKDF = ctx.Bool(LightKDFFlag.Name)
	}
	if ctx.IsSet(NoUSBFlag.Name) || cfg.NoUSB {
		log.Warn("Option nousb is deprecated and USB is deactivated by default. Use --usb to enable")
	}
	if ctx.IsSet(USBFlag.Name) {
		cfg.USB = ctx.Bool(USBFlag.Name)

		// We handle configuration of HD paths only if --usb is set to a truthy value.
		if cfg.USB {
			// Flag --usb.pathid allows configuration for arbitrary SLIP-0044 values.
			if ctx.IsSet(USBPathIDFlag.Name) {
				pathID := ctx.Uint64(USBPathIDFlag.Name)
				if pathID > math.MaxUint32 {
					Fatalf("Invalid USB path ID (exceeds uint32): %d", pathID)
				}
				accounts.SetCoinTypeConfiguration(uint32(pathID))
				log.Info("Using custom HD derivation path", "pathid", uint32(pathID), "basepath", accounts.DefaultBaseDerivationPath)
			} else {
				// Set default hd path based on --chain configuration flags, if any.
				// Set default derivation path to a testnet value if we're configuring for a testnet.
				for _, f := range TestnetFlags {
					name := f.Names()[0] // This won't overflow because the flags always have a Name, because they are defined as --name.
					if ctx.IsSet(name) && ctx.Bool(name) {
						accounts.SetCoinTypeConfiguration(accounts.BIP0044CoinTypeTestnet)
						log.Info("Using testnet HD derivation path", "basepath", accounts.DefaultBaseDerivationPath)
						break
					}
				}

				// Configure the HD derivation path for Ethereum Classic (ETC) if
				// the client is configuring for ETC.
				// This will not conflict with the testnet configuration handling above
				// because we trust that the network configuration flags are checked to
				// be exclusive.
				if ctx.IsSet(ClassicFlag.Name) && ctx.Bool(ClassicFlag.Name) {
					accounts.SetCoinTypeConfiguration(accounts.BIP0044CoinTypeEtherClassic)
					log.Info("Using Ethereum Classic (ETC) HD derivation path", "basepath", accounts.DefaultBaseDerivationPath)
				}
			}
		}
	}
	if ctx.IsSet(InsecureUnlockAllowedFlag.Name) {
		cfg.InsecureUnlockAllowed = ctx.Bool(InsecureUnlockAllowedFlag.Name)
	}
	if ctx.IsSet(DBEngineFlag.Name) {
		dbEngine := ctx.String(DBEngineFlag.Name)
		if dbEngine != "leveldb" && dbEngine != "pebble" {
			Fatalf("Invalid choice for db.engine '%s', allowed 'leveldb' or 'pebble'", dbEngine)
		}
		log.Info(fmt.Sprintf("Using %s as db engine", dbEngine))
		cfg.DBEngine = dbEngine
	}
}

func setSmartCard(ctx *cli.Context, cfg *node.Config) {
	// Skip enabling smartcards if no path is set
	path := ctx.String(SmartCardDaemonPathFlag.Name)
	if path == "" {
		return
	}
	// Sanity check that the smartcard path is valid
	fi, err := os.Stat(path)
	if err != nil {
		log.Info("Smartcard socket not found, disabling", "err", err)
		return
	}
	if fi.Mode()&os.ModeType != os.ModeSocket {
		log.Error("Invalid smartcard daemon path", "path", path, "type", fi.Mode().String())
		return
	}
	// Smartcard daemon path exists and is a socket, enable it
	cfg.SmartCardDaemonPath = path
}

func dataDirPathForCtxChainConfig(ctx *cli.Context, baseDataDirPath string) string {
	switch {
	case ctx.Bool(ClassicFlag.Name):
		return filepath.Join(baseDataDirPath, "classic")
	case ctx.Bool(MordorFlag.Name):
		return filepath.Join(baseDataDirPath, "mordor")
	case ctx.Bool(RinkebyFlag.Name):
		return filepath.Join(baseDataDirPath, "rinkeby")
	case ctx.Bool(KottiFlag.Name):
		return filepath.Join(baseDataDirPath, "kotti")
	case ctx.Bool(GoerliFlag.Name):
		return filepath.Join(baseDataDirPath, "goerli")
	case ctx.Bool(SepoliaFlag.Name):
		return filepath.Join(baseDataDirPath, "sepolia")
	case ctx.Bool(MintMeFlag.Name):
		return filepath.Join(baseDataDirPath, "mintme")
	}
	return baseDataDirPath
}

func SetDataDir(ctx *cli.Context, cfg *node.Config) {
	switch {
	case ctx.IsSet(DataDirFlag.Name):
		cfg.DataDir = ctx.String(DataDirFlag.Name)

	case ctx.Bool(DeveloperFlag.Name) || ctx.Bool(DeveloperPoWFlag.Name):
		cfg.DataDir = "" // unless explicitly requested, use memory databases

	case cfg.DataDir == vars.DefaultDataDir():
		cfg.DataDir = dataDirPathForCtxChainConfig(ctx, vars.DefaultDataDir())
	}
}

func setGPO(ctx *cli.Context, cfg *gasprice.Config, light bool) {
	// If we are running the light client, apply another group
	// settings for gas oracle.
	if light {
		*cfg = ethconfig.LightClientGPO
	}
	if ctx.IsSet(GpoBlocksFlag.Name) {
		cfg.Blocks = ctx.Int(GpoBlocksFlag.Name)
	}
	if ctx.IsSet(GpoPercentileFlag.Name) {
		cfg.Percentile = ctx.Int(GpoPercentileFlag.Name)
	}
	if ctx.IsSet(GpoMaxGasPriceFlag.Name) {
		cfg.MaxPrice = big.NewInt(ctx.Int64(GpoMaxGasPriceFlag.Name))
	}
	if ctx.IsSet(GpoIgnoreGasPriceFlag.Name) {
		cfg.IgnorePrice = big.NewInt(ctx.Int64(GpoIgnoreGasPriceFlag.Name))
	}
}

func setTxPool(ctx *cli.Context, cfg *txpool.Config) {
	if ctx.IsSet(TxPoolLocalsFlag.Name) {
		locals := strings.Split(ctx.String(TxPoolLocalsFlag.Name), ",")
		for _, account := range locals {
			if trimmed := strings.TrimSpace(account); !common.IsHexAddress(trimmed) {
				Fatalf("Invalid account in --txpool.locals: %s", trimmed)
			} else {
				cfg.Locals = append(cfg.Locals, common.HexToAddress(account))
			}
		}
	}
	if ctx.IsSet(TxPoolNoLocalsFlag.Name) {
		cfg.NoLocals = ctx.Bool(TxPoolNoLocalsFlag.Name)
	}
	if ctx.IsSet(TxPoolJournalFlag.Name) {
		cfg.Journal = ctx.String(TxPoolJournalFlag.Name)
	}
	if ctx.IsSet(TxPoolRejournalFlag.Name) {
		cfg.Rejournal = ctx.Duration(TxPoolRejournalFlag.Name)
	}
	if ctx.IsSet(TxPoolPriceLimitFlag.Name) {
		cfg.PriceLimit = ctx.Uint64(TxPoolPriceLimitFlag.Name)
	}
	if ctx.IsSet(TxPoolPriceBumpFlag.Name) {
		cfg.PriceBump = ctx.Uint64(TxPoolPriceBumpFlag.Name)
	}
	if ctx.IsSet(TxPoolAccountSlotsFlag.Name) {
		cfg.AccountSlots = ctx.Uint64(TxPoolAccountSlotsFlag.Name)
	}
	if ctx.IsSet(TxPoolGlobalSlotsFlag.Name) {
		cfg.GlobalSlots = ctx.Uint64(TxPoolGlobalSlotsFlag.Name)
	}
	if ctx.IsSet(TxPoolAccountQueueFlag.Name) {
		cfg.AccountQueue = ctx.Uint64(TxPoolAccountQueueFlag.Name)
	}
	if ctx.IsSet(TxPoolGlobalQueueFlag.Name) {
		cfg.GlobalQueue = ctx.Uint64(TxPoolGlobalQueueFlag.Name)
	}
	if ctx.IsSet(TxPoolLifetimeFlag.Name) {
		cfg.Lifetime = ctx.Duration(TxPoolLifetimeFlag.Name)
	}
}

<<<<<<< HEAD
func homeDir() string {
	if home := os.Getenv("HOME"); home != "" {
		return home
	}
	if usr, err := user.Current(); err == nil {
		return usr.HomeDir
	}
	return ""
}

func setEthashDatasetDir(ctx *cli.Context, cfg *ethconfig.Config) {
	switch {
	case ctx.IsSet(EthashDatasetDirFlag.Name):
		cfg.Ethash.DatasetDir = ctx.String(EthashDatasetDirFlag.Name)

	case (ctx.Bool(ClassicFlag.Name) || ctx.Bool(MordorFlag.Name)) && cfg.Ethash.DatasetDir == ethconfig.Defaults.Ethash.DatasetDir:
		// ECIP-1099 is set, use etchash dir for DAGs instead
		home := homeDir()

		if runtime.GOOS == "darwin" {
			cfg.Ethash.DatasetDir = filepath.Join(home, "Library", "Etchash")
		} else if runtime.GOOS == "windows" {
			localappdata := os.Getenv("LOCALAPPDATA")
			if localappdata != "" {
				cfg.Ethash.DatasetDir = filepath.Join(localappdata, "Etchash")
			} else {
				cfg.Ethash.DatasetDir = filepath.Join(home, "AppData", "Local", "Etchash")
			}
		} else {
			cfg.Ethash.DatasetDir = filepath.Join(home, ".etchash")
		}
	}
}

func setEthashCacheDir(ctx *cli.Context, cfg *eth.Config) {
	switch {
	case ctx.IsSet(EthashCacheDirFlag.Name):
		cfg.Ethash.CacheDir = ctx.String(EthashCacheDirFlag.Name)

	case (ctx.Bool(ClassicFlag.Name) || ctx.Bool(MordorFlag.Name)) && cfg.Ethash.CacheDir == ethconfig.Defaults.Ethash.CacheDir:
		// ECIP-1099 is set, use etchash dir for caches instead
		cfg.Ethash.CacheDir = "etchash"
	}
}

func setEthash(ctx *cli.Context, cfg *eth.Config) {
	// ECIP-1099
	setEthashCacheDir(ctx, cfg)
	setEthashDatasetDir(ctx, cfg)

	if ctx.Bool(FakePoWPoissonFlag.Name) {
		cfg.Ethash.PowMode = ethash.ModePoissonFake
	}
	if ctx.IsSet(EthashCachesInMemoryFlag.Name) {
		cfg.Ethash.CachesInMem = ctx.Int(EthashCachesInMemoryFlag.Name)
	}
	if ctx.IsSet(EthashCachesOnDiskFlag.Name) {
		cfg.Ethash.CachesOnDisk = ctx.Int(EthashCachesOnDiskFlag.Name)
	}
	if ctx.IsSet(EthashCachesLockMmapFlag.Name) {
		cfg.Ethash.CachesLockMmap = ctx.Bool(EthashCachesLockMmapFlag.Name)
	}
	if ctx.IsSet(EthashDatasetsInMemoryFlag.Name) {
		cfg.Ethash.DatasetsInMem = ctx.Int(EthashDatasetsInMemoryFlag.Name)
	}
	if ctx.IsSet(EthashDatasetsOnDiskFlag.Name) {
		cfg.Ethash.DatasetsOnDisk = ctx.Int(EthashDatasetsOnDiskFlag.Name)
	}
	if ctx.IsSet(EthashDatasetsLockMmapFlag.Name) {
		cfg.Ethash.DatasetsLockMmap = ctx.Bool(EthashDatasetsLockMmapFlag.Name)
	}
}

=======
>>>>>>> e501b3b0
func setMiner(ctx *cli.Context, cfg *miner.Config) {
	if ctx.IsSet(MinerExtraDataFlag.Name) {
		cfg.ExtraData = []byte(ctx.String(MinerExtraDataFlag.Name))
	}
	if ctx.IsSet(MinerGasLimitFlag.Name) {
		cfg.GasCeil = ctx.Uint64(MinerGasLimitFlag.Name)
	}
	if ctx.IsSet(MinerGasPriceFlag.Name) {
		cfg.GasPrice = flags.GlobalBig(ctx, MinerGasPriceFlag.Name)
	}
	if ctx.IsSet(MinerRecommitIntervalFlag.Name) {
		cfg.Recommit = ctx.Duration(MinerRecommitIntervalFlag.Name)
	}
	if ctx.IsSet(MinerNewPayloadTimeout.Name) {
		cfg.NewPayloadTimeout = ctx.Duration(MinerNewPayloadTimeout.Name)
	}
}

func setRequiredBlocks(ctx *cli.Context, cfg *ethconfig.Config) {
	requiredBlocks := ctx.String(EthRequiredBlocksFlag.Name)
	if requiredBlocks == "" {
		if ctx.IsSet(LegacyWhitelistFlag.Name) {
			log.Warn("The flag --whitelist is deprecated and will be removed, please use --eth.requiredblocks")
			requiredBlocks = ctx.String(LegacyWhitelistFlag.Name)
		} else {
			return
		}
	}
	cfg.RequiredBlocks = make(map[uint64]common.Hash)
	for _, entry := range strings.Split(requiredBlocks, ",") {
		parts := strings.Split(entry, "=")
		if len(parts) != 2 {
			Fatalf("Invalid required block entry: %s", entry)
		}
		number, err := strconv.ParseUint(parts[0], 0, 64)
		if err != nil {
			Fatalf("Invalid required block number %s: %v", parts[0], err)
		}
		var hash common.Hash
		if err = hash.UnmarshalText([]byte(parts[1])); err != nil {
			Fatalf("Invalid required block hash %s: %v", parts[1], err)
		}
		cfg.RequiredBlocks[number] = hash
	}
}

// CheckExclusive verifies that only a single instance of the provided flags was
// set by the user. Each flag might optionally be followed by a string type to
// specialize it further.
func CheckExclusive(ctx *cli.Context, args ...interface{}) {
	set := make([]string, 0, 1)
	for i := 0; i < len(args); i++ {
		// Make sure the next argument is a flag and skip if not set
		flag, ok := args[i].(cli.Flag)
		if !ok {
			panic(fmt.Sprintf("invalid argument, not cli.Flag type: %T", args[i]))
		}
		// Check if next arg extends current and expand its name if so
		name := flag.Names()[0]

		if i+1 < len(args) {
			switch option := args[i+1].(type) {
			case string:
				// Extended flag check, make sure value set doesn't conflict with passed in option
				if ctx.String(flag.Names()[0]) == option {
					name += "=" + option
					set = append(set, "--"+name)
				}
				// shift arguments and continue
				i++
				continue

			case cli.Flag:
			default:
				panic(fmt.Sprintf("invalid argument, not cli.Flag or string extension: %T", args[i+1]))
			}
		}
		// Mark the flag if it's set
		if ctx.IsSet(flag.Names()[0]) {
			set = append(set, "--"+name)
		}
	}
	if len(set) > 1 {
		Fatalf("Flags %v can't be used at the same time", strings.Join(set, ", "))
	}
}

// SetEthConfig applies eth-related command line flags to the config.
func SetEthConfig(ctx *cli.Context, stack *node.Node, cfg *ethconfig.Config) {
	// Avoid conflicting network flags
	CheckExclusive(ctx, MainnetFlag, DeveloperFlag, DeveloperPoWFlag, RinkebyFlag, GoerliFlag, SepoliaFlag, ClassicFlag, KottiFlag, MordorFlag, MintMeFlag)
	CheckExclusive(ctx, LightServeFlag, SyncModeFlag, "light")
	CheckExclusive(ctx, DeveloperFlag, DeveloperPoWFlag, ExternalSignerFlag) // Can't use both ephemeral unlocked and external signer
	if ctx.String(GCModeFlag.Name) == "archive" && ctx.Uint64(TxLookupLimitFlag.Name) != 0 {
		CheckExclusive(ctx, GCModeFlag, "archive", TxLookupLimitFlag)
		ctx.Set(TxLookupLimitFlag.Name, "0")
		log.Warn("Disable transaction unindexing for archive node")
	}
	if ctx.IsSet(LightServeFlag.Name) && ctx.Uint64(TxLookupLimitFlag.Name) != 0 {
		log.Warn("LES server cannot serve old transaction status and cannot connect below les/4 protocol version if transaction lookup index is limited")
	}
	setEtherbase(ctx, cfg)
	setGPO(ctx, &cfg.GPO, ctx.String(SyncModeFlag.Name) == "light")
	setTxPool(ctx, &cfg.TxPool)
	setMiner(ctx, &cfg.Miner)
	setRequiredBlocks(ctx, cfg)
	setLes(ctx, cfg)

	// Cap the cache allowance and tune the garbage collector
	mem, err := gopsutil.VirtualMemory()
	if err == nil {
		if 32<<(^uintptr(0)>>63) == 32 && mem.Total > 2*1024*1024*1024 {
			log.Warn("Lowering memory allowance on 32bit arch", "available", mem.Total/1024/1024, "addressable", 2*1024)
			mem.Total = 2 * 1024 * 1024 * 1024
		}
		allowance := int(mem.Total / 1024 / 1024 / 3)
		if cache := ctx.Int(CacheFlag.Name); cache > allowance {
			log.Warn("Sanitizing cache to Go's GC limits", "provided", cache, "updated", allowance)
			ctx.Set(CacheFlag.Name, strconv.Itoa(allowance))
		}
	}
	// Ensure Go's GC ignores the database cache for trigger percentage
	cache := ctx.Int(CacheFlag.Name)
	gogc := math.Max(20, math.Min(100, 100/(float64(cache)/1024)))

	log.Debug("Sanitizing Go's GC trigger", "percent", int(gogc))
	godebug.SetGCPercent(int(gogc))

	if ctx.IsSet(SyncModeFlag.Name) {
		cfg.SyncMode = *flags.GlobalTextMarshaler(ctx, SyncModeFlag.Name).(*downloader.SyncMode)
	}

	if ctx.IsSet(CacheFlag.Name) || ctx.IsSet(CacheDatabaseFlag.Name) {
		cfg.DatabaseCache = ctx.Int(CacheFlag.Name) * ctx.Int(CacheDatabaseFlag.Name) / 100
	}
	cfg.DatabaseHandles = MakeDatabaseHandles(ctx.Int(FDLimitFlag.Name))
	if ctx.IsSet(AncientFlag.Name) {
		cfg.DatabaseFreezer = ctx.String(AncientFlag.Name)
	}

	if gcmode := ctx.String(GCModeFlag.Name); gcmode != "full" && gcmode != "archive" {
		Fatalf("--%s must be either 'full' or 'archive'", GCModeFlag.Name)
	}
	if ctx.IsSet(GCModeFlag.Name) {
		cfg.NoPruning = ctx.String(GCModeFlag.Name) == "archive"
	}
	if ctx.IsSet(CacheNoPrefetchFlag.Name) {
		cfg.NoPrefetch = ctx.Bool(CacheNoPrefetchFlag.Name)
	}
	// Read the value from the flag no matter if it's set or not.
	cfg.Preimages = ctx.Bool(CachePreimagesFlag.Name)
	if cfg.NoPruning && !cfg.Preimages {
		cfg.Preimages = true
		log.Info("Enabling recording of key preimages since archive mode is used")
	}
	if ctx.IsSet(TxLookupLimitFlag.Name) {
		cfg.TxLookupLimit = ctx.Uint64(TxLookupLimitFlag.Name)
	}
	if ctx.IsSet(CacheFlag.Name) || ctx.IsSet(CacheTrieFlag.Name) {
		cfg.TrieCleanCache = ctx.Int(CacheFlag.Name) * ctx.Int(CacheTrieFlag.Name) / 100
	}
	if ctx.IsSet(CacheTrieJournalFlag.Name) {
		cfg.TrieCleanCacheJournal = ctx.String(CacheTrieJournalFlag.Name)
	}
	if ctx.IsSet(CacheTrieRejournalFlag.Name) {
		cfg.TrieCleanCacheRejournal = ctx.Duration(CacheTrieRejournalFlag.Name)
	}
	if ctx.IsSet(CacheFlag.Name) || ctx.IsSet(CacheGCFlag.Name) {
		cfg.TrieDirtyCache = ctx.Int(CacheFlag.Name) * ctx.Int(CacheGCFlag.Name) / 100
	}
	if ctx.IsSet(CacheFlag.Name) || ctx.IsSet(CacheSnapshotFlag.Name) {
		cfg.SnapshotCache = ctx.Int(CacheFlag.Name) * ctx.Int(CacheSnapshotFlag.Name) / 100
	}
	if ctx.IsSet(CacheLogSizeFlag.Name) {
		cfg.FilterLogCacheSize = ctx.Int(CacheLogSizeFlag.Name)
	}
	if !ctx.Bool(SnapshotFlag.Name) {
		// If snap-sync is requested, this flag is also required
		if cfg.SyncMode == downloader.SnapSync {
			log.Info("Snap sync requested, enabling --snapshot")
		} else {
			cfg.TrieCleanCache += cfg.SnapshotCache
			cfg.SnapshotCache = 0 // Disabled
		}
	}
	if ctx.IsSet(DocRootFlag.Name) {
		cfg.DocRoot = ctx.String(DocRootFlag.Name)
	}
	if ctx.IsSet(VMEnableDebugFlag.Name) {
		// TODO(fjl): force-enable this in --dev mode
		cfg.EnablePreimageRecording = ctx.Bool(VMEnableDebugFlag.Name)
	}

	if ctx.IsSet(RPCGlobalGasCapFlag.Name) {
		cfg.RPCGasCap = ctx.Uint64(RPCGlobalGasCapFlag.Name)
	}

	if ctx.IsSet(EWASMInterpreterFlag.Name) {
		cfg.EWASMInterpreter = ctx.String(EWASMInterpreterFlag.Name)
		vm.InitEVMCEwasm(cfg.EWASMInterpreter)
	}

	if ctx.IsSet(EVMInterpreterFlag.Name) {
		cfg.EVMInterpreter = ctx.String(EVMInterpreterFlag.Name)
		vm.InitEVMCEVM(cfg.EVMInterpreter)
	}
	if ctx.IsSet(RPCGlobalGasCapFlag.Name) {
		cfg.RPCGasCap = ctx.Uint64(RPCGlobalGasCapFlag.Name)
	}
	if cfg.RPCGasCap != 0 {
		log.Info("Set global gas cap", "cap", cfg.RPCGasCap)
	} else {
		log.Info("Global gas cap disabled")
	}
	if ctx.IsSet(RPCGlobalEVMTimeoutFlag.Name) {
		cfg.RPCEVMTimeout = ctx.Duration(RPCGlobalEVMTimeoutFlag.Name)
	}
	if ctx.IsSet(RPCGlobalTxFeeCapFlag.Name) {
		cfg.RPCTxFeeCap = ctx.Float64(RPCGlobalTxFeeCapFlag.Name)
	}
	if ctx.IsSet(NoDiscoverFlag.Name) {
		cfg.EthDiscoveryURLs, cfg.SnapDiscoveryURLs = []string{}, []string{}
	} else if ctx.IsSet(DNSDiscoveryFlag.Name) {
		urls := ctx.String(DNSDiscoveryFlag.Name)
		if urls == "" {
			cfg.EthDiscoveryURLs = []string{}
		} else {
			cfg.EthDiscoveryURLs = SplitAndTrim(urls)
		}
	}
	// Override any default configs for hard coded networks.

	// Override genesis configuration if a --<chain> flag.
	if !ctx.Bool(DeveloperFlag.Name) && !ctx.Bool(DeveloperPoWFlag.Name) {
		if gen := genesisForCtxChainConfig(ctx); gen != nil {
			cfg.Genesis = gen
		}
	}

	// Establish NetworkID.
	// If dev-mode is used, then NetworkID will be overridden.
	if ctx.IsSet(NetworkIdFlag.Name) {
		cfg.NetworkId = ctx.Uint64(NetworkIdFlag.Name)
	} else if cfg.Genesis != nil {
		cfg.NetworkId = *cfg.Genesis.GetNetworkID()
	}

	// Set the supported ETH Protocol Versions
	supportedProtocolVersions := ethconfig.Defaults.ProtocolVersions
	if cfg.Genesis != nil {
		supportedProtocolVersions = cfg.Genesis.GetSupportedProtocolVersions()
	}

	configuredProtocolVersions := SplitAndTrim(ctx.String(EthProtocolsFlag.Name))
	if len(configuredProtocolVersions) == 0 {
		Fatalf("--%s must be comma separated list of %s", EthProtocolsFlag.Name, strings.Join(strings.Fields(fmt.Sprint(supportedProtocolVersions)), ","))
	}

	// Since EthProtocolsFlag defines a default value that is the ethconfig.Defaults slice,
	// we can always parse and act on this value whether or not the user sets the flag.
	// Since our logic here will append to the parameterized 'cfg' value ProtocolVersions field,
	// we need to make sure that that value starts empty.
	cfg.ProtocolVersions = []uint{}

	seenVersions := map[uint]interface{}{}
	for _, versionString := range configuredProtocolVersions {
		version, err := strconv.ParseUint(versionString, 10, 0)
		if err != nil {
			Fatalf("--%s has invalid value \"%v\" with error: %v", EthProtocolsFlag.Name, versionString, err)
		}

		if _, duplicate := seenVersions[uint(version)]; duplicate {
			Fatalf("--%s has duplicate version of %v", EthProtocolsFlag.Name, versionString)
		}

		isValid := false
		for _, proto := range supportedProtocolVersions {
			if proto == uint(version) {
				isValid = true
				seenVersions[uint(version)] = nil
				break
			}
		}

		if !isValid {
			Fatalf("--%s invalid version value: %d, must be one of %s", EthProtocolsFlag.Name, version, strings.Join(strings.Fields(fmt.Sprint(supportedProtocolVersions)), ","))
		}
		cfg.ProtocolVersions = append(cfg.ProtocolVersions, uint(version))
	}
	log.Info("Configured Ethereum protocol versions", "capabilities", cfg.ProtocolVersions)

	// Set DNS discovery defaults for hard coded networks with DNS defaults.
	// core-geth: NetworkID is configured several stanzas above, based on the returned genesis GetNetworkID() value.
	// GetNetworkID is a configurator method which will either return a custom json:- field NetworkID if set for
	// the config, or it'll return the ChainID if the NetworkID is not explicitly set.
	// This behavior matches practical expectations for how network id and chain id are normally defined.
	switch {
	case ctx.Bool(MainnetFlag.Name):
		SetDNSDiscoveryDefaults(cfg, params.MainnetGenesisHash)
	case ctx.Bool(SepoliaFlag.Name):
		cfg.Genesis = params.DefaultSepoliaGenesisBlock()
		SetDNSDiscoveryDefaults(cfg, params.SepoliaGenesisHash)
	case ctx.Bool(RinkebyFlag.Name):
		log.Warn("")
		log.Warn("--------------------------------------------------------------------------------")
		log.Warn("Please note, Rinkeby has been deprecated. It will still work for the time being,")
		log.Warn("but there will be no further hard-forks shipped for it.")
		log.Warn("The network will be permanently halted in Q2/Q3 of 2023.")
		log.Warn("For the most future proof testnet, choose Sepolia as")
		log.Warn("your replacement environment (--sepolia instead of --rinkeby).")
		log.Warn("--------------------------------------------------------------------------------")
		log.Warn("")

		SetDNSDiscoveryDefaults(cfg, params.RinkebyGenesisHash)
	case ctx.Bool(GoerliFlag.Name):
		SetDNSDiscoveryDefaults(cfg, params.GoerliGenesisHash)
	case ctx.Bool(ClassicFlag.Name):
		SetDNSDiscoveryDefaults2(cfg, params.ClassicDNSNetwork1)
	case ctx.Bool(KottiFlag.Name):
		SetDNSDiscoveryDefaults2(cfg, params.KottiDNSNetwork1)
	case ctx.Bool(MordorFlag.Name):
		SetDNSDiscoveryDefaults2(cfg, params.MordorDNSNetwork1)
	default:
		// No --<chain> flag was given.
	}

	if ctx.Bool(DeveloperFlag.Name) || ctx.Bool(DeveloperPoWFlag.Name) {
		if !ctx.IsSet(NetworkIdFlag.Name) {
			cfg.NetworkId = 1337
		}
		cfg.SyncMode = downloader.FullSync
		// Create new developer account or reuse existing one
		var (
			developer  accounts.Account
			passphrase string
			err        error
		)
		if list := MakePasswordList(ctx); len(list) > 0 {
			// Just take the first value. Although the function returns a possible multiple values and
			// some usages iterate through them as attempts, that doesn't make sense in this setting,
			// when we're definitely concerned with only one account.
			passphrase = list[0]
		}

		// Unlock the developer account by local keystore.
		var ks *keystore.KeyStore
		if keystores := stack.AccountManager().Backends(keystore.KeyStoreType); len(keystores) > 0 {
			ks = keystores[0].(*keystore.KeyStore)
		}
		if ks == nil {
			Fatalf("Keystore is not available")
		}

		// Figure out the dev account address.
		// setEtherbase has been called above, configuring the miner address from command line flags.
		if cfg.Miner.Etherbase != (common.Address{}) {
			developer = accounts.Account{Address: cfg.Miner.Etherbase}
		} else if accs := ks.Accounts(); len(accs) > 0 {
			developer = ks.Accounts()[0]
		} else {
			developer, err = ks.NewAccount(passphrase)
			if err != nil {
				Fatalf("Failed to create developer account: %v", err)
			}
		}
		// Make sure the address is configured as fee recipient, otherwise
		// the miner will fail to start.
		cfg.Miner.Etherbase = developer.Address

		if err := ks.Unlock(developer, passphrase); err != nil {
			Fatalf("Failed to unlock developer account: %v", err)
		}
		log.Info("Using developer account", "address", developer.Address)

		// Create a new developer genesis block or reuse existing one
		cfg.Genesis = params.DeveloperGenesisBlock(uint64(ctx.Int(DeveloperPeriodFlag.Name)), ctx.Uint64(DeveloperGasLimitFlag.Name), developer.Address, ctx.Bool(DeveloperPoWFlag.Name))
		if ctx.IsSet(DataDirFlag.Name) {
			// If datadir doesn't exist we need to open db in write-mode
			// so leveldb can create files.
			readonly := true
			if !common.FileExist(stack.ResolvePath("chaindata")) {
				readonly = false
			}
			// Check if we have an already initialized chain and fall back to
			// that if so. Otherwise we need to generate a new genesis spec.
			chaindb := MakeChainDatabase(ctx, stack, readonly)
			if rawdb.ReadCanonicalHash(chaindb, 0) != (common.Hash{}) {
				cfg.Genesis = nil // fallback to db content
			}
			chaindb.Close()
		}
		if !ctx.IsSet(MinerGasPriceFlag.Name) {
			cfg.Miner.GasPrice = big.NewInt(1)
		}
	}
	// Set any dangling config values
	if ctx.String(CryptoKZGFlag.Name) != "gokzg" && ctx.String(CryptoKZGFlag.Name) != "ckzg" {
		Fatalf("--%s flag must be 'gokzg' or 'ckzg'", CryptoKZGFlag.Name)
	}
	log.Info("Initializing the KZG library", "backend", ctx.String(CryptoKZGFlag.Name))
	if err := kzg4844.UseCKZG(ctx.String(CryptoKZGFlag.Name) == "ckzg"); err != nil {
		Fatalf("Failed to set KZG library implementation to %s: %v", ctx.String(CryptoKZGFlag.Name), err)
	}
}

// SetDNSDiscoveryDefaults2 configures DNS discovery with the given URL if no URLs are set.
func SetDNSDiscoveryDefaults2(cfg *ethconfig.Config, url string) {
	if cfg.EthDiscoveryURLs != nil {
		return
	}
	if cfg.SyncMode == downloader.LightSync {
		url = strings.Replace(url, "@all.", "@les.", 1)
	}
	cfg.EthDiscoveryURLs = []string{url}
	cfg.SnapDiscoveryURLs = cfg.EthDiscoveryURLs
}

// SetDNSDiscoveryDefaults configures DNS discovery with the given URL if
// no URLs are set.
func SetDNSDiscoveryDefaults(cfg *ethconfig.Config, genesis common.Hash) {
	if cfg.EthDiscoveryURLs != nil {
		return // already set through flags/config
	}
	protocol := "all"
	if cfg.SyncMode == downloader.LightSync {
		protocol = "les"
	}
	if url := params.KnownDNSNetwork(genesis, protocol); url != "" {
		cfg.EthDiscoveryURLs = []string{url}
		cfg.SnapDiscoveryURLs = cfg.EthDiscoveryURLs
	}
}

// RegisterEthService adds an Ethereum client to the stack.
// The second return value is the full node instance, which may be nil if the
// node is running as a light client.
func RegisterEthService(stack *node.Node, cfg *ethconfig.Config) (ethapi.Backend, *eth.Ethereum) {
	if cfg.SyncMode == downloader.LightSync {
		backend, err := les.New(stack, cfg)
		if err != nil {
			Fatalf("Failed to register the Ethereum service: %v", err)
		}
		stack.RegisterAPIs(tracers.APIs(backend.ApiBackend))
		if err := lescatalyst.Register(stack, backend); err != nil {
			Fatalf("Failed to register the Engine API service: %v", err)
		}
		return backend.ApiBackend, nil
	}
	backend, err := eth.New(stack, cfg)
	if err != nil {
		Fatalf("Failed to register the Ethereum service: %v", err)
	}
	if cfg.LightServ > 0 {
		_, err := les.NewLesServer(stack, backend, cfg)
		if err != nil {
			Fatalf("Failed to create the LES server: %v", err)
		}
	}
	if err := ethcatalyst.Register(stack, backend); err != nil {
		Fatalf("Failed to register the Engine API service: %v", err)
	}
	stack.RegisterAPIs(tracers.APIs(backend.APIBackend))
	return backend.APIBackend, backend
}

// RegisterEthStatsService configures the Ethereum Stats daemon and adds it to the node.
func RegisterEthStatsService(stack *node.Node, backend ethapi.Backend, url string) {
	if err := ethstats.New(stack, backend, backend.Engine(), url); err != nil {
		Fatalf("Failed to register the Ethereum Stats service: %v", err)
	}
}

// RegisterGraphQLService adds the GraphQL API to the node.
func RegisterGraphQLService(stack *node.Node, backend ethapi.Backend, filterSystem *filters.FilterSystem, cfg *node.Config) {
	err := graphql.New(stack, backend, filterSystem, cfg.GraphQLCors, cfg.GraphQLVirtualHosts)
	if err != nil {
		Fatalf("Failed to register the GraphQL service: %v", err)
	}
}

// RegisterFilterAPI adds the eth log filtering RPC API to the node.
func RegisterFilterAPI(stack *node.Node, backend ethapi.Backend, ethcfg *ethconfig.Config) *filters.FilterSystem {
	isLightClient := ethcfg.SyncMode == downloader.LightSync
	filterSystem := filters.NewFilterSystem(backend, filters.Config{
		LogCacheSize: ethcfg.FilterLogCacheSize,
	})
	stack.RegisterAPIs([]rpc.API{{
		Namespace: "eth",
		Service:   filters.NewFilterAPI(filterSystem, isLightClient),
	}})
	return filterSystem
}

// RegisterFullSyncTester adds the full-sync tester service into node.
func RegisterFullSyncTester(stack *node.Node, eth *eth.Ethereum, path string) {
	blob, err := os.ReadFile(path)
	if err != nil {
		Fatalf("Failed to read block file: %v", err)
	}
	rlpBlob, err := hexutil.Decode(string(bytes.TrimRight(blob, "\r\n")))
	if err != nil {
		Fatalf("Failed to decode block blob: %v", err)
	}
	var block types.Block
	if err := rlp.DecodeBytes(rlpBlob, &block); err != nil {
		Fatalf("Failed to decode block: %v", err)
	}
	ethcatalyst.RegisterFullSyncTester(stack, eth, &block)
	log.Info("Registered full-sync tester", "number", block.NumberU64(), "hash", block.Hash())
}

func SetupMetrics(ctx *cli.Context) {
	if metrics.Enabled {
		log.Info("Enabling metrics collection")

		var (
			enableExport   = ctx.Bool(MetricsEnableInfluxDBFlag.Name)
			enableExportV2 = ctx.Bool(MetricsEnableInfluxDBV2Flag.Name)
		)

		if enableExport || enableExportV2 {
			CheckExclusive(ctx, MetricsEnableInfluxDBFlag, MetricsEnableInfluxDBV2Flag)

			v1FlagIsSet := ctx.IsSet(MetricsInfluxDBUsernameFlag.Name) ||
				ctx.IsSet(MetricsInfluxDBPasswordFlag.Name)

			v2FlagIsSet := ctx.IsSet(MetricsInfluxDBTokenFlag.Name) ||
				ctx.IsSet(MetricsInfluxDBOrganizationFlag.Name) ||
				ctx.IsSet(MetricsInfluxDBBucketFlag.Name)

			if enableExport && v2FlagIsSet {
				Fatalf("Flags --influxdb.metrics.organization, --influxdb.metrics.token, --influxdb.metrics.bucket are only available for influxdb-v2")
			} else if enableExportV2 && v1FlagIsSet {
				Fatalf("Flags --influxdb.metrics.username, --influxdb.metrics.password are only available for influxdb-v1")
			}
		}

		var (
			endpoint = ctx.String(MetricsInfluxDBEndpointFlag.Name)
			database = ctx.String(MetricsInfluxDBDatabaseFlag.Name)
			username = ctx.String(MetricsInfluxDBUsernameFlag.Name)
			password = ctx.String(MetricsInfluxDBPasswordFlag.Name)

			token        = ctx.String(MetricsInfluxDBTokenFlag.Name)
			bucket       = ctx.String(MetricsInfluxDBBucketFlag.Name)
			organization = ctx.String(MetricsInfluxDBOrganizationFlag.Name)
		)

		if enableExport {
			tagsMap := SplitTagsFlag(ctx.String(MetricsInfluxDBTagsFlag.Name))

			log.Info("Enabling metrics export to InfluxDB")

			go influxdb.InfluxDBWithTags(metrics.DefaultRegistry, 10*time.Second, endpoint, database, username, password, "geth.", tagsMap)
		} else if enableExportV2 {
			tagsMap := SplitTagsFlag(ctx.String(MetricsInfluxDBTagsFlag.Name))

			log.Info("Enabling metrics export to InfluxDB (v2)")

			go influxdb.InfluxDBV2WithTags(metrics.DefaultRegistry, 10*time.Second, endpoint, token, bucket, organization, "geth.", tagsMap)
		}

		if ctx.IsSet(MetricsHTTPFlag.Name) {
			address := fmt.Sprintf("%s:%d", ctx.String(MetricsHTTPFlag.Name), ctx.Int(MetricsPortFlag.Name))
			log.Info("Enabling stand-alone metrics HTTP endpoint", "address", address)
			exp.Setup(address)
		} else if ctx.IsSet(MetricsPortFlag.Name) {
			log.Warn(fmt.Sprintf("--%s specified without --%s, metrics server will not start.", MetricsPortFlag.Name, MetricsHTTPFlag.Name))
		}
	}
}

func SplitTagsFlag(tagsFlag string) map[string]string {
	tags := strings.Split(tagsFlag, ",")
	tagsMap := map[string]string{}

	for _, t := range tags {
		if t != "" {
			kv := strings.Split(t, "=")

			if len(kv) == 2 {
				tagsMap[kv[0]] = kv[1]
			}
		}
	}

	return tagsMap
}

// MakeChainDatabase open an LevelDB using the flags passed to the client and will hard crash if it fails.
func MakeChainDatabase(ctx *cli.Context, stack *node.Node, readonly bool) ethdb.Database {
	var (
		cache   = ctx.Int(CacheFlag.Name) * ctx.Int(CacheDatabaseFlag.Name) / 100
		handles = MakeDatabaseHandles(ctx.Int(FDLimitFlag.Name))

		err     error
		chainDb ethdb.Database
	)
	switch {
	case ctx.IsSet(RemoteDBFlag.Name):
		log.Info("Using remote db", "url", ctx.String(RemoteDBFlag.Name), "headers", len(ctx.StringSlice(HttpHeaderFlag.Name)))
		client, err := DialRPCWithHeaders(ctx.String(RemoteDBFlag.Name), ctx.StringSlice(HttpHeaderFlag.Name))
		if err != nil {
			break
		}
		chainDb = remotedb.New(client)
	case ctx.String(SyncModeFlag.Name) == "light":
		chainDb, err = stack.OpenDatabase("lightchaindata", cache, handles, "", readonly)
	default:
		chainDb, err = stack.OpenDatabaseWithFreezer("chaindata", cache, handles, ctx.String(AncientFlag.Name), "", readonly)
	}
	if err != nil {
		Fatalf("Could not open database: %v", err)
	}
	return chainDb
}

func IsNetworkPreset(ctx *cli.Context) bool {
	for _, flag := range NetworkFlags {
		bFlag, _ := flag.(*cli.BoolFlag)
		if ctx.IsSet(bFlag.Name) {
			return true
		}
	}
	return false
}

func DialRPCWithHeaders(endpoint string, headers []string) (*rpc.Client, error) {
	if endpoint == "" {
		return nil, errors.New("endpoint must be specified")
	}
	if strings.HasPrefix(endpoint, "rpc:") || strings.HasPrefix(endpoint, "ipc:") {
		// Backwards compatibility with geth < 1.5 which required
		// these prefixes.
		endpoint = endpoint[4:]
	}
	var opts []rpc.ClientOption
	if len(headers) > 0 {
		var customHeaders = make(http.Header)
		for _, h := range headers {
			kv := strings.Split(h, ":")
			if len(kv) != 2 {
				return nil, fmt.Errorf("invalid http header directive: %q", h)
			}
			customHeaders.Add(kv[0], kv[1])
		}
		opts = append(opts, rpc.WithHeaders(customHeaders))
	}
	return rpc.DialOptions(context.Background(), endpoint, opts...)
}

// genesisForCtxChainConfig returns the corresponding Genesis for a non-default flag chain value.
// If no --<chain> flag is set in the global context, a nil value is returned.
// It does not handle genesis for --dev mode, since that mode includes but also exceeds
// chain configuration.
func genesisForCtxChainConfig(ctx *cli.Context) *genesisT.Genesis {
	var genesis *genesisT.Genesis
	switch {
	case ctx.Bool(MainnetFlag.Name):
		genesis = params.DefaultGenesisBlock()
	case ctx.Bool(ClassicFlag.Name):
		genesis = params.DefaultClassicGenesisBlock()
	case ctx.Bool(MordorFlag.Name):
		genesis = params.DefaultMordorGenesisBlock()
	case ctx.Bool(SepoliaFlag.Name):
		genesis = params.DefaultSepoliaGenesisBlock()
	case ctx.Bool(RinkebyFlag.Name):
		genesis = params.DefaultRinkebyGenesisBlock()
	case ctx.Bool(KottiFlag.Name):
		genesis = params.DefaultKottiGenesisBlock()
	case ctx.Bool(GoerliFlag.Name):
		genesis = params.DefaultGoerliGenesisBlock()
	case ctx.Bool(MintMeFlag.Name):
		genesis = params.DefaultMintMeGenesisBlock()
	case ctx.Bool(DeveloperFlag.Name):
		Fatalf("Developer chains are ephemeral")
	}
	return genesis
}

func MakeGenesis(ctx *cli.Context) *genesisT.Genesis {
	if ctx.Bool(DeveloperFlag.Name) || ctx.Bool(DeveloperPoWFlag.Name) {
		Fatalf("Developer chains are ephemeral")
	}
	return genesisForCtxChainConfig(ctx)
}

// MakeChain creates a chain manager from set command line flags.
func MakeChain(ctx *cli.Context, stack *node.Node, readonly bool) (*core.BlockChain, ethdb.Database) {
	var (
		gspec   = MakeGenesis(ctx)
		chainDb = MakeChainDatabase(ctx, stack, readonly)
	)
	config, err := core.LoadChainConfig(chainDb, gspec)
	if err != nil {
		Fatalf("%v", err)
	}
<<<<<<< HEAD
	ethashConfig := ethconfig.Defaults.Ethash

	// ETC-specific configuration: ECIP1099 modifies the original Ethash algo, doubling the epoch size.
	if gspec != nil && gspec.Config != nil {
		ethashConfig.ECIP1099Block = gspec.GetEthashECIP1099Transition() // This will panic if the genesis config field is not nil.
	}

	var lyra2Config *lyra2.Config
	if ctx.Bool(MintMeFlag.Name) {
		lyra2Config = &lyra2.Config{}
	}

	// Toggle PoW modes at user request.
	if ctx.Bool(FakePoWFlag.Name) {
		ethashConfig.PowMode = ethash.ModeFake
	} else if ctx.Bool(FakePoWPoissonFlag.Name) {
		ethashConfig.PowMode = ethash.ModePoissonFake
	}

	engine := ethconfig.CreateConsensusEngine(stack, &ethashConfig, cliqueConfig, lyra2Config, nil, false, chainDb)
=======
	engine, err := ethconfig.CreateConsensusEngine(config, chainDb)
	if err != nil {
		Fatalf("%v", err)
	}
>>>>>>> e501b3b0
	if gcmode := ctx.String(GCModeFlag.Name); gcmode != "full" && gcmode != "archive" {
		Fatalf("--%s must be either 'full' or 'archive'", GCModeFlag.Name)
	}
	cache := &core.CacheConfig{
		TrieCleanLimit:      ethconfig.Defaults.TrieCleanCache,
		TrieCleanNoPrefetch: ctx.Bool(CacheNoPrefetchFlag.Name),
		TrieDirtyLimit:      ethconfig.Defaults.TrieDirtyCache,
		TrieDirtyDisabled:   ctx.String(GCModeFlag.Name) == "archive",
		TrieTimeLimit:       ethconfig.Defaults.TrieTimeout,
		SnapshotLimit:       ethconfig.Defaults.SnapshotCache,
		Preimages:           ctx.Bool(CachePreimagesFlag.Name),
	}
	if cache.TrieDirtyDisabled && !cache.Preimages {
		cache.Preimages = true
		log.Info("Enabling recording of key preimages since archive mode is used")
	}
	if !ctx.Bool(SnapshotFlag.Name) {
		cache.SnapshotLimit = 0 // Disabled
	}
	// If we're in readonly, do not bother generating snapshot data.
	if readonly {
		cache.SnapshotNoBuild = true
	}

	if ctx.IsSet(CacheFlag.Name) || ctx.IsSet(CacheTrieFlag.Name) {
		cache.TrieCleanLimit = ctx.Int(CacheFlag.Name) * ctx.Int(CacheTrieFlag.Name) / 100
	}
	if ctx.IsSet(CacheFlag.Name) || ctx.IsSet(CacheGCFlag.Name) {
		cache.TrieDirtyLimit = ctx.Int(CacheFlag.Name) * ctx.Int(CacheGCFlag.Name) / 100
	}
	vmcfg := vm.Config{EnablePreimageRecording: ctx.Bool(VMEnableDebugFlag.Name)}

	// Disable transaction indexing/unindexing by default.
	chain, err := core.NewBlockChain(chainDb, cache, gspec, nil, engine, vmcfg, nil, nil)
	if err != nil {
		Fatalf("Can't create BlockChain: %v", err)
	}
	return chain, chainDb
}

// MakeConsolePreloads retrieves the absolute paths for the console JavaScript
// scripts to preload before starting.
func MakeConsolePreloads(ctx *cli.Context) []string {
	// Skip preloading if there's nothing to preload
	if ctx.String(PreloadJSFlag.Name) == "" {
		return nil
	}
	// Otherwise resolve absolute paths and return them
	var preloads []string

	for _, file := range strings.Split(ctx.String(PreloadJSFlag.Name), ",") {
		preloads = append(preloads, strings.TrimSpace(file))
	}
	return preloads
}<|MERGE_RESOLUTION|>--- conflicted
+++ resolved
@@ -40,6 +40,7 @@
 	"github.com/ethereum/go-ethereum/accounts/keystore"
 	"github.com/ethereum/go-ethereum/common"
 	"github.com/ethereum/go-ethereum/common/fdlimit"
+	"github.com/ethereum/go-ethereum/consensus/ethash"
 	"github.com/ethereum/go-ethereum/consensus/lyra2"
 
 	"github.com/ethereum/go-ethereum/common/hexutil"
@@ -371,7 +372,6 @@
 		Usage:    "Enables serving light clients before syncing",
 		Category: flags.LightCategory,
 	}
-<<<<<<< HEAD
 
 	// Ethash settings
 	EthashCacheDirFlag = &flags.DirectoryFlag{
@@ -426,8 +426,6 @@
 		Category: flags.EthashCategory,
 	}
 
-=======
->>>>>>> e501b3b0
 	// Transaction pool settings
 	TxPoolLocalsFlag = &cli.StringFlag{
 		Name:     "txpool.locals",
@@ -688,7 +686,6 @@
 		Usage:    "Reporting URL of a ethstats service (nodename:secret@host:port)",
 		Category: flags.MetricsCategory,
 	}
-<<<<<<< HEAD
 	FakePoWFlag = &cli.BoolFlag{
 		Name:     "fakepow",
 		Usage:    "Disables proof-of-work verification",
@@ -699,8 +696,6 @@
 		Usage:    "Disables proof-of-work verification and adds mining delay (Poisson) based on --miner.threads",
 		Category: flags.LoggingCategory,
 	}
-=======
->>>>>>> e501b3b0
 	NoCompactionFlag = &cli.BoolFlag{
 		Name:     "nocompaction",
 		Usage:    "Disables db compaction after import",
@@ -1740,7 +1735,6 @@
 	}
 }
 
-<<<<<<< HEAD
 func homeDir() string {
 	if home := os.Getenv("HOME"); home != "" {
 		return home
@@ -1814,8 +1808,6 @@
 	}
 }
 
-=======
->>>>>>> e501b3b0
 func setMiner(ctx *cli.Context, cfg *miner.Config) {
 	if ctx.IsSet(MinerExtraDataFlag.Name) {
 		cfg.ExtraData = []byte(ctx.String(MinerExtraDataFlag.Name))
@@ -2509,11 +2501,10 @@
 		gspec   = MakeGenesis(ctx)
 		chainDb = MakeChainDatabase(ctx, stack, readonly)
 	)
-	config, err := core.LoadChainConfig(chainDb, gspec)
+	cliqueConfig, err := core.LoadCliqueConfig(chainDb, gspec)
 	if err != nil {
 		Fatalf("%v", err)
 	}
-<<<<<<< HEAD
 	ethashConfig := ethconfig.Defaults.Ethash
 
 	// ETC-specific configuration: ECIP1099 modifies the original Ethash algo, doubling the epoch size.
@@ -2534,12 +2525,6 @@
 	}
 
 	engine := ethconfig.CreateConsensusEngine(stack, &ethashConfig, cliqueConfig, lyra2Config, nil, false, chainDb)
-=======
-	engine, err := ethconfig.CreateConsensusEngine(config, chainDb)
-	if err != nil {
-		Fatalf("%v", err)
-	}
->>>>>>> e501b3b0
 	if gcmode := ctx.String(GCModeFlag.Name); gcmode != "full" && gcmode != "archive" {
 		Fatalf("--%s must be either 'full' or 'archive'", GCModeFlag.Name)
 	}
