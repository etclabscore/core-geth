// Copyright 2015 The go-ethereum Authors
// This file is part of the go-ethereum library.
//
// The go-ethereum library is free software: you can redistribute it and/or modify
// it under the terms of the GNU Lesser General Public License as published by
// the Free Software Foundation, either version 3 of the License, or
// (at your option) any later version.
//
// The go-ethereum library is distributed in the hope that it will be useful,
// but WITHOUT ANY WARRANTY; without even the implied warranty of
// MERCHANTABILITY or FITNESS FOR A PARTICULAR PURPOSE. See the
// GNU Lesser General Public License for more details.
//
// You should have received a copy of the GNU Lesser General Public License
// along with the go-ethereum library. If not, see <http://www.gnu.org/licenses/>.

package tests

import (
	"bufio"
	"bytes"
	"fmt"
	"math/big"
	"math/rand"
	"os"
	"path/filepath"
	"reflect"
	"strings"
	"testing"
	"time"

	"github.com/ethereum/go-ethereum/common"
	"github.com/ethereum/go-ethereum/core"
	"github.com/ethereum/go-ethereum/core/rawdb"
	"github.com/ethereum/go-ethereum/core/types"
	"github.com/ethereum/go-ethereum/core/vm"
	"github.com/ethereum/go-ethereum/eth/tracers/logger"
	"github.com/holiman/uint256"
)

func initMatcher(st *testMatcher) {
	// Long tests:
	st.slow(`^stAttackTest/ContractCreationSpam`)
	st.slow(`^stBadOpcode/badOpcodes`)
	st.slow(`^stPreCompiledContracts/modexp`)
	st.slow(`^stQuadraticComplexityTest/`)
	st.slow(`^stStaticCall/static_Call50000`)
	st.slow(`^stStaticCall/static_Return50000`)
	st.slow(`^stSystemOperationsTest/CallRecursiveBomb`)
	st.slow(`^stTransactionTest/Opcodes_TransactionInit`)
	// Very time consuming
	st.skipLoad(`^stTimeConsuming/`)
	st.skipLoad(`.*vmPerformance/loop.*`)

	// Not state tests: configs
	st.skipLoad(".*config.*")

	// Uses 1GB RAM per tested fork
	st.skipLoad(`^stStaticCall/static_Call1MB`)

<<<<<<< HEAD
	st.skipLoad(`.*EOF1.*`)

	if *testEWASM == "" {
		st.skipLoad(`^stEWASM`)
	}
	if *testEVM != "" {
		// These interpreters fail Constantinople (but pass ConstantinopleFix).
		if strings.Contains(*testEVM, "aleth") || strings.Contains(*testEVM, "evmone") {
			st.skipFork("^Constantinople$")
		}

		// These tests are noted as SLOW above, and they fail against the EVMOne.so
		// So (get it?), skip 'em.
		st.skipLoad(`^stQuadraticComplexityTest/`)
		st.skipLoad(`^stStaticCall/static_Call50000`)
	}
	if *testEVM != "" || *testEWASM != "" {
		// Berlin tests are not expected to pass for external EVMs, yet.
		//
		st.skipFork("Berlin")   // ETH
		st.skipFork("Magneto")  // ETC
		st.skipFork("London")   // ETH
		st.skipFork("Mystique") // ETC
		st.skipFork("Merge")    // ETH
		st.skipFork("Shanghai") // ETH
		st.skipFork("Spiral")   // ETC
		st.skipFork("Cancun")   // ETH
	}

	// Un-skip this when https://github.com/ethereum/tests/issues/908 is closed
	st.skipLoad(`^stQuadraticComplexityTest/QuadraticComplexitySolidity_CallDataCopy`)
=======
	// These tests fail as of https://github.com/ethereum/go-ethereum/pull/28666, since we
	// no longer delete "leftover storage" when deploying a contract.
	st.skipLoad(`^stSStoreTest/InitCollision\.json`)
	st.skipLoad(`^stRevertTest/RevertInCreateInInit\.json`)
	st.skipLoad(`^stExtCodeHash/dynamicAccountOverwriteEmpty\.json`)
	st.skipLoad(`^stCreate2/create2collisionStorage\.json`)
	st.skipLoad(`^stCreate2/RevertInCreateInInitCreate2\.json`)
>>>>>>> 92236365

	// Broken tests:
	// EOF is not part of cancun
	st.skipLoad(`^stEOF/`)

	// The tests under Pyspecs are the ones that are published as execution-spec tests.
	// We run these tests separately, no need to _also_ run them as part of the
	// reference tests.
	st.skipLoad(`^Pyspecs/`)
}

func TestState(t *testing.T) {
	t.Parallel()

	st := new(testMatcher)
	initMatcher(st)
	for _, dir := range []string{
		filepath.Join(baseDir, "EIPTests", "StateTests"),
		stateTestDir,
		benchmarksDir,

		stateTestDirETC,
		legacyTestDirETC,
	} {
		st.walk(t, dir, func(t *testing.T, name string, test *StateTest) {
			execStateTest(t, st, test)
		})
	}
}

// TestLegacyState tests some older tests, which were moved to the folder
// 'LegacyTests' for the Istanbul fork.
func TestLegacyState(t *testing.T) {
	st := new(testMatcher)
	initMatcher(st)
	st.walk(t, legacyStateTestDir, func(t *testing.T, name string, test *StateTest) {
		execStateTest(t, st, test)
	})
}

// TestExecutionSpecState runs the test fixtures from execution-spec-tests.
func TestExecutionSpecState(t *testing.T) {
	if !common.FileExist(executionSpecStateTestDir) {
		t.Skipf("directory %s does not exist", executionSpecStateTestDir)
	}
	st := new(testMatcher)

	st.walk(t, executionSpecStateTestDir, func(t *testing.T, name string, test *StateTest) {
		execStateTest(t, st, test)
	})
}

func execStateTest(t *testing.T, st *testMatcher, test *StateTest) {
<<<<<<< HEAD
	if runtime.GOARCH == "386" && runtime.GOOS == "windows" && rand.Int63()%2 == 0 {
		t.Skip("test (randomly) skipped on 32-bit windows")
		return
	}
	for _, subtest := range test.Subtests(st.skipforkpat) {
=======
	for _, subtest := range test.Subtests() {
>>>>>>> 92236365
		subtest := subtest
		key := fmt.Sprintf("%s/%d", subtest.Fork, subtest.Index)

		// If -short flag is used, we don't execute all four permutations, only
		// one.
		executionMask := 0xf
		if testing.Short() {
			executionMask = (1 << (rand.Int63() & 4))
		}
		t.Run(key+"/hash/trie", func(t *testing.T) {
			if executionMask&0x1 == 0 {
				t.Skip("test (randomly) skipped due to short-tag")
			}
			withTrace(t, test.gasLimit(subtest), func(vmconfig vm.Config) error {
				var result error
				test.Run(subtest, vmconfig, false, rawdb.HashScheme, func(err error, state *StateTestState) {
					result = st.checkFailure(t, err)
				})
				return result
			})
		})
		t.Run(key+"/hash/snap", func(t *testing.T) {
			if executionMask&0x2 == 0 {
				t.Skip("test (randomly) skipped due to short-tag")
			}
			withTrace(t, test.gasLimit(subtest), func(vmconfig vm.Config) error {
				var result error
				test.Run(subtest, vmconfig, true, rawdb.HashScheme, func(err error, state *StateTestState) {
					if state.Snapshots != nil && state.StateDB != nil {
						if _, err := state.Snapshots.Journal(state.StateDB.IntermediateRoot(false)); err != nil {
							result = err
							return
						}
					}
					result = st.checkFailure(t, err)
				})
				return result
			})
		})
		t.Run(key+"/path/trie", func(t *testing.T) {
			if executionMask&0x4 == 0 {
				t.Skip("test (randomly) skipped due to short-tag")
			}
			withTrace(t, test.gasLimit(subtest), func(vmconfig vm.Config) error {
				var result error
				test.Run(subtest, vmconfig, false, rawdb.PathScheme, func(err error, state *StateTestState) {
					result = st.checkFailure(t, err)
				})
				return result
			})
		})
		t.Run(key+"/path/snap", func(t *testing.T) {
			if executionMask&0x8 == 0 {
				t.Skip("test (randomly) skipped due to short-tag")
			}
			withTrace(t, test.gasLimit(subtest), func(vmconfig vm.Config) error {
				var result error
				test.Run(subtest, vmconfig, true, rawdb.PathScheme, func(err error, state *StateTestState) {
					if state.Snapshots != nil && state.StateDB != nil {
						if _, err := state.Snapshots.Journal(state.StateDB.IntermediateRoot(false)); err != nil {
							result = err
							return
						}
					}
					result = st.checkFailure(t, err)
				})
				return result
			})
		})
	}
}

// Transactions with gasLimit above this value will not get a VM trace on failure.
const traceErrorLimit = 400000

func withTrace(t *testing.T, gasLimit uint64, test func(vm.Config) error) {
	// Use config from command line arguments.
	config := vm.Config{EVMInterpreter: *testEVM, EWASMInterpreter: *testEWASM}
	err := test(config)
	if err == nil {
		return
	}

	// Test failed, re-run with tracing enabled.
	t.Error(err)
	if gasLimit > traceErrorLimit {
		t.Log("gas limit too high for EVM trace")
		return
	}
	buf := new(bytes.Buffer)
	w := bufio.NewWriter(buf)
	config.Tracer = logger.NewJSONLogger(&logger.Config{}, w)
	err2 := test(config)
	if !reflect.DeepEqual(err, err2) {
		t.Errorf("different error for second run: %v", err2)
	}
	w.Flush()
	if buf.Len() == 0 {
		t.Log("no EVM operation logs generated")
	} else {
		t.Log("EVM operation log:\n" + buf.String())
	}
	// t.Logf("EVM output: 0x%x", tracer.Output())
	// t.Logf("EVM error: %v", tracer.Error())
}

func BenchmarkEVM(b *testing.B) {
	// Walk the directory.
	dir := benchmarksDir
	dirinfo, err := os.Stat(dir)
	if os.IsNotExist(err) || !dirinfo.IsDir() {
		fmt.Fprintf(os.Stderr, "can't find test files in %s, did you clone the evm-benchmarks submodule?\n", dir)
		b.Skip("missing test files")
	}
	err = filepath.Walk(dir, func(path string, info os.FileInfo, err error) error {
		if info.IsDir() {
			return nil
		}
		if ext := filepath.Ext(path); ext == ".json" {
			name := filepath.ToSlash(strings.TrimPrefix(strings.TrimSuffix(path, ext), dir+string(filepath.Separator)))
			b.Run(name, func(b *testing.B) { runBenchmarkFile(b, path) })
		}
		return nil
	})
	if err != nil {
		b.Fatal(err)
	}
}

func runBenchmarkFile(b *testing.B, path string) {
	m := make(map[string]StateTest)
	if err := readJSONFile(path, &m); err != nil {
		b.Fatal(err)
		return
	}
	if len(m) != 1 {
		b.Fatal("expected single benchmark in a file")
		return
	}
	for _, t := range m {
		t := t
		runBenchmark(b, &t)
	}
}

func runBenchmark(b *testing.B, t *StateTest) {
	for _, subtest := range t.Subtests(nil) {
		subtest := subtest
		key := fmt.Sprintf("%s/%d", subtest.Fork, subtest.Index)

		b.Run(key, func(b *testing.B) {
			vmconfig := vm.Config{}

			config, eips, err := GetChainConfig(subtest.Fork)
			if err != nil {
				b.Error(err)
				return
			}
			vmconfig.ExtraEips = eips
			block := core.GenesisToBlock(t.genesis(config), nil)
			state := MakePreState(rawdb.NewMemoryDatabase(), t.json.Pre.toGenesisAlloc(), false, rawdb.HashScheme)
			defer state.Close()

			var baseFee *big.Int
			if config.IsEnabled(config.GetEIP3529Transition, new(big.Int)) {
				baseFee = t.json.Env.BaseFee
				if baseFee == nil {
					// Retesteth uses `0x10` for genesis baseFee. Therefore, it defaults to
					// parent - 2 : 0xa as the basefee for 'this' context.
					baseFee = big.NewInt(0x0a)
				}
			}
			post := t.json.Post[subtest.Fork][subtest.Index]
			msg, err := t.json.Tx.toMessage(post, baseFee)
			if err != nil {
				b.Error(err)
				return
			}

			// Try to recover tx with current signer
			if len(post.TxBytes) != 0 {
				var ttx types.Transaction
				err := ttx.UnmarshalBinary(post.TxBytes)
				if err != nil {
					b.Error(err)
					return
				}

				if _, err := types.Sender(types.LatestSigner(config), &ttx); err != nil {
					b.Error(err)
					return
				}
			}

			// Prepare the EVM.
			txContext := core.NewEVMTxContext(msg)
			context := core.NewEVMBlockContext(block.Header(), nil, &t.json.Env.Coinbase)
			context.GetHash = vmTestBlockHash
			context.BaseFee = baseFee
			evm := vm.NewEVM(context, txContext, state.StateDB, config, vmconfig)

			// Create "contract" for sender to cache code analysis.
			sender := vm.NewContract(vm.AccountRef(msg.From), vm.AccountRef(msg.From),
				nil, 0)

			var (
				gasUsed uint64
				elapsed uint64
				refund  uint64

				// Berlin
				// https://github.com/ethereum/execution-specs/blob/master/network-upgrades/mainnet-upgrades/berlin.md
				// EIP-2930: Optional access lists
				eip2930f = config.IsEnabled(config.GetEIP2930Transition, evm.Context.BlockNumber)

				// Shanghai
				// EIP-3651: Warm coinbase
				eip3651f = config.IsEnabledByTime(config.GetEIP3651TransitionTime, &evm.Context.Time) ||
					config.IsEnabled(config.GetEIP3651Transition, evm.Context.BlockNumber)
			)
			b.ResetTimer()
			for n := 0; n < b.N; n++ {
				snapshot := state.StateDB.Snapshot()
				state.StateDB.Prepare(eip2930f, eip3651f, msg.From, context.Coinbase, msg.To, evm.ActivePrecompiles(), msg.AccessList)
				b.StartTimer()
				start := time.Now()

				// Execute the message.
				_, leftOverGas, err := evm.Call(sender, *msg.To, msg.Data, msg.GasLimit, uint256.MustFromBig(msg.Value))
				if err != nil {
					b.Error(err)
					return
				}

				b.StopTimer()
				elapsed += uint64(time.Since(start))
				refund += state.StateDB.GetRefund()
				gasUsed += msg.GasLimit - leftOverGas

				state.StateDB.RevertToSnapshot(snapshot)
			}
			if elapsed < 1 {
				elapsed = 1
			}
			// Keep it as uint64, multiply 100 to get two digit float later
			mgasps := (100 * 1000 * (gasUsed - refund)) / elapsed
			b.ReportMetric(float64(mgasps)/100, "mgas/s")
		})
	}
}<|MERGE_RESOLUTION|>--- conflicted
+++ resolved
@@ -58,7 +58,14 @@
 	// Uses 1GB RAM per tested fork
 	st.skipLoad(`^stStaticCall/static_Call1MB`)
 
-<<<<<<< HEAD
+	// These tests fail as of https://github.com/ethereum/go-ethereum/pull/28666, since we
+	// no longer delete "leftover storage" when deploying a contract.
+	st.skipLoad(`^stSStoreTest/InitCollision\.json`)
+	st.skipLoad(`^stRevertTest/RevertInCreateInInit\.json`)
+	st.skipLoad(`^stExtCodeHash/dynamicAccountOverwriteEmpty\.json`)
+	st.skipLoad(`^stCreate2/create2collisionStorage\.json`)
+	st.skipLoad(`^stCreate2/RevertInCreateInInitCreate2\.json`)
+
 	st.skipLoad(`.*EOF1.*`)
 
 	if *testEWASM == "" {
@@ -90,15 +97,6 @@
 
 	// Un-skip this when https://github.com/ethereum/tests/issues/908 is closed
 	st.skipLoad(`^stQuadraticComplexityTest/QuadraticComplexitySolidity_CallDataCopy`)
-=======
-	// These tests fail as of https://github.com/ethereum/go-ethereum/pull/28666, since we
-	// no longer delete "leftover storage" when deploying a contract.
-	st.skipLoad(`^stSStoreTest/InitCollision\.json`)
-	st.skipLoad(`^stRevertTest/RevertInCreateInInit\.json`)
-	st.skipLoad(`^stExtCodeHash/dynamicAccountOverwriteEmpty\.json`)
-	st.skipLoad(`^stCreate2/create2collisionStorage\.json`)
-	st.skipLoad(`^stCreate2/RevertInCreateInInitCreate2\.json`)
->>>>>>> 92236365
 
 	// Broken tests:
 	// EOF is not part of cancun
@@ -152,15 +150,7 @@
 }
 
 func execStateTest(t *testing.T, st *testMatcher, test *StateTest) {
-<<<<<<< HEAD
-	if runtime.GOARCH == "386" && runtime.GOOS == "windows" && rand.Int63()%2 == 0 {
-		t.Skip("test (randomly) skipped on 32-bit windows")
-		return
-	}
 	for _, subtest := range test.Subtests(st.skipforkpat) {
-=======
-	for _, subtest := range test.Subtests() {
->>>>>>> 92236365
 		subtest := subtest
 		key := fmt.Sprintf("%s/%d", subtest.Fork, subtest.Index)
 
