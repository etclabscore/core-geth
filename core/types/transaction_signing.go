// Copyright 2016 The go-ethereum Authors
// This file is part of the go-ethereum library.
//
// The go-ethereum library is free software: you can redistribute it and/or modify
// it under the terms of the GNU Lesser General Public License as published by
// the Free Software Foundation, either version 3 of the License, or
// (at your option) any later version.
//
// The go-ethereum library is distributed in the hope that it will be useful,
// but WITHOUT ANY WARRANTY; without even the implied warranty of
// MERCHANTABILITY or FITNESS FOR A PARTICULAR PURPOSE. See the
// GNU Lesser General Public License for more details.
//
// You should have received a copy of the GNU Lesser General Public License
// along with the go-ethereum library. If not, see <http://www.gnu.org/licenses/>.

package types

import (
	"crypto/ecdsa"
	"errors"
	"fmt"
	"math/big"

	"github.com/ethereum/go-ethereum/common"
	"github.com/ethereum/go-ethereum/crypto"
	"github.com/ethereum/go-ethereum/params/types/ctypes"
)

var ErrInvalidChainId = errors.New("invalid chain id for signer")

// sigCache is used to cache the derived sender and contains
// the signer used to derive it.
type sigCache struct {
	signer Signer
	from   common.Address
}

// MakeSigner returns a Signer based on the given chain config and block number.
func MakeSigner(config ctypes.ChainConfigurator, blockNumber *big.Int) Signer {
	var signer Signer
	switch {
	case config.IsEnabled(config.GetEIP1559Transition, blockNumber):
		signer = NewEIP1559Signer(config.GetChainID())
	case config.IsEnabled(config.GetEIP2930Transition, blockNumber):
		signer = NewEIP2930Signer(config.GetChainID())
	case config.IsEnabled(config.GetEIP155Transition, blockNumber):
		signer = NewEIP155Signer(config.GetChainID())
	case config.IsEnabled(config.GetEIP2Transition, blockNumber):
		signer = HomesteadSigner{}
	default:
		signer = FrontierSigner{}
	}
	return signer
}

// LatestSigner returns the 'most permissive' Signer available for the given chain
// configuration. Specifically, this enables support of EIP-155 replay protection and
// EIP-2930 access list transactions when their respective forks are scheduled to occur at
// any block number in the chain config.
//
// Use this in transaction-handling code where the current block number is unknown. If you
// have the current block number available, use MakeSigner instead.
func LatestSigner(config ctypes.ChainConfigurator) Signer {
	if chainID := config.GetChainID(); chainID != nil {
		if config.GetEIP1559Transition() != nil {
			return NewEIP1559Signer(chainID)
		}
		if config.GetEIP2930Transition() != nil {
			return NewEIP2930Signer(chainID)
		}
		if config.GetEIP155Transition() != nil {
			return NewEIP155Signer(chainID)
		}
	}
	return HomesteadSigner{}
}

// LatestSignerForChainID returns the 'most permissive' Signer available. Specifically,
// this enables support for EIP-155 replay protection and all implemented EIP-2718
// transaction types if chainID is non-nil.
//
// Use this in transaction-handling code where the current block number and fork
// configuration are unknown. If you have a ChainConfig, use LatestSigner instead.
// If you have a ChainConfig and know the current block number, use MakeSigner instead.
func LatestSignerForChainID(chainID *big.Int) Signer {
	if chainID == nil {
		return HomesteadSigner{}
	}
	// EIP1559Signer == LondonSigner
	return NewEIP1559Signer(chainID)
}

// SignTx signs the transaction using the given signer and private key.
func SignTx(tx *Transaction, s Signer, prv *ecdsa.PrivateKey) (*Transaction, error) {
	h := s.Hash(tx)
	sig, err := crypto.Sign(h[:], prv)
	if err != nil {
		return nil, err
	}
	return tx.WithSignature(s, sig)
}

// SignNewTx creates a transaction and signs it.
func SignNewTx(prv *ecdsa.PrivateKey, s Signer, txdata TxData) (*Transaction, error) {
	tx := NewTx(txdata)
	h := s.Hash(tx)
	sig, err := crypto.Sign(h[:], prv)
	if err != nil {
		return nil, err
	}
	return tx.WithSignature(s, sig)
}

// MustSignNewTx creates a transaction and signs it.
// This panics if the transaction cannot be signed.
func MustSignNewTx(prv *ecdsa.PrivateKey, s Signer, txdata TxData) *Transaction {
	tx, err := SignNewTx(prv, s, txdata)
	if err != nil {
		panic(fmt.Errorf("%w: signer=%T", err, s))
	}
	return tx
}

// Sender returns the address derived from the signature (V, R, S) using secp256k1
// elliptic curve and an error if it failed deriving or upon an incorrect
// signature.
//
// Sender may cache the address, allowing it to be used regardless of
// signing method. The cache is invalidated if the cached signer does
// not match the signer used in the current call.
func Sender(signer Signer, tx *Transaction) (common.Address, error) {
	if sc := tx.from.Load(); sc != nil {
		sigCache := sc.(sigCache)
		// If the signer used to derive from in a previous
		// call is not the same as used current, invalidate
		// the cache.
		if sigCache.signer.Equal(signer) {
			return sigCache.from, nil
		}
	}

	addr, err := signer.Sender(tx)
	if err != nil {
		return common.Address{}, err
	}
	tx.from.Store(sigCache{signer: signer, from: addr})
	return addr, nil
}

// Signer encapsulates transaction signature handling. The name of this type is slightly
// misleading because Signers don't actually sign, they're just for validating and
// processing of signatures.
//
// Note that this interface is not a stable API and may change at any time to accommodate
// new protocol rules.
type Signer interface {
	// Sender returns the sender address of the transaction.
	Sender(tx *Transaction) (common.Address, error)

	// SignatureValues returns the raw R, S, V values corresponding to the
	// given signature.
	SignatureValues(tx *Transaction, sig []byte) (r, s, v *big.Int, err error)
	ChainID() *big.Int

	// Hash returns 'signature hash', i.e. the transaction hash that is signed by the
	// private key. This hash does not uniquely identify the transaction.
	Hash(tx *Transaction) common.Hash

	// Equal returns true if the given signer is the same as the receiver.
	Equal(Signer) bool
}

type eip1559Signer struct{ eip2930Signer }

// NewEIP1559Signer returns a signer that accepts
// - EIP-1559 dynamic fee transactions
// - EIP-2930 access list transactions,
// - EIP-155 replay protected transactions, and
// - legacy Homestead transactions.
func NewEIP1559Signer(chainId *big.Int) Signer {
	return eip1559Signer{eip2930Signer{NewEIP155Signer(chainId)}}
}

func (s eip1559Signer) Sender(tx *Transaction) (common.Address, error) {
	if tx.Type() != DynamicFeeTxType {
		return s.eip2930Signer.Sender(tx)
	}
	V, R, S := tx.RawSignatureValues()
	// DynamicFee txs are defined to use 0 and 1 as their recovery
	// id, add 27 to become equivalent to unprotected Homestead signatures.
	V = new(big.Int).Add(V, big.NewInt(27))
	if tx.ChainId().Cmp(s.chainId) != 0 {
		return common.Address{}, fmt.Errorf("%w: have %d want %d", ErrInvalidChainId, tx.ChainId(), s.chainId)
	}
	return recoverPlain(s.Hash(tx), R, S, V, true)
}

func (s eip1559Signer) Equal(s2 Signer) bool {
	x, ok := s2.(eip1559Signer)
	return ok && x.chainId.Cmp(s.chainId) == 0
}

func (s eip1559Signer) SignatureValues(tx *Transaction, sig []byte) (R, S, V *big.Int, err error) {
	txdata, ok := tx.inner.(*DynamicFeeTx)
	if !ok {
		return s.eip2930Signer.SignatureValues(tx, sig)
	}
	// Check that chain ID of tx matches the signer. We also accept ID zero here,
	// because it indicates that the chain ID was not specified in the tx.
	if txdata.ChainID.Sign() != 0 && txdata.ChainID.Cmp(s.chainId) != 0 {
		return nil, nil, nil, fmt.Errorf("%w: have %d want %d", ErrInvalidChainId, txdata.ChainID, s.chainId)
	}
	R, S, _ = decodeSignature(sig)
	V = big.NewInt(int64(sig[64]))
	return R, S, V, nil
}

// Hash returns the hash to be signed by the sender.
// It does not uniquely identify the transaction.
func (s eip1559Signer) Hash(tx *Transaction) common.Hash {
	if tx.Type() != DynamicFeeTxType {
		return s.eip2930Signer.Hash(tx)
	}
	return prefixedRlpHash(
		tx.Type(),
		[]interface{}{
			s.chainId,
			tx.Nonce(),
			tx.GasTipCap(),
			tx.GasFeeCap(),
			tx.Gas(),
			tx.To(),
			tx.Value(),
			tx.Data(),
			tx.AccessList(),
		})
}

type eip2930Signer struct{ EIP155Signer }

// NewEIP2930Signer returns a signer that accepts EIP-2930 access list transactions,
// EIP-155 replay protected transactions, and legacy Homestead transactions.
func NewEIP2930Signer(chainId *big.Int) Signer {
	return eip2930Signer{NewEIP155Signer(chainId)}
}

func (s eip2930Signer) ChainID() *big.Int {
	return s.chainId
}

func (s eip2930Signer) Equal(s2 Signer) bool {
	x, ok := s2.(eip2930Signer)
	return ok && x.chainId.Cmp(s.chainId) == 0
}

func (s eip2930Signer) Sender(tx *Transaction) (common.Address, error) {
	V, R, S := tx.RawSignatureValues()
	switch tx.Type() {
	case LegacyTxType:
		if !tx.Protected() {
			return HomesteadSigner{}.Sender(tx)
		}
		V = new(big.Int).Sub(V, s.chainIdMul)
		V.Sub(V, big8)
	case AccessListTxType:
		// AL txs are defined to use 0 and 1 as their recovery
		// id, add 27 to become equivalent to unprotected Homestead signatures.
		V = new(big.Int).Add(V, big.NewInt(27))
	default:
		return common.Address{}, ErrTxTypeNotSupported
	}
	if tx.ChainId().Cmp(s.chainId) != 0 {
<<<<<<< HEAD
		return common.Address{}, fmt.Errorf("%w: want: %d, got: %d", ErrInvalidChainId, s.chainId, tx.ChainId())
=======
		return common.Address{}, fmt.Errorf("%w: have %d want %d", ErrInvalidChainId, tx.ChainId(), s.chainId)
>>>>>>> 18b641b0
	}
	return recoverPlain(s.Hash(tx), R, S, V, true)
}

func (s eip2930Signer) SignatureValues(tx *Transaction, sig []byte) (R, S, V *big.Int, err error) {
	switch txdata := tx.inner.(type) {
	case *LegacyTx:
		return s.EIP155Signer.SignatureValues(tx, sig)
	case *AccessListTx:
		// Check that chain ID of tx matches the signer. We also accept ID zero here,
		// because it indicates that the chain ID was not specified in the tx.
		if txdata.ChainID.Sign() != 0 && txdata.ChainID.Cmp(s.chainId) != 0 {
			return nil, nil, nil, fmt.Errorf("%w: have %d want %d", ErrInvalidChainId, txdata.ChainID, s.chainId)
		}
		R, S, _ = decodeSignature(sig)
		V = big.NewInt(int64(sig[64]))
	default:
		return nil, nil, nil, ErrTxTypeNotSupported
	}
	return R, S, V, nil
}

// Hash returns the hash to be signed by the sender.
// It does not uniquely identify the transaction.
func (s eip2930Signer) Hash(tx *Transaction) common.Hash {
	switch tx.Type() {
	case LegacyTxType:
		return rlpHash([]interface{}{
			tx.Nonce(),
			tx.GasPrice(),
			tx.Gas(),
			tx.To(),
			tx.Value(),
			tx.Data(),
			s.chainId, uint(0), uint(0),
		})
	case AccessListTxType:
		return prefixedRlpHash(
			tx.Type(),
			[]interface{}{
				s.chainId,
				tx.Nonce(),
				tx.GasPrice(),
				tx.Gas(),
				tx.To(),
				tx.Value(),
				tx.Data(),
				tx.AccessList(),
			})
	default:
		// This _should_ not happen, but in case someone sends in a bad
		// json struct via RPC, it's probably more prudent to return an
		// empty hash instead of killing the node with a panic
		//panic("Unsupported transaction type: %d", tx.typ)
		return common.Hash{}
	}
}

// EIP155Signer implements Signer using the EIP-155 rules. This accepts transactions which
// are replay-protected as well as unprotected homestead transactions.
type EIP155Signer struct {
	chainId, chainIdMul *big.Int
}

func NewEIP155Signer(chainId *big.Int) EIP155Signer {
	if chainId == nil {
		chainId = new(big.Int)
	}
	return EIP155Signer{
		chainId:    chainId,
		chainIdMul: new(big.Int).Mul(chainId, big.NewInt(2)),
	}
}

func (s EIP155Signer) ChainID() *big.Int {
	return s.chainId
}

func (s EIP155Signer) Equal(s2 Signer) bool {
	eip155, ok := s2.(EIP155Signer)
	return ok && eip155.chainId.Cmp(s.chainId) == 0
}

var big8 = big.NewInt(8)

func (s EIP155Signer) Sender(tx *Transaction) (common.Address, error) {
	if tx.Type() != LegacyTxType {
		return common.Address{}, ErrTxTypeNotSupported
	}
	if !tx.Protected() {
		return HomesteadSigner{}.Sender(tx)
	}
	if tx.ChainId().Cmp(s.chainId) != 0 {
		return common.Address{}, fmt.Errorf("%w: have %d want %d", ErrInvalidChainId, tx.ChainId(), s.chainId)
	}
	V, R, S := tx.RawSignatureValues()
	V = new(big.Int).Sub(V, s.chainIdMul)
	V.Sub(V, big8)
	return recoverPlain(s.Hash(tx), R, S, V, true)
}

// SignatureValues returns signature values. This signature
// needs to be in the [R || S || V] format where V is 0 or 1.
func (s EIP155Signer) SignatureValues(tx *Transaction, sig []byte) (R, S, V *big.Int, err error) {
	if tx.Type() != LegacyTxType {
		return nil, nil, nil, ErrTxTypeNotSupported
	}
	R, S, V = decodeSignature(sig)
	if s.chainId.Sign() != 0 {
		V = big.NewInt(int64(sig[64] + 35))
		V.Add(V, s.chainIdMul)
	}
	return R, S, V, nil
}

// Hash returns the hash to be signed by the sender.
// It does not uniquely identify the transaction.
func (s EIP155Signer) Hash(tx *Transaction) common.Hash {
	return rlpHash([]interface{}{
		tx.Nonce(),
		tx.GasPrice(),
		tx.Gas(),
		tx.To(),
		tx.Value(),
		tx.Data(),
		s.chainId, uint(0), uint(0),
	})
}

// HomesteadSigner implements Signer interface using the
// homestead rules.
type HomesteadSigner struct{ FrontierSigner }

func (s HomesteadSigner) ChainID() *big.Int {
	return nil
}

func (s HomesteadSigner) Equal(s2 Signer) bool {
	_, ok := s2.(HomesteadSigner)
	return ok
}

// SignatureValues returns signature values. This signature
// needs to be in the [R || S || V] format where V is 0 or 1.
func (hs HomesteadSigner) SignatureValues(tx *Transaction, sig []byte) (r, s, v *big.Int, err error) {
	return hs.FrontierSigner.SignatureValues(tx, sig)
}

func (hs HomesteadSigner) Sender(tx *Transaction) (common.Address, error) {
	if tx.Type() != LegacyTxType {
		return common.Address{}, ErrTxTypeNotSupported
	}
	v, r, s := tx.RawSignatureValues()
	return recoverPlain(hs.Hash(tx), r, s, v, true)
}

// FrontierSigner implements Signer interface using the
// frontier rules.
type FrontierSigner struct{}

func (s FrontierSigner) ChainID() *big.Int {
	return nil
}

func (s FrontierSigner) Equal(s2 Signer) bool {
	_, ok := s2.(FrontierSigner)
	return ok
}

func (fs FrontierSigner) Sender(tx *Transaction) (common.Address, error) {
	if tx.Type() != LegacyTxType {
		return common.Address{}, ErrTxTypeNotSupported
	}
	v, r, s := tx.RawSignatureValues()
	return recoverPlain(fs.Hash(tx), r, s, v, false)
}

// SignatureValues returns signature values. This signature
// needs to be in the [R || S || V] format where V is 0 or 1.
func (fs FrontierSigner) SignatureValues(tx *Transaction, sig []byte) (r, s, v *big.Int, err error) {
	if tx.Type() != LegacyTxType {
		return nil, nil, nil, ErrTxTypeNotSupported
	}
	r, s, v = decodeSignature(sig)
	return r, s, v, nil
}

// Hash returns the hash to be signed by the sender.
// It does not uniquely identify the transaction.
func (fs FrontierSigner) Hash(tx *Transaction) common.Hash {
	return rlpHash([]interface{}{
		tx.Nonce(),
		tx.GasPrice(),
		tx.Gas(),
		tx.To(),
		tx.Value(),
		tx.Data(),
	})
}

func decodeSignature(sig []byte) (r, s, v *big.Int) {
	if len(sig) != crypto.SignatureLength {
		panic(fmt.Sprintf("wrong size for signature: got %d, want %d", len(sig), crypto.SignatureLength))
	}
	r = new(big.Int).SetBytes(sig[:32])
	s = new(big.Int).SetBytes(sig[32:64])
	v = new(big.Int).SetBytes([]byte{sig[64] + 27})
	return r, s, v
}

func recoverPlain(sighash common.Hash, R, S, Vb *big.Int, homestead bool) (common.Address, error) {
	if Vb.BitLen() > 8 {
		return common.Address{}, ErrInvalidSig
	}
	V := byte(Vb.Uint64() - 27)
	if !crypto.ValidateSignatureValues(V, R, S, homestead) {
		return common.Address{}, ErrInvalidSig
	}
	// encode the signature in uncompressed format
	r, s := R.Bytes(), S.Bytes()
	sig := make([]byte, crypto.SignatureLength)
	copy(sig[32-len(r):32], r)
	copy(sig[64-len(s):64], s)
	sig[64] = V
	// recover the public key from the signature
	pub, err := crypto.Ecrecover(sighash[:], sig)
	if err != nil {
		return common.Address{}, err
	}
	if len(pub) == 0 || pub[0] != 4 {
		return common.Address{}, errors.New("invalid public key")
	}
	var addr common.Address
	copy(addr[:], crypto.Keccak256(pub[1:])[12:])
	return addr, nil
}

// deriveChainId derives the chain id from the given v parameter
func deriveChainId(v *big.Int) *big.Int {
	if v.BitLen() <= 64 {
		v := v.Uint64()
		if v == 27 || v == 28 {
			return new(big.Int)
		}
		return new(big.Int).SetUint64((v - 35) / 2)
	}
	v = new(big.Int).Sub(v, big.NewInt(35))
	return v.Div(v, big.NewInt(2))
}<|MERGE_RESOLUTION|>--- conflicted
+++ resolved
@@ -271,11 +271,7 @@
 		return common.Address{}, ErrTxTypeNotSupported
 	}
 	if tx.ChainId().Cmp(s.chainId) != 0 {
-<<<<<<< HEAD
-		return common.Address{}, fmt.Errorf("%w: want: %d, got: %d", ErrInvalidChainId, s.chainId, tx.ChainId())
-=======
 		return common.Address{}, fmt.Errorf("%w: have %d want %d", ErrInvalidChainId, tx.ChainId(), s.chainId)
->>>>>>> 18b641b0
 	}
 	return recoverPlain(s.Hash(tx), R, S, V, true)
 }
