--- conflicted
+++ resolved
@@ -297,14 +297,9 @@
 	)
 	defer stack.Close()
 
-<<<<<<< HEAD
-	handler := newGQLService(t, stack, genesis, 1, func(i int, gen *core.BlockGen) {
-		tx, _ := types.SignNewTx(key, signer, &types.LegacyTx{To: &dad, Gas: 100000, GasPrice: big.NewInt(vars.InitialBaseFee)})
-=======
 	var tx *types.Transaction
 	handler, chain := newGQLService(t, stack, genesis, 1, func(i int, gen *core.BlockGen) {
-		tx, _ = types.SignNewTx(key, signer, &types.LegacyTx{To: &dad, Gas: 100000, GasPrice: big.NewInt(params.InitialBaseFee)})
->>>>>>> ea9e62ca
+		tx, _ = types.SignNewTx(key, signer, &types.LegacyTx{To: &dad, Gas: 100000, GasPrice: big.NewInt(vars.InitialBaseFee)})
 		gen.AddTx(tx)
 		tx, _ = types.SignNewTx(key, signer, &types.LegacyTx{To: &dad, Nonce: 1, Gas: 100000, GasPrice: big.NewInt(vars.InitialBaseFee)})
 		gen.AddTx(tx)
@@ -385,11 +380,7 @@
 	return stack
 }
 
-<<<<<<< HEAD
-func newGQLService(t *testing.T, stack *node.Node, gspec *genesisT.Genesis, genBlocks int, genfunc func(i int, gen *core.BlockGen)) *handler {
-=======
-func newGQLService(t *testing.T, stack *node.Node, gspec *core.Genesis, genBlocks int, genfunc func(i int, gen *core.BlockGen)) (*handler, []*types.Block) {
->>>>>>> ea9e62ca
+func newGQLService(t *testing.T, stack *node.Node, gspec *genesisT.Genesis, genBlocks int, genfunc func(i int, gen *core.BlockGen)) (*handler, []*types.Block) {
 	ethConf := &ethconfig.Config{
 		Genesis: gspec,
 		Ethash: ethash.Config{
