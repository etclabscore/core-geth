--- conflicted
+++ resolved
@@ -1342,17 +1342,12 @@
 // RPCMarshalBlock converts the given block to the RPC output which depends on fullTx. If inclTx is true transactions are
 // returned. When fullTx is true the returned block contains full transaction details, otherwise it will only contain
 // transaction hashes.
-<<<<<<< HEAD
-func RPCMarshalBlock(block *types.Block, inclTx bool, fullTx bool) (*RPCMarshalBlockT, error) {
+// TODO (ziogaschr): config *params.ChainConfig
+func RPCMarshalBlock(block *types.Block, inclTx bool, fullTx bool, config *params.ChainConfig) (*RPCMarshalBlockT, error) {
 	fields := &RPCMarshalBlockT{RPCMarshalHeaderT: NewRPCMarshalHeaderTFromHeader(block.Header())}
 	fields.Size = hexutil.Uint64(block.Size())
 	fields.inclTx = inclTx
 	fields.fullTx = fullTx
-=======
-func RPCMarshalBlock(block *types.Block, inclTx bool, fullTx bool, config *params.ChainConfig) (map[string]interface{}, error) {
-	fields := RPCMarshalHeader(block.Header())
-	fields["size"] = hexutil.Uint64(block.Size())
->>>>>>> 6c4dc6c3
 
 	if inclTx {
 		formatTx := func(tx *types.Transaction) (interface{}, error) {
@@ -1393,13 +1388,8 @@
 
 // rpcMarshalBlock uses the generalized output filler, then adds the total difficulty field, which requires
 // a `PublicBlockchainAPI`.
-<<<<<<< HEAD
 func (s *PublicBlockChainAPI) rpcMarshalBlock(ctx context.Context, b *types.Block, inclTx bool, fullTx bool) (*RPCMarshalBlockT, error) {
-	fields, err := RPCMarshalBlock(b, inclTx, fullTx)
-=======
-func (s *PublicBlockChainAPI) rpcMarshalBlock(ctx context.Context, b *types.Block, inclTx bool, fullTx bool) (map[string]interface{}, error) {
 	fields, err := RPCMarshalBlock(b, inclTx, fullTx, s.b.ChainConfig())
->>>>>>> 6c4dc6c3
 	if err != nil {
 		return nil, err
 	}
