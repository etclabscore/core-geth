--- conflicted
+++ resolved
@@ -302,13 +302,7 @@
 						log.Warn("Tracing failed", "hash", tx.Hash(), "block", task.block.NumberU64(), "err", err)
 						break
 					}
-<<<<<<< HEAD
-					// Only delete empty objects if EIP158/161 (a.k.a Spurious Dragon) is in effect
-					task.statedb.Finalise(api.backend.ChainConfig().IsEnabled(api.backend.ChainConfig().GetEIP161dTransition, task.block.Number()))
-					task.results[i] = &txTraceResult{Result: res}
-=======
 					task.results[i] = &txTraceResult{TxHash: tx.Hash(), Result: res}
->>>>>>> 92236365
 				}
 				// Tracing state is used up, queue it for de-referencing. Note the
 				// state is the parent state of trace block, use block.number-1 as
@@ -630,11 +624,6 @@
 	var (
 		txs       = block.Transactions()
 		blockHash = block.Hash()
-<<<<<<< HEAD
-		// EIP161d is what ethereum/go-ethereum calls eip158.
-		isEIP161D = api.backend.ChainConfig().IsEnabled(api.backend.ChainConfig().GetEIP161dTransition, block.Number())
-=======
->>>>>>> 92236365
 		blockCtx  = core.NewEVMBlockContext(block.Header(), api.chainContext(ctx), nil)
 		signer    = types.MakeSigner(api.backend.ChainConfig(), block.Number(), block.Time())
 		results   = make([]*txTraceResult, len(txs))
@@ -657,12 +646,6 @@
 			return nil, err
 		}
 		results[i] = &txTraceResult{TxHash: tx.Hash(), Result: res}
-<<<<<<< HEAD
-		// Finalize the state so any modifications are written to the trie
-		// Only delete empty objects if EIP158/161 (a.k.a Spurious Dragon) is in effect
-		statedb.Finalise(isEIP161D)
-=======
->>>>>>> 92236365
 	}
 	return results, nil
 }
@@ -976,89 +959,20 @@
 		config.BlockOverrides.Apply(&vmctx)
 	}
 	// Execute the trace
-	if err := args.CallDefaults(api.backend.RPCGasCap(), vmctx.BaseFee, api.backend.ChainConfig().ChainID); err != nil {
-		return nil, err
-	}
-<<<<<<< HEAD
-
-	traceConfig := getTraceConfigFromTraceCallConfig(config)
-	return api.traceTx(ctx, msg, new(Context), vmctx, statedb, traceConfig)
-}
-
-// TraceCallMany lets you trace a given eth_call. It collects the structured logs created during the execution of EVM
-// if the given transaction was added on top of the provided block and returns them as a JSON object.
-// You can provide -2 as a block number to trace on top of the pending block.
-func (api *API) TraceCallMany(ctx context.Context, txs []ethapi.TransactionArgs, blockNrOrHash rpc.BlockNumberOrHash, config *TraceCallConfig) (interface{}, error) {
-	// Try to retrieve the specified block
-	var (
-		err   error
-		block *types.Block
-	)
-	if hash, ok := blockNrOrHash.Hash(); ok {
-		block, err = api.blockByHash(ctx, hash)
-	} else if number, ok := blockNrOrHash.Number(); ok {
-		block, err = api.blockByNumber(ctx, number)
-	} else {
-		return nil, errors.New("invalid arguments; neither block nor hash specified")
-	}
-	if err != nil {
-		return nil, err
-	}
-	// try to recompute the state
-	reexec := defaultTraceReexec
-	if config != nil && config.Reexec != nil {
-		reexec = *config.Reexec
-	}
-	statedb, release, err := api.backend.StateAtBlock(ctx, block, reexec, nil, true, false)
-	if err != nil {
-		return nil, err
-	}
-	defer release()
-
-	// Apply the customized state rules if required.
-=======
+	if err := args.CallDefaults(api.backend.RPCGasCap(), vmctx.BaseFee, api.backend.ChainConfig().GetChainID()); err != nil {
+		return nil, err
+	}
 	var (
 		msg         = args.ToMessage(vmctx.BaseFee)
 		tx          = args.ToTransaction()
 		traceConfig *TraceConfig
 	)
->>>>>>> 92236365
 	if config != nil {
 		if err := config.StateOverrides.Apply(statedb); err != nil {
 			return nil, err
 		}
 	}
-<<<<<<< HEAD
-
-	traceConfig := getTraceConfigFromTraceCallConfig(config)
-
-	var results = make([]interface{}, len(txs))
-	for idx, args := range txs {
-		// Execute the trace
-		msg, err := args.ToMessage(api.backend.RPCGasCap(), block.BaseFee())
-		if err != nil {
-			results[idx] = &txTraceResult{Error: err.Error()}
-			continue
-		}
-		vmctx := core.NewEVMBlockContext(block.Header(), api.chainContext(ctx), nil)
-
-		res, err := api.traceTx(ctx, msg, new(Context), vmctx, statedb, traceConfig)
-		if err != nil {
-			results[idx] = &txTraceResult{Error: err.Error()}
-			continue
-		}
-
-		res, err = decorateResponse(res, traceConfig)
-		if err != nil {
-			return nil, fmt.Errorf("failed to decorate response for transaction at index %d with error %v", idx, err)
-		}
-		results[idx] = res
-	}
-
-	return results, nil
-=======
 	return api.traceTx(ctx, tx, msg, new(Context), vmctx, statedb, traceConfig)
->>>>>>> 92236365
 }
 
 // traceTx configures a new tracer according to the provided configuration, and
@@ -1110,17 +1024,8 @@
 
 	// Call Prepare to clear out the statedb access list
 	statedb.SetTxContext(txctx.TxHash, txctx.TxIndex)
-<<<<<<< HEAD
-
-	// CaptrurePreEVM is being used from state_diff tracer to read balance/nonce/code of accounts before TX execution
-	if traceStateCapturer, ok := tracer.(vm.EVMLogger_StateCapturer); ok {
-		traceStateCapturer.CapturePreEVM(vmenv)
-	}
-	if _, err = core.ApplyMessage(vmenv, message, new(core.GasPool).AddGas(message.GasLimit)); err != nil {
-=======
 	_, err = core.ApplyTransactionWithEVM(message, api.backend.ChainConfig(), new(core.GasPool).AddGas(message.GasLimit), statedb, vmctx.BlockNumber, txctx.BlockHash, tx, &usedGas, vmenv)
 	if err != nil {
->>>>>>> 92236365
 		return nil, fmt.Errorf("tracing failed: %w", err)
 	}
 	return tracer.GetResult()
