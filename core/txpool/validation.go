// Copyright 2023 The go-ethereum Authors
// This file is part of the go-ethereum library.
//
// The go-ethereum library is free software: you can redistribute it and/or modify
// it under the terms of the GNU Lesser General Public License as published by
// the Free Software Foundation, either version 3 of the License, or
// (at your option) any later version.
//
// The go-ethereum library is distributed in the hope that it will be useful,
// but WITHOUT ANY WARRANTY; without even the implied warranty of
// MERCHANTABILITY or FITNESS FOR A PARTICULAR PURPOSE. See the
// GNU Lesser General Public License for more details.
//
// You should have received a copy of the GNU Lesser General Public License
// along with the go-ethereum library. If not, see <http://www.gnu.org/licenses/>.

package txpool

import (
	"crypto/sha256"
	"fmt"
	"math/big"

	"github.com/ethereum/go-ethereum/common"
	"github.com/ethereum/go-ethereum/core"
	"github.com/ethereum/go-ethereum/core/state"
	"github.com/ethereum/go-ethereum/core/types"
	"github.com/ethereum/go-ethereum/crypto/kzg4844"
	"github.com/ethereum/go-ethereum/log"
	"github.com/ethereum/go-ethereum/params/types/ctypes"
	"github.com/ethereum/go-ethereum/params/vars"
)

// ValidationOptions define certain differences between transaction validation
// across the different pools without having to duplicate those checks.
type ValidationOptions struct {
	Config ctypes.ChainConfigurator // Chain configuration to selectively validate based on current fork rules

	Accept  uint8    // Bitmap of transaction types that should be accepted for the calling pool
	MaxSize uint64   // Maximum size of a transaction that the caller can meaningfully handle
	MinTip  *big.Int // Minimum gas tip needed to allow a transaction into the caller pool
}

// ValidateTransaction is a helper method to check whether a transaction is valid
// according to the consensus rules, but does not check state-dependent validation
// (balance, nonce, etc).
//
// This check is public to allow different transaction pools to check the basic
// rules without duplicating code and running the risk of missed updates.
func ValidateTransaction(tx *types.Transaction, head *types.Header, signer types.Signer, opts *ValidationOptions) error {
	// Ensure transactions not implemented by the calling pool are rejected
	if opts.Accept&(1<<tx.Type()) == 0 {
		return fmt.Errorf("%w: tx type %v not supported by this pool", core.ErrTxTypeNotSupported, tx.Type())
	}
	// Before performing any expensive validations, sanity check that the tx is
	// smaller than the maximum limit the pool can meaningfully handle
	if tx.Size() > opts.MaxSize {
		return fmt.Errorf("%w: transaction size %v, limit %v", ErrOversizedData, tx.Size(), opts.MaxSize)
	}
	// Ensure only transactions that have been enabled are accepted
	if !opts.Config.IsEnabled(opts.Config.GetEIP2565Transition, head.Number) && tx.Type() != types.LegacyTxType {
		return fmt.Errorf("%w: type %d rejected, pool not yet in Berlin", core.ErrTxTypeNotSupported, tx.Type())
	}
	if !opts.Config.IsEnabled(opts.Config.GetEIP1559Transition, head.Number) && tx.Type() == types.DynamicFeeTxType {
		return fmt.Errorf("%w: type %d rejected, pool not yet in London", core.ErrTxTypeNotSupported, tx.Type())
	}
	if !opts.Config.IsEnabledByTime(opts.Config.GetEIP4844TransitionTime, &head.Time) && tx.Type() == types.BlobTxType {
		return fmt.Errorf("%w: type %d rejected, pool not yet in Cancun", core.ErrTxTypeNotSupported, tx.Type())
	}
	// Check whether the init code size has been exceeded
	if opts.Config.IsEnabledByTime(opts.Config.GetEIP3860TransitionTime, &head.Time) && tx.To() == nil && uint64(len(tx.Data())) > vars.MaxInitCodeSize {
		return fmt.Errorf("%w: code size %v, limit %v", core.ErrMaxInitCodeSizeExceeded, len(tx.Data()), vars.MaxInitCodeSize)
	}
	// Transactions can't be negative. This may never happen using RLP decoded
	// transactions but may occur for transactions created using the RPC.
	if tx.Value().Sign() < 0 {
		return ErrNegativeValue
	}
	// Ensure the transaction doesn't exceed the current block limit gas
	if head.GasLimit < tx.Gas() {
		return ErrGasLimit
	}
	// Sanity check for extremely large numbers (supported by RLP or RPC)
	if tx.GasFeeCap().BitLen() > 256 {
		return core.ErrFeeCapVeryHigh
	}
	if tx.GasTipCap().BitLen() > 256 {
		return core.ErrTipVeryHigh
	}
	// Ensure gasFeeCap is greater than or equal to gasTipCap
	if tx.GasFeeCapIntCmp(tx.GasTipCap()) < 0 {
		return core.ErrTipAboveFeeCap
	}
	// Make sure the transaction is signed properly
	if _, err := types.Sender(signer, tx); err != nil {
		return ErrInvalidSender
	}
	// Ensure the transaction has more gas than the bare minimum needed to cover
	// the transaction metadata
	intrGas, err := core.IntrinsicGas(tx.Data(), tx.AccessList(), tx.To() == nil, true, opts.Config.IsEnabled(opts.Config.GetEIP2028Transition, head.Number), opts.Config.IsEnabledByTime(opts.Config.GetEIP3860TransitionTime, &head.Time))
	if err != nil {
		return err
	}
	if tx.Gas() < intrGas {
		return fmt.Errorf("%w: needed %v, allowed %v", core.ErrIntrinsicGas, intrGas, tx.Gas())
	}
	// Ensure the gasprice is high enough to cover the requirement of the calling
	// pool and/or block producer
	if tx.GasTipCapIntCmp(opts.MinTip) < 0 {
		return fmt.Errorf("%w: tip needed %v, tip permitted %v", ErrUnderpriced, opts.MinTip, tx.GasTipCap())
	}
	// Ensure blob transactions have valid commitments
	if tx.Type() == types.BlobTxType {
		sidecar := tx.BlobTxSidecar()
		if sidecar == nil {
			return fmt.Errorf("missing sidecar in blob transaction")
		}
		// Ensure the number of items in the blob transaction and vairous side
		// data match up before doing any expensive validations
		hashes := tx.BlobHashes()
		if len(hashes) == 0 {
			return fmt.Errorf("blobless blob transaction")
		}
<<<<<<< HEAD
		if len(hashes) > vars.BlobTxMaxBlobGasPerBlock/vars.BlobTxBlobGasPerBlob {
			return fmt.Errorf("too many blobs in transaction: have %d, permitted %d", len(hashes), vars.BlobTxMaxBlobGasPerBlock/vars.BlobTxBlobGasPerBlob)
		}
		if len(blobs) != len(hashes) {
			return fmt.Errorf("invalid number of %d blobs compared to %d blob hashes", len(blobs), len(hashes))
=======
		if len(hashes) > params.MaxBlobGasPerBlock/params.BlobTxBlobGasPerBlob {
			return fmt.Errorf("too many blobs in transaction: have %d, permitted %d", len(hashes), params.MaxBlobGasPerBlock/params.BlobTxBlobGasPerBlob)
>>>>>>> 7371b381
		}
		if err := validateBlobSidecar(hashes, sidecar); err != nil {
			return err
		}
	}
	return nil
}

<<<<<<< HEAD
			var vhash common.Hash
			vhash[0] = vars.BlobTxHashVersion
			copy(vhash[1:], hash[1:])
=======
func validateBlobSidecar(hashes []common.Hash, sidecar *types.BlobTxSidecar) error {
	if len(sidecar.Blobs) != len(hashes) {
		return fmt.Errorf("invalid number of %d blobs compared to %d blob hashes", len(sidecar.Blobs), len(hashes))
	}
	if len(sidecar.Commitments) != len(hashes) {
		return fmt.Errorf("invalid number of %d blob commitments compared to %d blob hashes", len(sidecar.Commitments), len(hashes))
	}
	if len(sidecar.Proofs) != len(hashes) {
		return fmt.Errorf("invalid number of %d blob proofs compared to %d blob hashes", len(sidecar.Proofs), len(hashes))
	}
	// Blob quantities match up, validate that the provers match with the
	// transaction hash before getting to the cryptography
	hasher := sha256.New()
	for i, want := range hashes {
		hasher.Write(sidecar.Commitments[i][:])
		hash := hasher.Sum(nil)
		hasher.Reset()
>>>>>>> 7371b381

		var vhash common.Hash
		vhash[0] = params.BlobTxHashVersion
		copy(vhash[1:], hash[1:])

		if vhash != want {
			return fmt.Errorf("blob %d: computed hash %#x mismatches transaction one %#x", i, vhash, want)
		}
	}
	// Blob commitments match with the hashes in the transaction, verify the
	// blobs themselves via KZG
	for i := range sidecar.Blobs {
		if err := kzg4844.VerifyBlobProof(sidecar.Blobs[i], sidecar.Commitments[i], sidecar.Proofs[i]); err != nil {
			return fmt.Errorf("invalid blob %d: %v", i, err)
		}
	}
	return nil
}

// ValidationOptionsWithState define certain differences between stateful transaction
// validation across the different pools without having to duplicate those checks.
type ValidationOptionsWithState struct {
	State *state.StateDB // State database to check nonces and balances against

	// FirstNonceGap is an optional callback to retrieve the first nonce gap in
	// the list of pooled transactions of a specific account. If this method is
	// set, nonce gaps will be checked and forbidden. If this method is not set,
	// nonce gaps will be ignored and permitted.
	FirstNonceGap func(addr common.Address) uint64

	// UsedAndLeftSlots is a mandatory callback to retrieve the number of tx slots
	// used and the number still permitted for an account. New transactions will
	// be rejected once the number of remaining slots reaches zero.
	UsedAndLeftSlots func(addr common.Address) (int, int)

	// ExistingExpenditure is a mandatory callback to retrieve the cummulative
	// cost of the already pooled transactions to check for overdrafts.
	ExistingExpenditure func(addr common.Address) *big.Int

	// ExistingCost is a mandatory callback to retrieve an already pooled
	// transaction's cost with the given nonce to check for overdrafts.
	ExistingCost func(addr common.Address, nonce uint64) *big.Int
}

// ValidateTransactionWithState is a helper method to check whether a transaction
// is valid according to the pool's internal state checks (balance, nonce, gaps).
//
// This check is public to allow different transaction pools to check the stateful
// rules without duplicating code and running the risk of missed updates.
func ValidateTransactionWithState(tx *types.Transaction, signer types.Signer, opts *ValidationOptionsWithState) error {
	// Ensure the transaction adheres to nonce ordering
	from, err := signer.Sender(tx) // already validated (and cached), but cleaner to check
	if err != nil {
		log.Error("Transaction sender recovery failed", "err", err)
		return err
	}
	next := opts.State.GetNonce(from)
	if next > tx.Nonce() {
		return fmt.Errorf("%w: next nonce %v, tx nonce %v", core.ErrNonceTooLow, next, tx.Nonce())
	}
	// Ensure the transaction doesn't produce a nonce gap in pools that do not
	// support arbitrary orderings
	if opts.FirstNonceGap != nil {
		if gap := opts.FirstNonceGap(from); gap < tx.Nonce() {
			return fmt.Errorf("%w: tx nonce %v, gapped nonce %v", core.ErrNonceTooHigh, tx.Nonce(), gap)
		}
	}
	// Ensure the transactor has enough funds to cover the transaction costs
	var (
		balance = opts.State.GetBalance(from)
		cost    = tx.Cost()
	)
	if balance.Cmp(cost) < 0 {
		return fmt.Errorf("%w: balance %v, tx cost %v, overshot %v", core.ErrInsufficientFunds, balance, cost, new(big.Int).Sub(cost, balance))
	}
	// Ensure the transactor has enough funds to cover for replacements or nonce
	// expansions without overdrafts
	spent := opts.ExistingExpenditure(from)
	if prev := opts.ExistingCost(from, tx.Nonce()); prev != nil {
		bump := new(big.Int).Sub(cost, prev)
		need := new(big.Int).Add(spent, bump)
		if balance.Cmp(need) < 0 {
			return fmt.Errorf("%w: balance %v, queued cost %v, tx bumped %v, overshot %v", core.ErrInsufficientFunds, balance, spent, bump, new(big.Int).Sub(need, balance))
		}
	} else {
		need := new(big.Int).Add(spent, cost)
		if balance.Cmp(need) < 0 {
			return fmt.Errorf("%w: balance %v, queued cost %v, tx cost %v, overshot %v", core.ErrInsufficientFunds, balance, spent, cost, new(big.Int).Sub(need, balance))
		}
		// Transaction takes a new nonce value out of the pool. Ensure it doesn't
		// overflow the number of permitted transactions from a single accoun
		// (i.e. max cancellable via out-of-bound transaction).
		if used, left := opts.UsedAndLeftSlots(from); left <= 0 {
			return fmt.Errorf("%w: pooled %d txs", ErrAccountLimitExceeded, used)
		}
	}
	return nil
}<|MERGE_RESOLUTION|>--- conflicted
+++ resolved
@@ -121,16 +121,8 @@
 		if len(hashes) == 0 {
 			return fmt.Errorf("blobless blob transaction")
 		}
-<<<<<<< HEAD
-		if len(hashes) > vars.BlobTxMaxBlobGasPerBlock/vars.BlobTxBlobGasPerBlob {
-			return fmt.Errorf("too many blobs in transaction: have %d, permitted %d", len(hashes), vars.BlobTxMaxBlobGasPerBlock/vars.BlobTxBlobGasPerBlob)
-		}
-		if len(blobs) != len(hashes) {
-			return fmt.Errorf("invalid number of %d blobs compared to %d blob hashes", len(blobs), len(hashes))
-=======
-		if len(hashes) > params.MaxBlobGasPerBlock/params.BlobTxBlobGasPerBlob {
-			return fmt.Errorf("too many blobs in transaction: have %d, permitted %d", len(hashes), params.MaxBlobGasPerBlock/params.BlobTxBlobGasPerBlob)
->>>>>>> 7371b381
+		if len(hashes) > vars.MaxBlobGasPerBlock/vars.BlobTxBlobGasPerBlob {
+			return fmt.Errorf("too many blobs in transaction: have %d, permitted %d", len(hashes), vars.MaxBlobGasPerBlock/vars.BlobTxBlobGasPerBlob)
 		}
 		if err := validateBlobSidecar(hashes, sidecar); err != nil {
 			return err
@@ -139,11 +131,6 @@
 	return nil
 }
 
-<<<<<<< HEAD
-			var vhash common.Hash
-			vhash[0] = vars.BlobTxHashVersion
-			copy(vhash[1:], hash[1:])
-=======
 func validateBlobSidecar(hashes []common.Hash, sidecar *types.BlobTxSidecar) error {
 	if len(sidecar.Blobs) != len(hashes) {
 		return fmt.Errorf("invalid number of %d blobs compared to %d blob hashes", len(sidecar.Blobs), len(hashes))
@@ -161,10 +148,9 @@
 		hasher.Write(sidecar.Commitments[i][:])
 		hash := hasher.Sum(nil)
 		hasher.Reset()
->>>>>>> 7371b381
 
 		var vhash common.Hash
-		vhash[0] = params.BlobTxHashVersion
+		vhash[0] = vars.BlobTxHashVersion
 		copy(vhash[1:], hash[1:])
 
 		if vhash != want {
