--- conflicted
+++ resolved
@@ -1365,11 +1365,13 @@
 func (d *Downloader) processHeaders(origin uint64, td, ttd *big.Int, beaconMode bool) error {
 	// Keep a count of uncertain headers to roll back
 	var (
-<<<<<<< HEAD
 		rollback    uint64 // Zero means no rollback (fine as you can't unroll the genesis)
 		rollbackErr error
 		mode        = d.getMode()
+		timer      = time.NewTimer(time.Second)
 	)
+	defer timer.Stop()
+
 	defer func() {
 		if rollback > 0 {
 			lastHeader, lastFastBlock, lastBlock := d.lightchain.CurrentHeader().Number, common.Big0, common.Big0
@@ -1394,13 +1396,6 @@
 	}()
 	// Wait for batches of headers to process
 	gotHeaders := false
-=======
-		mode       = d.getMode()
-		gotHeaders = false // Wait for batches of headers to process
-		timer      = time.NewTimer(time.Second)
-	)
-	defer timer.Stop()
->>>>>>> 92236365
 
 	for {
 		select {
