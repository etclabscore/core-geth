// Copyright 2015 The go-ethereum Authors
// This file is part of the go-ethereum library.
//
// The go-ethereum library is free software: you can redistribute it and/or modify
// it under the terms of the GNU Lesser General Public License as published by
// the Free Software Foundation, either version 3 of the License, or
// (at your option) any later version.
//
// The go-ethereum library is distributed in the hope that it will be useful,
// but WITHOUT ANY WARRANTY; without even the implied warranty of
// MERCHANTABILITY or FITNESS FOR A PARTICULAR PURPOSE. See the
// GNU Lesser General Public License for more details.
//
// You should have received a copy of the GNU Lesser General Public License
// along with the go-ethereum library. If not, see <http://www.gnu.org/licenses/>.

package miner

import (
	"bytes"
	"errors"
	"math/big"
	"sync"
	"sync/atomic"
	"time"

	mapset "github.com/deckarep/golang-set"
	"github.com/ethereum/go-ethereum/common"
	"github.com/ethereum/go-ethereum/consensus"
	"github.com/ethereum/go-ethereum/consensus/misc"
	"github.com/ethereum/go-ethereum/core"
	"github.com/ethereum/go-ethereum/core/state"
	"github.com/ethereum/go-ethereum/core/types"
	"github.com/ethereum/go-ethereum/event"
	"github.com/ethereum/go-ethereum/log"
	"github.com/ethereum/go-ethereum/params/types/ctypes"
	"github.com/ethereum/go-ethereum/params/vars"
)

const (
	// resultQueueSize is the size of channel listening to sealing result.
	resultQueueSize = 10

	// txChanSize is the size of channel listening to NewTxsEvent.
	// The number is referenced from the size of tx pool.
	txChanSize = 4096

	// chainHeadChanSize is the size of channel listening to ChainHeadEvent.
	chainHeadChanSize = 10

	// chainSideChanSize is the size of channel listening to ChainSideEvent.
	chainSideChanSize = 10

	// resubmitAdjustChanSize is the size of resubmitting interval adjustment channel.
	resubmitAdjustChanSize = 10

	// miningLogAtDepth is the number of confirmations before logging successful mining.
	miningLogAtDepth = 7

	// minRecommitInterval is the minimal time interval to recreate the mining block with
	// any newly arrived transactions.
	minRecommitInterval = 1 * time.Second

	// maxRecommitInterval is the maximum time interval to recreate the mining block with
	// any newly arrived transactions.
	maxRecommitInterval = 15 * time.Second

	// intervalAdjustRatio is the impact a single interval adjustment has on sealing work
	// resubmitting interval.
	intervalAdjustRatio = 0.1

	// intervalAdjustBias is applied during the new resubmit interval calculation in favor of
	// increasing upper limit or decreasing lower limit so that the limit can be reachable.
	intervalAdjustBias = 200 * 1000.0 * 1000.0

	// staleThreshold is the maximum depth of the acceptable stale block.
	staleThreshold = 7
)

// environment is the worker's current environment and holds all of the current state information.
type environment struct {
	signer types.Signer

	state     *state.StateDB // apply state changes here
	ancestors mapset.Set     // ancestor set (used for checking uncle parent validity)
	family    mapset.Set     // family set (used for checking uncle invalidity)
	uncles    mapset.Set     // uncle set
	tcount    int            // tx count in cycle
	gasPool   *core.GasPool  // available gas used to pack transactions

	header   *types.Header
	txs      []*types.Transaction
	receipts []*types.Receipt
}

// task contains all information for consensus engine sealing and result submitting.
type task struct {
	receipts  []*types.Receipt
	state     *state.StateDB
	block     *types.Block
	createdAt time.Time
}

const (
	commitInterruptNone int32 = iota
	commitInterruptNewHead
	commitInterruptResubmit
)

// newWorkReq represents a request for new sealing work submitting with relative interrupt notifier.
type newWorkReq struct {
	interrupt *int32
	noempty   bool
	timestamp int64
}

// intervalAdjust represents a resubmitting interval adjustment.
type intervalAdjust struct {
	ratio float64
	inc   bool
}

// worker is the main object which takes care of submitting new work to consensus engine
// and gathering the sealing result.
type worker struct {
	config      *Config
	chainConfig ctypes.ChainConfigurator
	engine      consensus.Engine
	eth         Backend
	chain       *core.BlockChain

	// Subscriptions
	mux          *event.TypeMux
	txsCh        chan core.NewTxsEvent
	txsSub       event.Subscription
	chainHeadCh  chan core.ChainHeadEvent
	chainHeadSub event.Subscription
	chainSideCh  chan core.ChainSideEvent
	chainSideSub event.Subscription

	// Channels
	newWorkCh          chan *newWorkReq
	taskCh             chan *task
	resultCh           chan *types.Block
	startCh            chan struct{}
	exitCh             chan struct{}
	resubmitIntervalCh chan time.Duration
	resubmitAdjustCh   chan *intervalAdjust

	current      *environment                 // An environment for current running cycle.
	localUncles  map[common.Hash]*types.Block // A set of side blocks generated locally as the possible uncle blocks.
	remoteUncles map[common.Hash]*types.Block // A set of side blocks as the possible uncle blocks.
	unconfirmed  *unconfirmedBlocks           // A set of locally mined blocks pending canonicalness confirmations.

	mu       sync.RWMutex // The lock used to protect the coinbase and extra fields
	coinbase common.Address
	extra    []byte

	pendingMu    sync.RWMutex
	pendingTasks map[common.Hash]*task

	snapshotMu    sync.RWMutex // The lock used to protect the block snapshot and state snapshot
	snapshotBlock *types.Block
	snapshotState *state.StateDB

	// atomic status counters
	running int32 // The indicator whether the consensus engine is running or not.
	newTxs  int32 // New arrival transaction count since last sealing work submitting.

	// External functions
	isLocalBlock func(block *types.Block) bool // Function used to determine whether the specified block is mined by local miner.

	// Test hooks
	newTaskHook  func(*task)                        // Method to call upon receiving a new sealing task.
	skipSealHook func(*task) bool                   // Method to decide whether skipping the sealing.
	fullTaskHook func()                             // Method to call before pushing the full sealing task.
	resubmitHook func(time.Duration, time.Duration) // Method to call upon updating resubmitting interval.
}

<<<<<<< HEAD
func newWorker(config *Config, chainConfig ctypes.ChainConfigurator, engine consensus.Engine, eth Backend, mux *event.TypeMux, isLocalBlock func(*types.Block) bool) *worker {
=======
func newWorker(config *Config, chainConfig *params.ChainConfig, engine consensus.Engine, eth Backend, mux *event.TypeMux, isLocalBlock func(*types.Block) bool, init bool) *worker {
>>>>>>> 01744997
	worker := &worker{
		config:             config,
		chainConfig:        chainConfig,
		engine:             engine,
		eth:                eth,
		mux:                mux,
		chain:              eth.BlockChain(),
		isLocalBlock:       isLocalBlock,
		localUncles:        make(map[common.Hash]*types.Block),
		remoteUncles:       make(map[common.Hash]*types.Block),
		unconfirmed:        newUnconfirmedBlocks(eth.BlockChain(), miningLogAtDepth),
		pendingTasks:       make(map[common.Hash]*task),
		txsCh:              make(chan core.NewTxsEvent, txChanSize),
		chainHeadCh:        make(chan core.ChainHeadEvent, chainHeadChanSize),
		chainSideCh:        make(chan core.ChainSideEvent, chainSideChanSize),
		newWorkCh:          make(chan *newWorkReq),
		taskCh:             make(chan *task),
		resultCh:           make(chan *types.Block, resultQueueSize),
		exitCh:             make(chan struct{}),
		startCh:            make(chan struct{}, 1),
		resubmitIntervalCh: make(chan time.Duration),
		resubmitAdjustCh:   make(chan *intervalAdjust, resubmitAdjustChanSize),
	}
	// Subscribe NewTxsEvent for tx pool
	worker.txsSub = eth.TxPool().SubscribeNewTxsEvent(worker.txsCh)
	// Subscribe events for blockchain
	worker.chainHeadSub = eth.BlockChain().SubscribeChainHeadEvent(worker.chainHeadCh)
	worker.chainSideSub = eth.BlockChain().SubscribeChainSideEvent(worker.chainSideCh)

	// Sanitize recommit interval if the user-specified one is too short.
	recommit := worker.config.Recommit
	if recommit < minRecommitInterval {
		log.Warn("Sanitizing miner recommit interval", "provided", recommit, "updated", minRecommitInterval)
		recommit = minRecommitInterval
	}

	go worker.mainLoop()
	go worker.newWorkLoop(recommit)
	go worker.resultLoop()
	go worker.taskLoop()

	// Submit first work to initialize pending state.
	if init {
		worker.startCh <- struct{}{}
	}
	return worker
}

// setEtherbase sets the etherbase used to initialize the block coinbase field.
func (w *worker) setEtherbase(addr common.Address) {
	w.mu.Lock()
	defer w.mu.Unlock()
	w.coinbase = addr
}

// setExtra sets the content used to initialize the block extra field.
func (w *worker) setExtra(extra []byte) {
	w.mu.Lock()
	defer w.mu.Unlock()
	w.extra = extra
}

// setRecommitInterval updates the interval for miner sealing work recommitting.
func (w *worker) setRecommitInterval(interval time.Duration) {
	w.resubmitIntervalCh <- interval
}

// pending returns the pending state and corresponding block.
func (w *worker) pending() (*types.Block, *state.StateDB) {
	// return a snapshot to avoid contention on currentMu mutex
	w.snapshotMu.RLock()
	defer w.snapshotMu.RUnlock()
	if w.snapshotState == nil {
		return nil, nil
	}
	return w.snapshotBlock, w.snapshotState.Copy()
}

// pendingBlock returns pending block.
func (w *worker) pendingBlock() *types.Block {
	// return a snapshot to avoid contention on currentMu mutex
	w.snapshotMu.RLock()
	defer w.snapshotMu.RUnlock()
	return w.snapshotBlock
}

// start sets the running status as 1 and triggers new work submitting.
func (w *worker) start() {
	atomic.StoreInt32(&w.running, 1)
	w.startCh <- struct{}{}
}

// stop sets the running status as 0.
func (w *worker) stop() {
	atomic.StoreInt32(&w.running, 0)
}

// isRunning returns an indicator whether worker is running or not.
func (w *worker) isRunning() bool {
	return atomic.LoadInt32(&w.running) == 1
}

// close terminates all background threads maintained by the worker.
// Note the worker does not support being closed multiple times.
func (w *worker) close() {
	close(w.exitCh)
}

// newWorkLoop is a standalone goroutine to submit new mining work upon received events.
func (w *worker) newWorkLoop(recommit time.Duration) {
	var (
		interrupt   *int32
		minRecommit = recommit // minimal resubmit interval specified by user.
		timestamp   int64      // timestamp for each round of mining.
	)

	timer := time.NewTimer(0)
	<-timer.C // discard the initial tick

	// commit aborts in-flight transaction execution with given signal and resubmits a new one.
	commit := func(noempty bool, s int32) {
		if interrupt != nil {
			atomic.StoreInt32(interrupt, s)
		}
		interrupt = new(int32)
		w.newWorkCh <- &newWorkReq{interrupt: interrupt, noempty: noempty, timestamp: timestamp}
		timer.Reset(recommit)
		atomic.StoreInt32(&w.newTxs, 0)
	}
	// recalcRecommit recalculates the resubmitting interval upon feedback.
	recalcRecommit := func(target float64, inc bool) {
		var (
			prev = float64(recommit.Nanoseconds())
			next float64
		)
		if inc {
			next = prev*(1-intervalAdjustRatio) + intervalAdjustRatio*(target+intervalAdjustBias)
			// Recap if interval is larger than the maximum time interval
			if next > float64(maxRecommitInterval.Nanoseconds()) {
				next = float64(maxRecommitInterval.Nanoseconds())
			}
		} else {
			next = prev*(1-intervalAdjustRatio) + intervalAdjustRatio*(target-intervalAdjustBias)
			// Recap if interval is less than the user specified minimum
			if next < float64(minRecommit.Nanoseconds()) {
				next = float64(minRecommit.Nanoseconds())
			}
		}
		recommit = time.Duration(int64(next))
	}
	// clearPending cleans the stale pending tasks.
	clearPending := func(number uint64) {
		w.pendingMu.Lock()
		for h, t := range w.pendingTasks {
			if t.block.NumberU64()+staleThreshold <= number {
				delete(w.pendingTasks, h)
			}
		}
		w.pendingMu.Unlock()
	}

	for {
		select {
		case <-w.startCh:
			clearPending(w.chain.CurrentBlock().NumberU64())
			timestamp = time.Now().Unix()
			commit(false, commitInterruptNewHead)

		case head := <-w.chainHeadCh:
			clearPending(head.Block.NumberU64())
			timestamp = time.Now().Unix()
			commit(false, commitInterruptNewHead)

		case <-timer.C:
			// If mining is running resubmit a new work cycle periodically to pull in
			// higher priced transactions. Disable this overhead for pending blocks.
			if w.isRunning() && (!w.chainConfig.GetConsensusEngineType().IsClique() || w.chainConfig.GetCliquePeriod() > 0) {
				// Short circuit if no new transaction arrives.
				if atomic.LoadInt32(&w.newTxs) == 0 {
					timer.Reset(recommit)
					continue
				}
				commit(true, commitInterruptResubmit)
			}

		case interval := <-w.resubmitIntervalCh:
			// Adjust resubmit interval explicitly by user.
			if interval < minRecommitInterval {
				log.Warn("Sanitizing miner recommit interval", "provided", interval, "updated", minRecommitInterval)
				interval = minRecommitInterval
			}
			log.Info("Miner recommit interval update", "from", minRecommit, "to", interval)
			minRecommit, recommit = interval, interval

			if w.resubmitHook != nil {
				w.resubmitHook(minRecommit, recommit)
			}

		case adjust := <-w.resubmitAdjustCh:
			// Adjust resubmit interval by feedback.
			if adjust.inc {
				before := recommit
				recalcRecommit(float64(recommit.Nanoseconds())/adjust.ratio, true)
				log.Trace("Increase miner recommit interval", "from", before, "to", recommit)
			} else {
				before := recommit
				recalcRecommit(float64(minRecommit.Nanoseconds()), false)
				log.Trace("Decrease miner recommit interval", "from", before, "to", recommit)
			}

			if w.resubmitHook != nil {
				w.resubmitHook(minRecommit, recommit)
			}

		case <-w.exitCh:
			return
		}
	}
}

// mainLoop is a standalone goroutine to regenerate the sealing task based on the received event.
func (w *worker) mainLoop() {
	defer w.txsSub.Unsubscribe()
	defer w.chainHeadSub.Unsubscribe()
	defer w.chainSideSub.Unsubscribe()

	for {
		select {
		case req := <-w.newWorkCh:
			w.commitNewWork(req.interrupt, req.noempty, req.timestamp)

		case ev := <-w.chainSideCh:
			// Short circuit for duplicate side blocks
			if _, exist := w.localUncles[ev.Block.Hash()]; exist {
				continue
			}
			if _, exist := w.remoteUncles[ev.Block.Hash()]; exist {
				continue
			}
			// Add side block to possible uncle block set depending on the author.
			if w.isLocalBlock != nil && w.isLocalBlock(ev.Block) {
				w.localUncles[ev.Block.Hash()] = ev.Block
			} else {
				w.remoteUncles[ev.Block.Hash()] = ev.Block
			}
			// If our mining block contains less than 2 uncle blocks,
			// add the new uncle block if valid and regenerate a mining block.
			if w.isRunning() && w.current != nil && w.current.uncles.Cardinality() < 2 {
				start := time.Now()
				if err := w.commitUncle(w.current, ev.Block.Header()); err == nil {
					var uncles []*types.Header
					w.current.uncles.Each(func(item interface{}) bool {
						hash, ok := item.(common.Hash)
						if !ok {
							return false
						}
						uncle, exist := w.localUncles[hash]
						if !exist {
							uncle, exist = w.remoteUncles[hash]
						}
						if !exist {
							return false
						}
						uncles = append(uncles, uncle.Header())
						return false
					})
					w.commit(uncles, nil, true, start)
				}
			}

		case ev := <-w.txsCh:
			// Apply transactions to the pending state if we're not mining.
			//
			// Note all transactions received may not be continuous with transactions
			// already included in the current mining block. These transactions will
			// be automatically eliminated.
			if !w.isRunning() && w.current != nil {
				// If block is already full, abort
				if gp := w.current.gasPool; gp != nil && gp.Gas() < vars.TxGas {
					continue
				}
				w.mu.RLock()
				coinbase := w.coinbase
				w.mu.RUnlock()

				txs := make(map[common.Address]types.Transactions)
				for _, tx := range ev.Txs {
					acc, _ := types.Sender(w.current.signer, tx)
					txs[acc] = append(txs[acc], tx)
				}
				txset := types.NewTransactionsByPriceAndNonce(w.current.signer, txs)
				tcount := w.current.tcount
				w.commitTransactions(txset, coinbase, nil)
				// Only update the snapshot if any new transactons were added
				// to the pending block
				if tcount != w.current.tcount {
					w.updateSnapshot()
				}
			} else {
				// If clique is running in dev mode(period is 0), disable
				// advance sealing here.
				if w.chainConfig.GetConsensusEngineType().IsClique() && w.chainConfig.GetCliquePeriod() == 0 {
					w.commitNewWork(nil, true, time.Now().Unix())
				}
			}
			atomic.AddInt32(&w.newTxs, int32(len(ev.Txs)))

		// System stopped
		case <-w.exitCh:
			return
		case <-w.txsSub.Err():
			return
		case <-w.chainHeadSub.Err():
			return
		case <-w.chainSideSub.Err():
			return
		}
	}
}

// taskLoop is a standalone goroutine to fetch sealing task from the generator and
// push them to consensus engine.
func (w *worker) taskLoop() {
	var (
		stopCh chan struct{}
		prev   common.Hash
	)

	// interrupt aborts the in-flight sealing task.
	interrupt := func() {
		if stopCh != nil {
			close(stopCh)
			stopCh = nil
		}
	}
	for {
		select {
		case task := <-w.taskCh:
			if w.newTaskHook != nil {
				w.newTaskHook(task)
			}
			// Reject duplicate sealing work due to resubmitting.
			sealHash := w.engine.SealHash(task.block.Header())
			if sealHash == prev {
				continue
			}
			// Interrupt previous sealing operation
			interrupt()
			stopCh, prev = make(chan struct{}), sealHash

			if w.skipSealHook != nil && w.skipSealHook(task) {
				continue
			}
			w.pendingMu.Lock()
			w.pendingTasks[w.engine.SealHash(task.block.Header())] = task
			w.pendingMu.Unlock()

			if err := w.engine.Seal(w.chain, task.block, w.resultCh, stopCh); err != nil {
				log.Warn("Block sealing failed", "err", err)
			}
		case <-w.exitCh:
			interrupt()
			return
		}
	}
}

// resultLoop is a standalone goroutine to handle sealing result submitting
// and flush relative data to the database.
func (w *worker) resultLoop() {
	for {
		select {
		case block := <-w.resultCh:
			// Short circuit when receiving empty result.
			if block == nil {
				continue
			}
			// Short circuit when receiving duplicate result caused by resubmitting.
			if w.chain.HasBlock(block.Hash(), block.NumberU64()) {
				continue
			}
			var (
				sealhash = w.engine.SealHash(block.Header())
				hash     = block.Hash()
			)
			w.pendingMu.RLock()
			task, exist := w.pendingTasks[sealhash]
			w.pendingMu.RUnlock()
			if !exist {
				log.Error("Block found but no relative pending task", "number", block.Number(), "sealhash", sealhash, "hash", hash)
				continue
			}
			// Different block could share same sealhash, deep copy here to prevent write-write conflict.
			var (
				receipts = make([]*types.Receipt, len(task.receipts))
				logs     []*types.Log
			)
			for i, receipt := range task.receipts {
				// add block location fields
				receipt.BlockHash = hash
				receipt.BlockNumber = block.Number()
				receipt.TransactionIndex = uint(i)

				receipts[i] = new(types.Receipt)
				*receipts[i] = *receipt
				// Update the block hash in all logs since it is now available and not when the
				// receipt/log of individual transactions were created.
				for _, log := range receipt.Logs {
					log.BlockHash = hash
				}
				logs = append(logs, receipt.Logs...)
			}
			// Commit block and state to database.
			_, err := w.chain.WriteBlockWithState(block, receipts, logs, task.state, true)
			if err != nil {
				log.Error("Failed writing block to chain", "err", err)
				continue
			}
			log.Info("Successfully sealed new block", "number", block.Number(), "sealhash", sealhash, "hash", hash,
				"elapsed", common.PrettyDuration(time.Since(task.createdAt)))

			// Broadcast the block and announce chain insertion event
			w.mux.Post(core.NewMinedBlockEvent{Block: block})

			// Insert the block into the set of pending ones to resultLoop for confirmations
			w.unconfirmed.Insert(block.NumberU64(), block.Hash())

		case <-w.exitCh:
			return
		}
	}
}

// makeCurrent creates a new environment for the current cycle.
func (w *worker) makeCurrent(parent *types.Block, header *types.Header) error {
	state, err := w.chain.StateAt(parent.Root())
	if err != nil {
		return err
	}
	env := &environment{
		signer:    types.NewEIP155Signer(w.chainConfig.GetChainID()),
		state:     state,
		ancestors: mapset.NewSet(),
		family:    mapset.NewSet(),
		uncles:    mapset.NewSet(),
		header:    header,
	}

	// when 08 is processed ancestors contain 07 (quick block)
	for _, ancestor := range w.chain.GetBlocksFromHash(parent.Hash(), 7) {
		for _, uncle := range ancestor.Uncles() {
			env.family.Add(uncle.Hash())
		}
		env.family.Add(ancestor.Hash())
		env.ancestors.Add(ancestor.Hash())
	}

	// Keep track of transactions which return errors so they can be removed
	env.tcount = 0
	w.current = env
	return nil
}

// commitUncle adds the given block to uncle block set, returns error if failed to add.
func (w *worker) commitUncle(env *environment, uncle *types.Header) error {
	hash := uncle.Hash()
	if env.uncles.Contains(hash) {
		return errors.New("uncle not unique")
	}
	if env.header.ParentHash == uncle.ParentHash {
		return errors.New("uncle is sibling")
	}
	if !env.ancestors.Contains(uncle.ParentHash) {
		return errors.New("uncle's parent unknown")
	}
	if env.family.Contains(hash) {
		return errors.New("uncle already included")
	}
	env.uncles.Add(uncle.Hash())
	return nil
}

// updateSnapshot updates pending snapshot block and state.
// Note this function assumes the current variable is thread safe.
func (w *worker) updateSnapshot() {
	w.snapshotMu.Lock()
	defer w.snapshotMu.Unlock()

	var uncles []*types.Header
	w.current.uncles.Each(func(item interface{}) bool {
		hash, ok := item.(common.Hash)
		if !ok {
			return false
		}
		uncle, exist := w.localUncles[hash]
		if !exist {
			uncle, exist = w.remoteUncles[hash]
		}
		if !exist {
			return false
		}
		uncles = append(uncles, uncle.Header())
		return false
	})

	w.snapshotBlock = types.NewBlock(
		w.current.header,
		w.current.txs,
		uncles,
		w.current.receipts,
	)

	w.snapshotState = w.current.state.Copy()
}

func (w *worker) commitTransaction(tx *types.Transaction, coinbase common.Address) ([]*types.Log, error) {
	snap := w.current.state.Snapshot()

	receipt, err := core.ApplyTransaction(w.chainConfig, w.chain, &coinbase, w.current.gasPool, w.current.state, w.current.header, tx, &w.current.header.GasUsed, *w.chain.GetVMConfig())
	if err != nil {
		w.current.state.RevertToSnapshot(snap)
		return nil, err
	}
	w.current.txs = append(w.current.txs, tx)
	w.current.receipts = append(w.current.receipts, receipt)

	return receipt.Logs, nil
}

func (w *worker) commitTransactions(txs *types.TransactionsByPriceAndNonce, coinbase common.Address, interrupt *int32) bool {
	// Short circuit if current is nil
	if w.current == nil {
		return true
	}

	if w.current.gasPool == nil {
		w.current.gasPool = new(core.GasPool).AddGas(w.current.header.GasLimit)
	}

	var coalescedLogs []*types.Log

	for {
		// In the following three cases, we will interrupt the execution of the transaction.
		// (1) new head block event arrival, the interrupt signal is 1
		// (2) worker start or restart, the interrupt signal is 1
		// (3) worker recreate the mining block with any newly arrived transactions, the interrupt signal is 2.
		// For the first two cases, the semi-finished work will be discarded.
		// For the third case, the semi-finished work will be submitted to the consensus engine.
		if interrupt != nil && atomic.LoadInt32(interrupt) != commitInterruptNone {
			// Notify resubmit loop to increase resubmitting interval due to too frequent commits.
			if atomic.LoadInt32(interrupt) == commitInterruptResubmit {
				ratio := float64(w.current.header.GasLimit-w.current.gasPool.Gas()) / float64(w.current.header.GasLimit)
				if ratio < 0.1 {
					ratio = 0.1
				}
				w.resubmitAdjustCh <- &intervalAdjust{
					ratio: ratio,
					inc:   true,
				}
			}
			return atomic.LoadInt32(interrupt) == commitInterruptNewHead
		}
		// If we don't have enough gas for any further transactions then we're done
		if w.current.gasPool.Gas() < vars.TxGas {
			log.Trace("Not enough gas for further transactions", "have", w.current.gasPool, "want", vars.TxGas)
			break
		}
		// Retrieve the next transaction and abort if all done
		tx := txs.Peek()
		if tx == nil {
			break
		}
		// Error may be ignored here. The error has already been checked
		// during transaction acceptance is the transaction pool.
		//
		// We use the eip155 signer regardless of the current hf.
		from, _ := types.Sender(w.current.signer, tx)
		// Check whether the tx is replay protected. If we're not in the EIP155 hf
		// phase, start ignoring the sender until we do.
		if tx.Protected() && !w.chainConfig.IsForked(w.chainConfig.GetEIP155Transition, w.current.header.Number) {
			log.Trace("Ignoring reply protected transaction", "hash", tx.Hash(), "eip155", w.chainConfig.GetEIP155Transition())

			txs.Pop()
			continue
		}
		// Start executing the transaction
		w.current.state.Prepare(tx.Hash(), common.Hash{}, w.current.tcount)

		logs, err := w.commitTransaction(tx, coinbase)
		switch err {
		case core.ErrGasLimitReached:
			// Pop the current out-of-gas transaction without shifting in the next from the account
			log.Trace("Gas limit exceeded for current block", "sender", from)
			txs.Pop()

		case core.ErrNonceTooLow:
			// New head notification data race between the transaction pool and miner, shift
			log.Trace("Skipping transaction with low nonce", "sender", from, "nonce", tx.Nonce())
			txs.Shift()

		case core.ErrNonceTooHigh:
			// Reorg notification data race between the transaction pool and miner, skip account =
			log.Trace("Skipping account with hight nonce", "sender", from, "nonce", tx.Nonce())
			txs.Pop()

		case nil:
			// Everything ok, collect the logs and shift in the next transaction from the same account
			coalescedLogs = append(coalescedLogs, logs...)
			w.current.tcount++
			txs.Shift()

		default:
			// Strange error, discard the transaction and get the next in line (note, the
			// nonce-too-high clause will prevent us from executing in vain).
			log.Debug("Transaction failed, account skipped", "hash", tx.Hash(), "err", err)
			txs.Shift()
		}
	}

	if !w.isRunning() && len(coalescedLogs) > 0 {
		// We don't push the pendingLogsEvent while we are mining. The reason is that
		// when we are mining, the worker will regenerate a mining block every 3 seconds.
		// In order to avoid pushing the repeated pendingLog, we disable the pending log pushing.

		// make a copy, the state caches the logs and these logs get "upgraded" from pending to mined
		// logs by filling in the block hash when the block was mined by the local miner. This can
		// cause a race condition if a log was "upgraded" before the PendingLogsEvent is processed.
		cpy := make([]*types.Log, len(coalescedLogs))
		for i, l := range coalescedLogs {
			cpy[i] = new(types.Log)
			*cpy[i] = *l
		}
		go w.mux.Post(core.PendingLogsEvent{Logs: cpy})
	}
	// Notify resubmit loop to decrease resubmitting interval if current interval is larger
	// than the user-specified one.
	if interrupt != nil {
		w.resubmitAdjustCh <- &intervalAdjust{inc: false}
	}
	return false
}

// commitNewWork generates several new sealing tasks based on the parent block.
func (w *worker) commitNewWork(interrupt *int32, noempty bool, timestamp int64) {
	w.mu.RLock()
	defer w.mu.RUnlock()

	tstart := time.Now()
	parent := w.chain.CurrentBlock()

	if parent.Time() >= uint64(timestamp) {
		timestamp = int64(parent.Time() + 1)
	}
	// this will ensure we're not going off too far in the future
	if now := time.Now().Unix(); timestamp > now+1 {
		wait := time.Duration(timestamp-now) * time.Second
		log.Info("Mining too far in the future", "wait", common.PrettyDuration(wait))
		time.Sleep(wait)
	}

	num := parent.Number()
	header := &types.Header{
		ParentHash: parent.Hash(),
		Number:     num.Add(num, common.Big1),
		GasLimit:   core.CalcGasLimit(parent, w.config.GasFloor, w.config.GasCeil),
		Extra:      w.extra,
		Time:       uint64(timestamp),
	}
	// Only set the coinbase if our consensus engine is running (avoid spurious block rewards)
	if w.isRunning() {
		if w.coinbase == (common.Address{}) {
			log.Error("Refusing to mine without etherbase")
			return
		}
		header.Coinbase = w.coinbase
	}
	if err := w.engine.Prepare(w.chain, header); err != nil {
		log.Error("Failed to prepare header for mining", "err", err)
		return
	}
	// If we are care about TheDAO hard-fork check whether to override the extra-data or not
	if daoBlockUint64 := w.chainConfig.GetEthashEIP779Transition(); daoBlockUint64 != nil {
		daoBlock := new(big.Int).SetUint64(*daoBlockUint64)
		// Check whether the block is among the fork extra-override range
		limit := new(big.Int).Add(daoBlock, vars.DAOForkExtraRange)
		if header.Number.Cmp(daoBlock) >= 0 && header.Number.Cmp(limit) < 0 {
			// Depending whether we support or oppose the fork, override differently
			if w.chainConfig.GetEthashEIP779Transition() != nil {
				header.Extra = common.CopyBytes(vars.DAOForkBlockExtra)
			} else if bytes.Equal(header.Extra, vars.DAOForkBlockExtra) {
				header.Extra = []byte{} // If miner opposes, don't let it use the reserved extra-data
			}
		}
	}
	// Could potentially happen if starting to mine in an odd state.
	err := w.makeCurrent(parent, header)
	if err != nil {
		log.Error("Failed to create mining context", "err", err)
		return
	}
	// Create the current work task and check any fork transitions needed
	env := w.current
	if w.chainConfig.IsForked(w.chainConfig.GetEthashEIP779Transition, header.Number) {
		misc.ApplyDAOHardFork(env.state)
	}
	// Accumulate the uncles for the current block
	uncles := make([]*types.Header, 0, 2)
	commitUncles := func(blocks map[common.Hash]*types.Block) {
		// Clean up stale uncle blocks first
		for hash, uncle := range blocks {
			if uncle.NumberU64()+staleThreshold <= header.Number.Uint64() {
				delete(blocks, hash)
			}
		}
		for hash, uncle := range blocks {
			if len(uncles) == 2 {
				break
			}
			if err := w.commitUncle(env, uncle.Header()); err != nil {
				log.Trace("Possible uncle rejected", "hash", hash, "reason", err)
			} else {
				log.Debug("Committing new uncle to block", "hash", hash)
				uncles = append(uncles, uncle.Header())
			}
		}
	}
	// Prefer to locally generated uncle
	commitUncles(w.localUncles)
	commitUncles(w.remoteUncles)

	if !noempty {
		// Create an empty block based on temporary copied state for sealing in advance without waiting block
		// execution finished.
		w.commit(uncles, nil, false, tstart)
	}

	// Fill the block with all available pending transactions.
	pending, err := w.eth.TxPool().Pending()
	if err != nil {
		log.Error("Failed to fetch pending transactions", "err", err)
		return
	}
	// Short circuit if there is no available pending transactions
	if len(pending) == 0 {
		w.updateSnapshot()
		return
	}
	// Split the pending transactions into locals and remotes
	localTxs, remoteTxs := make(map[common.Address]types.Transactions), pending
	for _, account := range w.eth.TxPool().Locals() {
		if txs := remoteTxs[account]; len(txs) > 0 {
			delete(remoteTxs, account)
			localTxs[account] = txs
		}
	}
	if len(localTxs) > 0 {
		txs := types.NewTransactionsByPriceAndNonce(w.current.signer, localTxs)
		if w.commitTransactions(txs, w.coinbase, interrupt) {
			return
		}
	}
	if len(remoteTxs) > 0 {
		txs := types.NewTransactionsByPriceAndNonce(w.current.signer, remoteTxs)
		if w.commitTransactions(txs, w.coinbase, interrupt) {
			return
		}
	}
	w.commit(uncles, w.fullTaskHook, true, tstart)
}

// commit runs any post-transaction state modifications, assembles the final block
// and commits new work if consensus engine is running.
func (w *worker) commit(uncles []*types.Header, interval func(), update bool, start time.Time) error {
	// Deep copy receipts here to avoid interaction between different tasks.
	receipts := make([]*types.Receipt, len(w.current.receipts))
	for i, l := range w.current.receipts {
		receipts[i] = new(types.Receipt)
		*receipts[i] = *l
	}
	s := w.current.state.Copy()
	block, err := w.engine.FinalizeAndAssemble(w.chain, w.current.header, s, w.current.txs, uncles, w.current.receipts)
	if err != nil {
		return err
	}
	if w.isRunning() {
		if interval != nil {
			interval()
		}
		select {
		case w.taskCh <- &task{receipts: receipts, state: s, block: block, createdAt: time.Now()}:
			w.unconfirmed.Shift(block.NumberU64() - 1)

			feesWei := new(big.Int)
			for i, tx := range block.Transactions() {
				feesWei.Add(feesWei, new(big.Int).Mul(new(big.Int).SetUint64(receipts[i].GasUsed), tx.GasPrice()))
			}
			feesEth := new(big.Float).Quo(new(big.Float).SetInt(feesWei), new(big.Float).SetInt(big.NewInt(vars.Ether)))

			log.Info("Commit new mining work", "number", block.Number(), "sealhash", w.engine.SealHash(block.Header()),
				"uncles", len(uncles), "txs", w.current.tcount, "gas", block.GasUsed(), "fees", feesEth, "elapsed", common.PrettyDuration(time.Since(start)))

		case <-w.exitCh:
			log.Info("Worker has exited")
		}
	}
	if update {
		w.updateSnapshot()
	}
	return nil
}

// postSideBlock fires a side chain event, only use it for testing.
func (w *worker) postSideBlock(event core.ChainSideEvent) {
	select {
	case w.chainSideCh <- event:
	case <-w.exitCh:
	}
}<|MERGE_RESOLUTION|>--- conflicted
+++ resolved
@@ -177,11 +177,7 @@
 	resubmitHook func(time.Duration, time.Duration) // Method to call upon updating resubmitting interval.
 }
 
-<<<<<<< HEAD
-func newWorker(config *Config, chainConfig ctypes.ChainConfigurator, engine consensus.Engine, eth Backend, mux *event.TypeMux, isLocalBlock func(*types.Block) bool) *worker {
-=======
-func newWorker(config *Config, chainConfig *params.ChainConfig, engine consensus.Engine, eth Backend, mux *event.TypeMux, isLocalBlock func(*types.Block) bool, init bool) *worker {
->>>>>>> 01744997
+func newWorker(config *Config, chainConfig ctypes.ChainConfigurator, engine consensus.Engine, eth Backend, mux *event.TypeMux, isLocalBlock func(*types.Block) bool, init bool) *worker {
 	worker := &worker{
 		config:             config,
 		chainConfig:        chainConfig,
