// Copyright 2014 The go-ethereum Authors
// This file is part of the go-ethereum library.
//
// The go-ethereum library is free software: you can redistribute it and/or modify
// it under the terms of the GNU Lesser General Public License as published by
// the Free Software Foundation, either version 3 of the License, or
// (at your option) any later version.
//
// The go-ethereum library is distributed in the hope that it will be useful,
// but WITHOUT ANY WARRANTY; without even the implied warranty of
// MERCHANTABILITY or FITNESS FOR A PARTICULAR PURPOSE. See the
// GNU Lesser General Public License for more details.
//
// You should have received a copy of the GNU Lesser General Public License
// along with the go-ethereum library. If not, see <http://www.gnu.org/licenses/>.

package vm

import (
	"fmt"

	"github.com/ethereum/go-ethereum/common"
	"github.com/ethereum/go-ethereum/common/math"
	"github.com/ethereum/go-ethereum/core/tracing"
	"github.com/ethereum/go-ethereum/crypto"
	"github.com/ethereum/go-ethereum/log"
	"github.com/holiman/uint256"
)

// Config are the configuration options for the Interpreter
type Config struct {
<<<<<<< HEAD
	Tracer                  EVMLogger // Opcode logger
	NoBaseFee               bool      // Forces the EIP-1559 baseFee to 0 (needed for 0 price calls)
	EnablePreimageRecording bool      // Enables recording of SHA3/keccak preimages
	ExtraEips               []int     // Additional EIPS that are to be enabled
	EWASMInterpreter        string    // External EWASM interpreter options -- PTAL-meowsbits Is this the best place for these additional fields?
	EVMInterpreter          string    // External EVM interpreter options
}

// Interpreter is used to run Ethereum based contracts and will utilise the
// passed environment to query external sources for state information.
// The Interpreter will run the byte code VM based on the passed
// configuration.
type Interpreter interface {
	// Run loops and evaluates the contract's code with the given input data and returns
	// the return byte-slice and an error if one occurred.
	Run(contract *Contract, input []byte, static bool) ([]byte, error)
	// CanRun tells if the contract, passed as an argument, can be
	// run by the current interpreter. This is meant so that the
	// caller can do something like:
	//
	// ```golang
	// for _, interpreter := range interpreters {
	//   if interpreter.CanRun(contract.code) {
	//     interpreter.Run(contract.code, input)
	//   }
	// }
	// ```
	CanRun([]byte) bool
=======
	Tracer                  *tracing.Hooks
	NoBaseFee               bool  // Forces the EIP-1559 baseFee to 0 (needed for 0 price calls)
	EnablePreimageRecording bool  // Enables recording of SHA3/keccak preimages
	ExtraEips               []int // Additional EIPS that are to be enabled
>>>>>>> 92236365
}

// ScopeContext contains the things that are per-call, such as stack and memory,
// but not transients like pc and gas
type ScopeContext struct {
	Memory   *Memory
	Stack    *Stack
	Contract *Contract
}

// MemoryData returns the underlying memory slice. Callers must not modify the contents
// of the returned data.
func (ctx *ScopeContext) MemoryData() []byte {
	if ctx.Memory == nil {
		return nil
	}
	return ctx.Memory.Data()
}

// StackData returns the stack data. Callers must not modify the contents
// of the returned data.
func (ctx *ScopeContext) StackData() []uint256.Int {
	if ctx.Stack == nil {
		return nil
	}
	return ctx.Stack.Data()
}

// Caller returns the current caller.
func (ctx *ScopeContext) Caller() common.Address {
	return ctx.Contract.Caller()
}

// Address returns the address where this scope of execution is taking place.
func (ctx *ScopeContext) Address() common.Address {
	return ctx.Contract.Address()
}

// CallValue returns the value supplied with this call.
func (ctx *ScopeContext) CallValue() *uint256.Int {
	return ctx.Contract.Value()
}

// CallInput returns the input/calldata with this call. Callers must not modify
// the contents of the returned data.
func (ctx *ScopeContext) CallInput() []byte {
	return ctx.Contract.Input
}

// EVMInterpreter represents an EVM interpreter
type EVMInterpreter struct {
	evm   *EVM
	table *JumpTable

	hasher    crypto.KeccakState // Keccak256 hasher instance shared across opcodes
	hasherBuf common.Hash        // Keccak256 hasher result array shared across opcodes

	readOnly   bool   // Whether to throw on stateful modifications
	returnData []byte // Last CALL's return data for subsequent reuse
}

// NewEVMInterpreter returns a new instance of the Interpreter.
func NewEVMInterpreter(evm *EVM) *EVMInterpreter {
	// If jump table was not initialised we set the default one.
	var table *JumpTable
	table = instructionSetForConfig(evm.chainConfig, evm.Context.Random != nil, evm.Context.BlockNumber, &evm.Context.Time)
	var extraEips []int
	if len(evm.Config.ExtraEips) > 0 {
		// Deep-copy jumptable to prevent modification of opcodes in other tables
		table = copyJumpTable(table)
	}
	for _, eip := range evm.Config.ExtraEips {
		if err := EnableEIP(eip, table); err != nil {
			// Disable it, so caller can check if it's activated or not
			log.Error("EIP activation failed", "eip", eip, "error", err)
		} else {
			extraEips = append(extraEips, eip)
		}
	}
	evm.Config.ExtraEips = extraEips
	return &EVMInterpreter{evm: evm, table: table}
}

// Run loops and evaluates the contract's code with the given input data and returns
// the return byte-slice and an error if one occurred.
//
// It's important to note that any errors returned by the interpreter should be
// considered a revert-and-consume-all-gas operation except for
// ErrExecutionReverted which means revert-and-keep-gas-left.
func (in *EVMInterpreter) Run(contract *Contract, input []byte, readOnly bool) (ret []byte, err error) {
	// Increment the call depth which is restricted to 1024
	in.evm.depth++
	defer func() { in.evm.depth-- }()

	// Make sure the readOnly is only set if we aren't in readOnly yet.
	// This also makes sure that the readOnly flag isn't removed for child calls.
	if readOnly && !in.readOnly && in.evm.ChainConfig().IsEnabled(in.evm.chainConfig.GetEIP214Transition, in.evm.Context.BlockNumber) {
		in.readOnly = true
		defer func() { in.readOnly = false }()
	}

	// Reset the previous call's return data. It's unimportant to preserve the old buffer
	// as every returning call will return new data anyway.
	in.returnData = nil

	// Don't bother with the execution if there's no code.
	if len(contract.Code) == 0 {
		return nil, nil
	}

	var (
		op          OpCode        // current opcode
		mem         = NewMemory() // bound memory
		stack       = newstack()  // local stack
		callContext = &ScopeContext{
			Memory:   mem,
			Stack:    stack,
			Contract: contract,
		}
		// For optimisation reason we're using uint64 as the program counter.
		// It's theoretically possible to go above 2^64. The YP defines the PC
		// to be uint256. Practically much less so feasible.
		pc   = uint64(0) // program counter
		cost uint64
		// copies used by tracer
		pcCopy  uint64 // needed for the deferred EVMLogger
		gasCopy uint64 // for EVMLogger to log gas remaining before execution
		logged  bool   // deferred EVMLogger should ignore already logged steps
		res     []byte // result of the opcode execution function
		debug   = in.evm.Config.Tracer != nil
	)
	// Don't move this deferred function, it's placed before the OnOpcode-deferred method,
	// so that it gets executed _after_: the OnOpcode needs the stacks before
	// they are returned to the pools
	defer func() {
		returnStack(stack)
	}()
	contract.Input = input

	if debug {
		defer func() { // this deferred method handles exit-with-error
			if err == nil {
				return
			}
			if !logged && in.evm.Config.Tracer.OnOpcode != nil {
				in.evm.Config.Tracer.OnOpcode(pcCopy, byte(op), gasCopy, cost, callContext, in.returnData, in.evm.depth, VMErrorFromErr(err))
			}
			if logged && in.evm.Config.Tracer.OnFault != nil {
				in.evm.Config.Tracer.OnFault(pcCopy, byte(op), gasCopy, cost, callContext, in.evm.depth, VMErrorFromErr(err))
			}
		}()
	}
	// The Interpreter main run loop (contextual). This loop runs until either an
	// explicit STOP, RETURN or SELFDESTRUCT is executed, an error occurred during
	// the execution of one of the operations or until the done flag is set by the
	// parent context.
	for {
		if debug {
			// Capture pre-execution values for tracing.
			logged, pcCopy, gasCopy = false, pc, contract.Gas
		}

		// Clean up the CallGasTemp on every iteration, as you never know how it might be used in the future, causing false positives
		in.evm.CallGasTemp = 0

		// Get the operation from the jump table and validate the stack to ensure there are
		// enough stack items available to perform the operation.
		op = contract.GetOp(pc)
		operation := in.table[op]
		cost = operation.constantGas // For tracing
		// Validate stack
		if sLen := stack.len(); sLen < operation.minStack {
			return nil, &ErrStackUnderflow{stackLen: sLen, required: operation.minStack}
		} else if sLen > operation.maxStack {
			return nil, &ErrStackOverflow{stackLen: sLen, limit: operation.maxStack}
		}
<<<<<<< HEAD
		// Static portion of gas
		if !contract.UseGas(cost) {
=======
		if !contract.UseGas(cost, in.evm.Config.Tracer, tracing.GasChangeIgnored) {
>>>>>>> 92236365
			return nil, ErrOutOfGas
		}

		if operation.dynamicGas != nil {
			// All ops with a dynamic memory usage also has a dynamic gas cost.
			var memorySize uint64
			// calculate the new memory size and expand the memory to fit
			// the operation
			// Memory check needs to be done prior to evaluating the dynamic gas portion,
			// to detect calculation overflows
			if operation.memorySize != nil {
				memSize, overflow := operation.memorySize(stack)
				if overflow {
					return nil, ErrGasUintOverflow
				}
				// memory is expanded in words of 32 bytes. Gas
				// is also calculated in words.
				if memorySize, overflow = math.SafeMul(toWordSize(memSize), 32); overflow {
					return nil, ErrGasUintOverflow
				}
			}

			// Dynamic portion of gas
			// consume the gas and return an error if not enough gas is available.
			// cost is explicitly set so that the capture state defer method can get the proper cost
			var dynamicCost uint64
			dynamicCost, err = operation.dynamicGas(in.evm, contract, stack, mem, memorySize)
			cost += dynamicCost // for tracing
			if err != nil {
				return nil, fmt.Errorf("%w: %v", ErrOutOfGas, err)
			}
			if !contract.UseGas(dynamicCost, in.evm.Config.Tracer, tracing.GasChangeIgnored) {
				return nil, ErrOutOfGas
			}

			// Do tracing before memory expansion
			if debug {
				if in.evm.Config.Tracer.OnGasChange != nil {
					in.evm.Config.Tracer.OnGasChange(gasCopy, gasCopy-cost, tracing.GasChangeCallOpCode)
				}
				if in.evm.Config.Tracer.OnOpcode != nil {
					in.evm.Config.Tracer.OnOpcode(pc, byte(op), gasCopy, cost, callContext, in.returnData, in.evm.depth, VMErrorFromErr(err))
					logged = true
				}
			}
			if memorySize > 0 {
				mem.Resize(memorySize)
			}
		} else if debug {
			if in.evm.Config.Tracer.OnGasChange != nil {
				in.evm.Config.Tracer.OnGasChange(gasCopy, gasCopy-cost, tracing.GasChangeCallOpCode)
			}
			if in.evm.Config.Tracer.OnOpcode != nil {
				in.evm.Config.Tracer.OnOpcode(pc, byte(op), gasCopy, cost, callContext, in.returnData, in.evm.depth, VMErrorFromErr(err))
				logged = true
			}
		}

		// execute the operation
		res, err = operation.execute(&pc, in, callContext)
		if err != nil {
			break
		}
		pc++
	}

	if err == errStopToken {
		err = nil // clear stop token error
	}

	return res, err
}

// CanRun tells if the contract, passed as an argument, can be
// run by the current interpreter.
func (in *EVMInterpreter) CanRun(code []byte) bool {
	return true
}<|MERGE_RESOLUTION|>--- conflicted
+++ resolved
@@ -29,11 +29,10 @@
 
 // Config are the configuration options for the Interpreter
 type Config struct {
-<<<<<<< HEAD
-	Tracer                  EVMLogger // Opcode logger
-	NoBaseFee               bool      // Forces the EIP-1559 baseFee to 0 (needed for 0 price calls)
-	EnablePreimageRecording bool      // Enables recording of SHA3/keccak preimages
-	ExtraEips               []int     // Additional EIPS that are to be enabled
+	Tracer                  *tracing.Hooks
+	NoBaseFee               bool  // Forces the EIP-1559 baseFee to 0 (needed for 0 price calls)
+	EnablePreimageRecording bool  // Enables recording of SHA3/keccak preimages
+	ExtraEips               []int // Additional EIPS that are to be enabled
 	EWASMInterpreter        string    // External EWASM interpreter options -- PTAL-meowsbits Is this the best place for these additional fields?
 	EVMInterpreter          string    // External EVM interpreter options
 }
@@ -58,13 +57,8 @@
 	// }
 	// ```
 	CanRun([]byte) bool
-=======
-	Tracer                  *tracing.Hooks
-	NoBaseFee               bool  // Forces the EIP-1559 baseFee to 0 (needed for 0 price calls)
-	EnablePreimageRecording bool  // Enables recording of SHA3/keccak preimages
-	ExtraEips               []int // Additional EIPS that are to be enabled
->>>>>>> 92236365
-}
+}
+
 
 // ScopeContext contains the things that are per-call, such as stack and memory,
 // but not transients like pc and gas
@@ -240,12 +234,7 @@
 		} else if sLen > operation.maxStack {
 			return nil, &ErrStackOverflow{stackLen: sLen, limit: operation.maxStack}
 		}
-<<<<<<< HEAD
-		// Static portion of gas
-		if !contract.UseGas(cost) {
-=======
 		if !contract.UseGas(cost, in.evm.Config.Tracer, tracing.GasChangeIgnored) {
->>>>>>> 92236365
 			return nil, ErrOutOfGas
 		}
 
