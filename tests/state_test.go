// Copyright 2015 The go-ethereum Authors
// This file is part of the go-ethereum library.
//
// The go-ethereum library is free software: you can redistribute it and/or modify
// it under the terms of the GNU Lesser General Public License as published by
// the Free Software Foundation, either version 3 of the License, or
// (at your option) any later version.
//
// The go-ethereum library is distributed in the hope that it will be useful,
// but WITHOUT ANY WARRANTY; without even the implied warranty of
// MERCHANTABILITY or FITNESS FOR A PARTICULAR PURPOSE. See the
// GNU Lesser General Public License for more details.
//
// You should have received a copy of the GNU Lesser General Public License
// along with the go-ethereum library. If not, see <http://www.gnu.org/licenses/>.

package tests

import (
	"bufio"
	"bytes"
	"fmt"
<<<<<<< HEAD
	"os"
=======
	"math/big"
	"os"
	"path/filepath"
>>>>>>> 20356e57
	"reflect"
	"strings"
	"testing"

	"github.com/ethereum/go-ethereum/core"
	"github.com/ethereum/go-ethereum/core/rawdb"
	"github.com/ethereum/go-ethereum/core/types"
	"github.com/ethereum/go-ethereum/core/vm"
	"github.com/ethereum/go-ethereum/eth/tracers/logger"
)

func TestState(t *testing.T) {
	t.Parallel()

	st := new(testMatcher)
	// Long tests:
	st.slow(`^stAttackTest/ContractCreationSpam`)
	st.slow(`^stBadOpcode/badOpcodes`)
	st.slow(`^stPreCompiledContracts/modexp`)
	st.slow(`^stQuadraticComplexityTest/`)
	st.slow(`^stStaticCall/static_Call50000`)
	st.slow(`^stStaticCall/static_Return50000`)
	st.slow(`^stSystemOperationsTest/CallRecursiveBomb`)
	st.slow(`^stTransactionTest/Opcodes_TransactionInit`)

	// Very time consuming
	st.skipLoad(`^stTimeConsuming/`)
	st.skipLoad(`.*vmPerformance/loop.*`)

	// Uses 1GB RAM per tested fork
	st.skipLoad(`^stStaticCall/static_Call1MB`)

	if *testEWASM == "" {
		st.skipLoad(`^stEWASM`)
	}
	if *testEVM != "" {
		// These interpreters fail Constantinople (but pass ConstantinopleFix).
		if strings.Contains(*testEVM, "aleth") || strings.Contains(*testEVM, "evmone") {
			st.skipFork("^Constantinople$")
		}

		// These tests are noted as SLOW above, and they fail against the EVMOne.so
		// So (get it?), skip 'em.
		st.skipLoad(`^stQuadraticComplexityTest/`)
		st.skipLoad(`^stStaticCall/static_Call50000`)
	}
	if *testEVM != "" || *testEWASM != "" {
		// Berlin tests are not expected to pass for external EVMs, yet.
		//
		st.skipFork("^Berlin$") // ETH
		st.skipFork("Magneto")  // ETC
		st.skipFork("London")   // ETH
		st.skipFork("Mystique") // ETC
	}
	// The multigeth data type (like the Ethereum Foundation data type) doesn't support
	// the ETC_Mystique fork/feature configuration, which omits EIP1559 and the associated BASEFEE
	// opcode stuff. This configuration cannot be represented in their struct.
	if os.Getenv(CG_CHAINCONFIG_FEATURE_EQ_MULTIGETHV0_KEY) != "" {
		st.skipFork("ETC_Mystique")
	}

	// Un-skip this when https://github.com/ethereum/tests/issues/908 is closed
	st.skipLoad(`^stQuadraticComplexityTest/QuadraticComplexitySolidity_CallDataCopy`)

	// Broken tests:
	// Expected failures:
	// st.fails(`^stRevertTest/RevertPrecompiledTouch(_storage)?\.json/Byzantium/0`, "bug in test")
	// st.fails(`^stRevertTest/RevertPrecompiledTouch(_storage)?\.json/Byzantium/3`, "bug in test")
	// st.fails(`^stRevertTest/RevertPrecompiledTouch(_storage)?\.json/Constantinople/0`, "bug in test")
	// st.fails(`^stRevertTest/RevertPrecompiledTouch(_storage)?\.json/Constantinople/3`, "bug in test")
	// st.fails(`^stRevertTest/RevertPrecompiledTouch(_storage)?\.json/ConstantinopleFix/0`, "bug in test")
	// st.fails(`^stRevertTest/RevertPrecompiledTouch(_storage)?\.json/ConstantinopleFix/3`, "bug in test")

	// For Istanbul, older tests were moved into LegacyTests
	for _, dir := range []string{
		stateTestDir,
		legacyStateTestDir,
		benchmarksDir,
	} {
		st.walk(t, dir, func(t *testing.T, name string, test *StateTest) {
			for _, subtest := range test.Subtests(st.skipforkpat) {
				subtest := subtest
				key := fmt.Sprintf("%s/%d", subtest.Fork, subtest.Index)

				t.Run(key+"/trie", func(t *testing.T) {
					withTrace(t, test.gasLimit(subtest), func(vmconfig vm.Config) error {
						_, _, err := test.Run(subtest, vmconfig, false)
						if err != nil && *testEWASM != "" {
							err = fmt.Errorf("%v ewasm=%s", err, *testEWASM)
						}
						if err != nil && len(test.json.Post[subtest.Fork][subtest.Index].ExpectException) > 0 {
							// Ignore expected errors (TODO MariusVanDerWijden check error string)
							return nil
						}
						return st.checkFailure(t, err)
					})
				})
				t.Run(key+"/snap", func(t *testing.T) {
					withTrace(t, test.gasLimit(subtest), func(vmconfig vm.Config) error {
						snaps, statedb, err := test.Run(subtest, vmconfig, true)
						if snaps != nil && statedb != nil {
							if _, err := snaps.Journal(statedb.IntermediateRoot(false)); err != nil {
								return err
							}
						}
						if err != nil && len(test.json.Post[subtest.Fork][subtest.Index].ExpectException) > 0 {
							// Ignore expected errors (TODO MariusVanDerWijden check error string)
							return nil
						}
						if err != nil && *testEWASM != "" {
							err = fmt.Errorf("%v ewasm=%s", err, *testEWASM)
						}
						return st.checkFailure(t, err)
					})
				})
			}
		})
	}
}

// Transactions with gasLimit above this value will not get a VM trace on failure.
const traceErrorLimit = 400000

func withTrace(t *testing.T, gasLimit uint64, test func(vm.Config) error) {
	// Use config from command line arguments.
	config := vm.Config{EVMInterpreter: *testEVM, EWASMInterpreter: *testEWASM}
	err := test(config)
	if err == nil {
		return
	}

	// Test failed, re-run with tracing enabled.
	t.Error(err)
	if gasLimit > traceErrorLimit {
		t.Log("gas limit too high for EVM trace")
		return
	}
	buf := new(bytes.Buffer)
	w := bufio.NewWriter(buf)
	tracer := logger.NewJSONLogger(&logger.Config{}, w)
	config.Debug, config.Tracer = true, tracer
	err2 := test(config)
	if !reflect.DeepEqual(err, err2) {
		t.Errorf("different error for second run: %v", err2)
	}
	w.Flush()
	if buf.Len() == 0 {
		t.Log("no EVM operation logs generated")
	} else {
		t.Log("EVM operation log:\n" + buf.String())
	}
	// t.Logf("EVM output: 0x%x", tracer.Output())
	// t.Logf("EVM error: %v", tracer.Error())
}

func BenchmarkEVM(b *testing.B) {
	// Walk the directory.
	dir := benchmarksDir
	dirinfo, err := os.Stat(dir)
	if os.IsNotExist(err) || !dirinfo.IsDir() {
		fmt.Fprintf(os.Stderr, "can't find test files in %s, did you clone the evm-benchmarks submodule?\n", dir)
		b.Skip("missing test files")
	}
	err = filepath.Walk(dir, func(path string, info os.FileInfo, err error) error {
		if info.IsDir() {
			return nil
		}
		if ext := filepath.Ext(path); ext == ".json" {
			name := filepath.ToSlash(strings.TrimPrefix(strings.TrimSuffix(path, ext), dir+string(filepath.Separator)))
			b.Run(name, func(b *testing.B) { runBenchmarkFile(b, path) })
		}
		return nil
	})
	if err != nil {
		b.Fatal(err)
	}
}

func runBenchmarkFile(b *testing.B, path string) {
	m := make(map[string]StateTest)
	if err := readJSONFile(path, &m); err != nil {
		b.Fatal(err)
		return
	}
	if len(m) != 1 {
		b.Fatal("expected single benchmark in a file")
		return
	}
	for _, t := range m {
		runBenchmark(b, &t)
	}
}

func runBenchmark(b *testing.B, t *StateTest) {
	for _, subtest := range t.Subtests() {
		subtest := subtest
		key := fmt.Sprintf("%s/%d", subtest.Fork, subtest.Index)

		b.Run(key, func(b *testing.B) {
			vmconfig := vm.Config{}

			config, eips, err := GetChainConfig(subtest.Fork)
			if err != nil {
				b.Error(err)
				return
			}
			vmconfig.ExtraEips = eips
			block := t.genesis(config).ToBlock(nil)
			_, statedb := MakePreState(rawdb.NewMemoryDatabase(), t.json.Pre, false)

			var baseFee *big.Int
			if config.IsLondon(new(big.Int)) {
				baseFee = t.json.Env.BaseFee
				if baseFee == nil {
					// Retesteth uses `0x10` for genesis baseFee. Therefore, it defaults to
					// parent - 2 : 0xa as the basefee for 'this' context.
					baseFee = big.NewInt(0x0a)
				}
			}
			post := t.json.Post[subtest.Fork][subtest.Index]
			msg, err := t.json.Tx.toMessage(post, baseFee)
			if err != nil {
				b.Error(err)
				return
			}

			// Try to recover tx with current signer
			if len(post.TxBytes) != 0 {
				var ttx types.Transaction
				err := ttx.UnmarshalBinary(post.TxBytes)
				if err != nil {
					b.Error(err)
					return
				}

				if _, err := types.Sender(types.LatestSigner(config), &ttx); err != nil {
					b.Error(err)
					return
				}
			}

			// Prepare the EVM.
			txContext := core.NewEVMTxContext(msg)
			context := core.NewEVMBlockContext(block.Header(), nil, &t.json.Env.Coinbase)
			context.GetHash = vmTestBlockHash
			context.BaseFee = baseFee
			evm := vm.NewEVM(context, txContext, statedb, config, vmconfig)

			// Create "contract" for sender to cache code analysis.
			sender := vm.NewContract(vm.AccountRef(msg.From()), vm.AccountRef(msg.From()),
				nil, 0)

			b.ResetTimer()
			for n := 0; n < b.N; n++ {
				// Execute the message.
				snapshot := statedb.Snapshot()
				_, _, err = evm.Call(sender, *msg.To(), msg.Data(), msg.Gas(), msg.Value())
				if err != nil {
					b.Error(err)
					return
				}
				statedb.RevertToSnapshot(snapshot)
			}

		})
	}
}<|MERGE_RESOLUTION|>--- conflicted
+++ resolved
@@ -20,13 +20,9 @@
 	"bufio"
 	"bytes"
 	"fmt"
-<<<<<<< HEAD
-	"os"
-=======
 	"math/big"
 	"os"
 	"path/filepath"
->>>>>>> 20356e57
 	"reflect"
 	"strings"
 	"testing"
