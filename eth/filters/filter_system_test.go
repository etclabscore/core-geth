// Copyright 2016 The go-ethereum Authors
// This file is part of the go-ethereum library.
//
// The go-ethereum library is free software: you can redistribute it and/or modify
// it under the terms of the GNU Lesser General Public License as published by
// the Free Software Foundation, either version 3 of the License, or
// (at your option) any later version.
//
// The go-ethereum library is distributed in the hope that it will be useful,
// but WITHOUT ANY WARRANTY; without even the implied warranty of
// MERCHANTABILITY or FITNESS FOR A PARTICULAR PURPOSE. See the
// GNU Lesser General Public License for more details.
//
// You should have received a copy of the GNU Lesser General Public License
// along with the go-ethereum library. If not, see <http://www.gnu.org/licenses/>.

package filters

import (
	"context"
	"errors"
	"fmt"
	"math/big"
	"math/rand"
	"reflect"
	"runtime"
	"testing"
	"time"

	"github.com/ethereum/go-ethereum"
	"github.com/ethereum/go-ethereum/common"
	"github.com/ethereum/go-ethereum/consensus/ethash"
	"github.com/ethereum/go-ethereum/core"
	"github.com/ethereum/go-ethereum/core/bloombits"
	"github.com/ethereum/go-ethereum/core/rawdb"
	"github.com/ethereum/go-ethereum/core/state"
	"github.com/ethereum/go-ethereum/core/types"
	"github.com/ethereum/go-ethereum/ethdb"
	"github.com/ethereum/go-ethereum/event"
	"github.com/ethereum/go-ethereum/internal/ethapi"
	"github.com/ethereum/go-ethereum/params"
	"github.com/ethereum/go-ethereum/params/types/ctypes"
	"github.com/ethereum/go-ethereum/params/types/genesisT"
	"github.com/ethereum/go-ethereum/params/vars"
	"github.com/ethereum/go-ethereum/rpc"
	"github.com/ethereum/go-ethereum/triedb"
)

type testBackend struct {
	db              ethdb.Database
	sections        uint64
	txFeed          event.Feed
	logsFeed        event.Feed
	rmLogsFeed      event.Feed
	pendingLogsFeed event.Feed
	chainFeed       event.Feed
	chainSideFeed   event.Feed
	pendingBlock    *types.Block
	pendingReceipts types.Receipts
}

func (b *testBackend) ChainConfig() ctypes.ChainConfigurator {
	return params.TestChainConfig
}

func (b *testBackend) CurrentHeader() *types.Header {
	hdr, _ := b.HeaderByNumber(context.TODO(), rpc.LatestBlockNumber)
	return hdr
}

func (b *testBackend) ChainDb() ethdb.Database {
	return b.db
}

func (b *testBackend) HeaderByNumber(ctx context.Context, blockNr rpc.BlockNumber) (*types.Header, error) {
	var (
		hash common.Hash
		num  uint64
	)
	switch blockNr {
	case rpc.LatestBlockNumber:
		hash = rawdb.ReadHeadBlockHash(b.db)
		number := rawdb.ReadHeaderNumber(b.db, hash)
		if number == nil {
			return nil, nil
		}
		num = *number
	case rpc.FinalizedBlockNumber:
		hash = rawdb.ReadFinalizedBlockHash(b.db)
		number := rawdb.ReadHeaderNumber(b.db, hash)
		if number == nil {
			return nil, nil
		}
		num = *number
	case rpc.SafeBlockNumber:
		return nil, errors.New("safe block not found")
	default:
		num = uint64(blockNr)
		hash = rawdb.ReadCanonicalHash(b.db, num)
	}
	return rawdb.ReadHeader(b.db, hash, num), nil
}

func (b *testBackend) HeaderByHash(ctx context.Context, hash common.Hash) (*types.Header, error) {
	number := rawdb.ReadHeaderNumber(b.db, hash)
	if number == nil {
		return nil, nil
	}
	return rawdb.ReadHeader(b.db, hash, *number), nil
}

func (b *testBackend) GetBody(ctx context.Context, hash common.Hash, number rpc.BlockNumber) (*types.Body, error) {
	if body := rawdb.ReadBody(b.db, hash, uint64(number)); body != nil {
		return body, nil
	}
	return nil, errors.New("block body not found")
}

func (b *testBackend) GetReceipts(ctx context.Context, hash common.Hash) (types.Receipts, error) {
	if number := rawdb.ReadHeaderNumber(b.db, hash); number != nil {
		if header := rawdb.ReadHeader(b.db, hash, *number); header != nil {
			return rawdb.ReadReceipts(b.db, hash, *number, header.Time, params.TestChainConfig), nil
		}
	}
	return nil, nil
}

func (b *testBackend) GetLogs(ctx context.Context, hash common.Hash, number uint64) ([][]*types.Log, error) {
	logs := rawdb.ReadLogs(b.db, hash, number)
	return logs, nil
}

func (b *testBackend) Pending() (*types.Block, types.Receipts, *state.StateDB) {
	return b.pendingBlock, b.pendingReceipts, nil
}

func (b *testBackend) SubscribeNewTxsEvent(ch chan<- core.NewTxsEvent) event.Subscription {
	return b.txFeed.Subscribe(ch)
}

func (b *testBackend) SubscribeRemovedLogsEvent(ch chan<- core.RemovedLogsEvent) event.Subscription {
	return b.rmLogsFeed.Subscribe(ch)
}

func (b *testBackend) SubscribeLogsEvent(ch chan<- []*types.Log) event.Subscription {
	return b.logsFeed.Subscribe(ch)
}

func (b *testBackend) SubscribePendingLogsEvent(ch chan<- []*types.Log) event.Subscription {
	return b.pendingLogsFeed.Subscribe(ch)
}

func (b *testBackend) SubscribeChainEvent(ch chan<- core.ChainEvent) event.Subscription {
	return b.chainFeed.Subscribe(ch)
}

func (b *testBackend) SubscribeChainSideEvent(ch chan<- core.ChainSideEvent) event.Subscription {
	return b.chainSideFeed.Subscribe(ch)
}

func (b *testBackend) BloomStatus() (uint64, uint64) {
	return vars.BloomBitsBlocks, b.sections
}

func (b *testBackend) ServiceFilter(ctx context.Context, session *bloombits.MatcherSession) {
	requests := make(chan chan *bloombits.Retrieval)

	go session.Multiplex(16, 0, requests)
	go func() {
		for {
			// Wait for a service request or a shutdown
			select {
			case <-ctx.Done():
				return

			case request := <-requests:
				task := <-request

				task.Bitsets = make([][]byte, len(task.Sections))
				for i, section := range task.Sections {
					if rand.Int()%4 != 0 { // Handle occasional missing deliveries
						head := rawdb.ReadCanonicalHash(b.db, (section+1)*vars.BloomBitsBlocks-1)
						task.Bitsets[i], _ = rawdb.ReadBloomBits(b.db, task.Bit, section, head)
					}
				}
				request <- task
			}
		}
	}()
}

func (b *testBackend) setPending(block *types.Block, receipts types.Receipts) {
	b.pendingBlock = block
	b.pendingReceipts = receipts
}

func (b *testBackend) notifyPending(logs []*types.Log) {
	genesis := &core.Genesis{
		Config: params.TestChainConfig,
	}
	_, blocks, _ := core.GenerateChainWithGenesis(genesis, ethash.NewFaker(), 2, func(i int, b *core.BlockGen) {})
	b.setPending(blocks[1], []*types.Receipt{{Logs: logs}})
	b.chainFeed.Send(core.ChainEvent{Block: blocks[0]})
}

func newTestFilterSystem(t testing.TB, db ethdb.Database, cfg Config) (*testBackend, *FilterSystem) {
	backend := &testBackend{db: db}
	sys := NewFilterSystem(backend, cfg)
	return backend, sys
}

// TestBlockSubscription tests if a block subscription returns block hashes for posted chain events.
// It creates multiple subscriptions:
// - one at the start and should receive all posted chain events and a second (blockHashes)
// - one that is created after a cutoff moment and uninstalled after a second cutoff moment (blockHashes[cutoff1:cutoff2])
// - one that is created after the second cutoff moment (blockHashes[cutoff2:])
func TestBlockSubscription(t *testing.T) {
	t.Parallel()

	var (
		db           = rawdb.NewMemoryDatabase()
		backend, sys = newTestFilterSystem(t, db, Config{})
		api          = NewFilterAPI(sys, false)
		genesis      = &genesisT.Genesis{
			Config:  params.TestChainConfig,
			BaseFee: big.NewInt(vars.InitialBaseFee),
		}
		_, chain, _ = core.GenerateChainWithGenesis(genesis, ethash.NewFaker(), 10, func(i int, gen *core.BlockGen) {})
		chainEvents = []core.ChainEvent{}
	)

	for _, blk := range chain {
		chainEvents = append(chainEvents, core.ChainEvent{Hash: blk.Hash(), Block: blk})
	}

	chan0 := make(chan *types.Header)
	sub0 := api.events.SubscribeNewHeads(chan0)
	chan1 := make(chan *types.Header)
	sub1 := api.events.SubscribeNewHeads(chan1)

	go func() { // simulate client
		i1, i2 := 0, 0
		for i1 != len(chainEvents) || i2 != len(chainEvents) {
			select {
			case header := <-chan0:
				if chainEvents[i1].Hash != header.Hash() {
					t.Errorf("sub0 received invalid hash on index %d, want %x, got %x", i1, chainEvents[i1].Hash, header.Hash())
				}
				i1++
			case header := <-chan1:
				if chainEvents[i2].Hash != header.Hash() {
					t.Errorf("sub1 received invalid hash on index %d, want %x, got %x", i2, chainEvents[i2].Hash, header.Hash())
				}
				i2++
			}
		}

		sub0.Unsubscribe()
		sub1.Unsubscribe()
	}()

	time.Sleep(1 * time.Second)
	for _, e := range chainEvents {
		backend.chainFeed.Send(e)
	}

	<-sub0.Err()
	<-sub1.Err()
}

// TestSideBlockSubscription tests if a block subscription returns block hashes for posted chain events.
// It creates multiple subscriptions:
// - one at the start and should receive all posted chain events and a second (blockHashes)
// - one that is created after a cutoff moment and uninstalled after a second cutoff moment (blockHashes[cutoff1:cutoff2])
// - one that is created after the second cutoff moment (blockHashes[cutoff2:])
func TestSideBlockSubscription(t *testing.T) {
	t.Parallel()

	var (
		db           = rawdb.NewMemoryDatabase()
		backend, sys = newTestFilterSystem(t, db, Config{})
		api          = NewFilterAPI(sys, false)
		gspec        = &genesisT.Genesis{
			Config:  params.TestChainConfig,
			BaseFee: big.NewInt(vars.InitialBaseFee),
		}
		genesis         = core.MustCommitGenesis(db, triedb.NewDatabase(db, nil), gspec)
		chain, _        = core.GenerateChain(params.TestChainConfig, genesis, ethash.NewFaker(), db, 10, func(i int, gen *core.BlockGen) {})
		chainSideEvents = []core.ChainSideEvent{}
	)

	for _, blk := range chain {
		chainSideEvents = append(chainSideEvents, core.ChainSideEvent{Block: blk})
	}

	chan0 := make(chan *types.Header)
	sub0 := api.events.SubscribeNewSideHeads(chan0)
	chan1 := make(chan *types.Header)
	sub1 := api.events.SubscribeNewSideHeads(chan1)

	go func() { // simulate client
		i1, i2 := 0, 0
		for i1 != len(chainSideEvents) || i2 != len(chainSideEvents) {
			select {
			case header := <-chan0:
				if chainSideEvents[i1].Block.Hash() != header.Hash() {
					t.Errorf("sub0 received invalid hash on index %d, want %x, got %x", i1, chainSideEvents[i1].Block.Hash(), header.Hash())
				}
				i1++
			case header := <-chan1:
				if chainSideEvents[i2].Block.Hash() != header.Hash() {
					t.Errorf("sub1 received invalid hash on index %d, want %x, got %x", i2, chainSideEvents[i2].Block.Hash(), header.Hash())
				}
				i2++
			}
		}

		sub0.Unsubscribe()
		sub1.Unsubscribe()
	}()

	time.Sleep(1 * time.Second)
	for _, e := range chainSideEvents {
		backend.chainSideFeed.Send(e)
	}

	<-sub0.Err()
	<-sub1.Err()
}

// TestPendingTxFilter tests whether pending tx filters retrieve all pending transactions that are posted to the event mux.
func TestPendingTxFilter(t *testing.T) {
	t.Parallel()

	var (
		db           = rawdb.NewMemoryDatabase()
		backend, sys = newTestFilterSystem(t, db, Config{})
		api          = NewFilterAPI(sys, false)

		transactions = []*types.Transaction{
			types.NewTransaction(0, common.HexToAddress("0xb794f5ea0ba39494ce83a213fffba74279579268"), new(big.Int), 0, new(big.Int), nil),
			types.NewTransaction(1, common.HexToAddress("0xb794f5ea0ba39494ce83a213fffba74279579268"), new(big.Int), 0, new(big.Int), nil),
			types.NewTransaction(2, common.HexToAddress("0xb794f5ea0ba39494ce83a213fffba74279579268"), new(big.Int), 0, new(big.Int), nil),
			types.NewTransaction(3, common.HexToAddress("0xb794f5ea0ba39494ce83a213fffba74279579268"), new(big.Int), 0, new(big.Int), nil),
			types.NewTransaction(4, common.HexToAddress("0xb794f5ea0ba39494ce83a213fffba74279579268"), new(big.Int), 0, new(big.Int), nil),
		}

		hashes []common.Hash
	)

	fid0 := api.NewPendingTransactionFilter(nil)

	time.Sleep(1 * time.Second)
	backend.txFeed.Send(core.NewTxsEvent{Txs: transactions})

	timeout := time.Now().Add(1 * time.Second)
	for {
		results, err := api.GetFilterChanges(fid0)
		if err != nil {
			t.Fatalf("Unable to retrieve logs: %v", err)
		}

		h := results.([]common.Hash)
		hashes = append(hashes, h...)
		if len(hashes) >= len(transactions) {
			break
		}
		// check timeout
		if time.Now().After(timeout) {
			break
		}

		time.Sleep(100 * time.Millisecond)
	}

	if len(hashes) != len(transactions) {
		t.Errorf("invalid number of transactions, want %d transactions(s), got %d", len(transactions), len(hashes))
		return
	}
	for i := range hashes {
		if hashes[i] != transactions[i].Hash() {
			t.Errorf("hashes[%d] invalid, want %x, got %x", i, transactions[i].Hash(), hashes[i])
		}
	}
}

// TestPendingTxFilterFullTx tests whether pending tx filters retrieve all pending transactions that are posted to the event mux.
func TestPendingTxFilterFullTx(t *testing.T) {
	t.Parallel()

	var (
		db           = rawdb.NewMemoryDatabase()
		backend, sys = newTestFilterSystem(t, db, Config{})
		api          = NewFilterAPI(sys, false)

		transactions = []*types.Transaction{
			types.NewTransaction(0, common.HexToAddress("0xb794f5ea0ba39494ce83a213fffba74279579268"), new(big.Int), 0, new(big.Int), nil),
			types.NewTransaction(1, common.HexToAddress("0xb794f5ea0ba39494ce83a213fffba74279579268"), new(big.Int), 0, new(big.Int), nil),
			types.NewTransaction(2, common.HexToAddress("0xb794f5ea0ba39494ce83a213fffba74279579268"), new(big.Int), 0, new(big.Int), nil),
			types.NewTransaction(3, common.HexToAddress("0xb794f5ea0ba39494ce83a213fffba74279579268"), new(big.Int), 0, new(big.Int), nil),
			types.NewTransaction(4, common.HexToAddress("0xb794f5ea0ba39494ce83a213fffba74279579268"), new(big.Int), 0, new(big.Int), nil),
		}

		txs []*ethapi.RPCTransaction
	)

	fullTx := true
	fid0 := api.NewPendingTransactionFilter(&fullTx)

	time.Sleep(1 * time.Second)
	backend.txFeed.Send(core.NewTxsEvent{Txs: transactions})

	timeout := time.Now().Add(1 * time.Second)
	for {
		results, err := api.GetFilterChanges(fid0)
		if err != nil {
			t.Fatalf("Unable to retrieve logs: %v", err)
		}

		tx := results.([]*ethapi.RPCTransaction)
		txs = append(txs, tx...)
		if len(txs) >= len(transactions) {
			break
		}
		// check timeout
		if time.Now().After(timeout) {
			break
		}

		time.Sleep(100 * time.Millisecond)
	}

	if len(txs) != len(transactions) {
		t.Errorf("invalid number of transactions, want %d transactions(s), got %d", len(transactions), len(txs))
		return
	}
	for i := range txs {
		if txs[i].Hash != transactions[i].Hash() {
			t.Errorf("hashes[%d] invalid, want %x, got %x", i, transactions[i].Hash(), txs[i].Hash)
		}
	}
}

// TestLogFilterCreation test whether a given filter criteria makes sense.
// If not it must return an error.
func TestLogFilterCreation(t *testing.T) {
	var (
		db     = rawdb.NewMemoryDatabase()
		_, sys = newTestFilterSystem(t, db, Config{})
		api    = NewFilterAPI(sys, false)

		testCases = []struct {
			crit    FilterCriteria
			success bool
		}{
			// defaults
			{FilterCriteria{}, true},
			// valid block number range
			{FilterCriteria{FromBlock: big.NewInt(1), ToBlock: big.NewInt(2)}, true},
			// "mined" block range to pending
			{FilterCriteria{FromBlock: big.NewInt(1), ToBlock: big.NewInt(rpc.LatestBlockNumber.Int64())}, true},
			// new mined and pending blocks
			{FilterCriteria{FromBlock: big.NewInt(rpc.LatestBlockNumber.Int64()), ToBlock: big.NewInt(rpc.PendingBlockNumber.Int64())}, true},
			// from block "higher" than to block
			{FilterCriteria{FromBlock: big.NewInt(2), ToBlock: big.NewInt(1)}, false},
			// from block "higher" than to block
			{FilterCriteria{FromBlock: big.NewInt(rpc.LatestBlockNumber.Int64()), ToBlock: big.NewInt(100)}, false},
			// from block "higher" than to block
			{FilterCriteria{FromBlock: big.NewInt(rpc.PendingBlockNumber.Int64()), ToBlock: big.NewInt(100)}, false},
			// from block "higher" than to block
			{FilterCriteria{FromBlock: big.NewInt(rpc.PendingBlockNumber.Int64()), ToBlock: big.NewInt(rpc.LatestBlockNumber.Int64())}, false},
			// topics more then 4
			{FilterCriteria{Topics: [][]common.Hash{{}, {}, {}, {}, {}}}, false},
		}
	)

	for i, test := range testCases {
		id, err := api.NewFilter(test.crit)
		if err != nil && test.success {
			t.Errorf("expected filter creation for case %d to success, got %v", i, err)
		}
		if err == nil {
			api.UninstallFilter(id)
			if !test.success {
				t.Errorf("expected testcase %d to fail with an error", i)
			}
		}
	}
}

// TestInvalidLogFilterCreation tests whether invalid filter log criteria results in an error
// when the filter is created.
func TestInvalidLogFilterCreation(t *testing.T) {
	t.Parallel()

	var (
		db     = rawdb.NewMemoryDatabase()
		_, sys = newTestFilterSystem(t, db, Config{})
		api    = NewFilterAPI(sys, false)
	)

	// different situations where log filter creation should fail.
	// Reason: fromBlock > toBlock
	testCases := []FilterCriteria{
		0: {FromBlock: big.NewInt(rpc.PendingBlockNumber.Int64()), ToBlock: big.NewInt(rpc.LatestBlockNumber.Int64())},
		1: {FromBlock: big.NewInt(rpc.PendingBlockNumber.Int64()), ToBlock: big.NewInt(100)},
		2: {FromBlock: big.NewInt(rpc.LatestBlockNumber.Int64()), ToBlock: big.NewInt(100)},
		3: {Topics: [][]common.Hash{{}, {}, {}, {}, {}}},
	}

	for i, test := range testCases {
		if _, err := api.NewFilter(test); err == nil {
			t.Errorf("Expected NewFilter for case #%d to fail", i)
		}
	}
}

// TestInvalidGetLogsRequest tests invalid getLogs requests
func TestInvalidGetLogsRequest(t *testing.T) {
	t.Parallel()

	var (
		db        = rawdb.NewMemoryDatabase()
		_, sys    = newTestFilterSystem(t, db, Config{})
		api       = NewFilterAPI(sys, false)
		blockHash = common.HexToHash("0x1111111111111111111111111111111111111111111111111111111111111111")
	)

	// Reason: Cannot specify both BlockHash and FromBlock/ToBlock)
	testCases := []FilterCriteria{
		0: {BlockHash: &blockHash, FromBlock: big.NewInt(100)},
		1: {BlockHash: &blockHash, ToBlock: big.NewInt(500)},
		2: {BlockHash: &blockHash, FromBlock: big.NewInt(rpc.LatestBlockNumber.Int64())},
		3: {BlockHash: &blockHash, Topics: [][]common.Hash{{}, {}, {}, {}, {}}},
	}

	for i, test := range testCases {
		if _, err := api.GetLogs(context.Background(), test); err == nil {
			t.Errorf("Expected Logs for case #%d to fail", i)
		}
	}
}

// TestInvalidGetRangeLogsRequest tests getLogs with invalid block range
func TestInvalidGetRangeLogsRequest(t *testing.T) {
	t.Parallel()

	var (
		db     = rawdb.NewMemoryDatabase()
		_, sys = newTestFilterSystem(t, db, Config{})
		api    = NewFilterAPI(sys, false)
	)

	if _, err := api.GetLogs(context.Background(), FilterCriteria{FromBlock: big.NewInt(2), ToBlock: big.NewInt(1)}); err != errInvalidBlockRange {
		t.Errorf("Expected Logs for invalid range return error, but got: %v", err)
	}
}

// TestLogFilter tests whether log filters match the correct logs that are posted to the event feed.
func TestLogFilter(t *testing.T) {
	t.Parallel()

	var (
		db           = rawdb.NewMemoryDatabase()
		backend, sys = newTestFilterSystem(t, db, Config{})
		api          = NewFilterAPI(sys, false)

		firstAddr      = common.HexToAddress("0x1111111111111111111111111111111111111111")
		secondAddr     = common.HexToAddress("0x2222222222222222222222222222222222222222")
		thirdAddress   = common.HexToAddress("0x3333333333333333333333333333333333333333")
		notUsedAddress = common.HexToAddress("0x9999999999999999999999999999999999999999")
		firstTopic     = common.HexToHash("0x1111111111111111111111111111111111111111111111111111111111111111")
		secondTopic    = common.HexToHash("0x2222222222222222222222222222222222222222222222222222222222222222")
		notUsedTopic   = common.HexToHash("0x9999999999999999999999999999999999999999999999999999999999999999")

		// posted twice, once as regular logs and once as pending logs.
		allLogs = []*types.Log{
			{Address: firstAddr},
			{Address: firstAddr, Topics: []common.Hash{firstTopic}, BlockNumber: 1},
			{Address: secondAddr, Topics: []common.Hash{firstTopic}, BlockNumber: 1},
			{Address: thirdAddress, Topics: []common.Hash{secondTopic}, BlockNumber: 2},
			{Address: thirdAddress, Topics: []common.Hash{secondTopic}, BlockNumber: 3},
		}

		expectedCase7  = []*types.Log{allLogs[3], allLogs[4], allLogs[0], allLogs[1], allLogs[2], allLogs[3], allLogs[4]}
		expectedCase11 = []*types.Log{allLogs[1], allLogs[2], allLogs[1], allLogs[2]}

		testCases = []struct {
			crit     FilterCriteria
			expected []*types.Log
			id       rpc.ID
		}{
			// match all
			0: {FilterCriteria{}, allLogs, ""},
			// match none due to no matching addresses
			1: {FilterCriteria{Addresses: []common.Address{{}, notUsedAddress}, Topics: [][]common.Hash{nil}}, []*types.Log{}, ""},
			// match logs based on addresses, ignore topics
			2: {FilterCriteria{Addresses: []common.Address{firstAddr}}, allLogs[:2], ""},
			// match none due to no matching topics (match with address)
			3: {FilterCriteria{Addresses: []common.Address{secondAddr}, Topics: [][]common.Hash{{notUsedTopic}}}, []*types.Log{}, ""},
			// match logs based on addresses and topics
			4: {FilterCriteria{Addresses: []common.Address{thirdAddress}, Topics: [][]common.Hash{{firstTopic, secondTopic}}}, allLogs[3:5], ""},
			// match logs based on multiple addresses and "or" topics
			5: {FilterCriteria{Addresses: []common.Address{secondAddr, thirdAddress}, Topics: [][]common.Hash{{firstTopic, secondTopic}}}, allLogs[2:5], ""},
			// logs in the pending block
			6: {FilterCriteria{Addresses: []common.Address{firstAddr}, FromBlock: big.NewInt(rpc.PendingBlockNumber.Int64()), ToBlock: big.NewInt(rpc.PendingBlockNumber.Int64())}, allLogs[:2], ""},
			// mined logs with block num >= 2 or pending logs
			7: {FilterCriteria{FromBlock: big.NewInt(2), ToBlock: big.NewInt(rpc.PendingBlockNumber.Int64())}, expectedCase7, ""},
			// all "mined" logs with block num >= 2
			8: {FilterCriteria{FromBlock: big.NewInt(2), ToBlock: big.NewInt(rpc.LatestBlockNumber.Int64())}, allLogs[3:], ""},
			// all "mined" logs
			9: {FilterCriteria{ToBlock: big.NewInt(rpc.LatestBlockNumber.Int64())}, allLogs, ""},
			// all "mined" logs with 1>= block num <=2 and topic secondTopic
			10: {FilterCriteria{FromBlock: big.NewInt(1), ToBlock: big.NewInt(2), Topics: [][]common.Hash{{secondTopic}}}, allLogs[3:4], ""},
			// all "mined" and pending logs with topic firstTopic
			11: {FilterCriteria{FromBlock: big.NewInt(rpc.LatestBlockNumber.Int64()), ToBlock: big.NewInt(rpc.PendingBlockNumber.Int64()), Topics: [][]common.Hash{{firstTopic}}}, expectedCase11, ""},
			// match all logs due to wildcard topic
			12: {FilterCriteria{Topics: [][]common.Hash{nil}}, allLogs[1:], ""},
		}
	)

	// create all filters
	for i := range testCases {
		testCases[i].id, _ = api.NewFilter(testCases[i].crit)
	}

	// raise events
	time.Sleep(1 * time.Second)
	if nsend := backend.logsFeed.Send(allLogs); nsend == 0 {
		t.Fatal("Logs event not delivered")
	}
	if nsend := backend.pendingLogsFeed.Send(allLogs); nsend == 0 {
		t.Fatal("Pending logs event not delivered")
	}

	// set pending logs
	backend.notifyPending(allLogs)

	for i, tt := range testCases {
		var fetched []*types.Log
		timeout := time.Now().Add(1 * time.Second)
		for { // fetch all expected logs
			results, err := api.GetFilterChanges(tt.id)
			if err != nil {
				t.Fatalf("Unable to fetch logs: %v", err)
			}

			fetched = append(fetched, results.([]*types.Log)...)
			if len(fetched) >= len(tt.expected) {
				break
			}
			// check timeout
			if time.Now().After(timeout) {
				break
			}

			time.Sleep(100 * time.Millisecond)
		}

		if len(fetched) != len(tt.expected) {
			t.Errorf("invalid number of logs for case %d, want %d log(s), got %d", i, len(tt.expected), len(fetched))
			return
		}

		for l := range fetched {
			if fetched[l].Removed {
				t.Errorf("expected log not to be removed for log %d in case %d", l, i)
			}
			if !reflect.DeepEqual(fetched[l], tt.expected[l]) {
				t.Errorf("invalid log on index %d for case %d", l, i)
			}
		}
	}
}

// TestPendingLogsSubscription tests if a subscription receives the correct pending logs that are posted to the event feed.
func TestPendingLogsSubscription(t *testing.T) {
	t.Parallel()

	var (
		db           = rawdb.NewMemoryDatabase()
		backend, sys = newTestFilterSystem(t, db, Config{})
		api          = NewFilterAPI(sys, false)

		firstAddr      = common.HexToAddress("0x1111111111111111111111111111111111111111")
		secondAddr     = common.HexToAddress("0x2222222222222222222222222222222222222222")
		thirdAddress   = common.HexToAddress("0x3333333333333333333333333333333333333333")
		notUsedAddress = common.HexToAddress("0x9999999999999999999999999999999999999999")
		firstTopic     = common.HexToHash("0x1111111111111111111111111111111111111111111111111111111111111111")
		secondTopic    = common.HexToHash("0x2222222222222222222222222222222222222222222222222222222222222222")
		thirdTopic     = common.HexToHash("0x3333333333333333333333333333333333333333333333333333333333333333")
		fourthTopic    = common.HexToHash("0x4444444444444444444444444444444444444444444444444444444444444444")
		notUsedTopic   = common.HexToHash("0x9999999999999999999999999999999999999999999999999999999999999999")

		allLogs = [][]*types.Log{
			{{Address: firstAddr, Topics: []common.Hash{}, BlockNumber: 0}},
			{{Address: firstAddr, Topics: []common.Hash{firstTopic}, BlockNumber: 1}},
			{{Address: secondAddr, Topics: []common.Hash{firstTopic}, BlockNumber: 2}},
			{{Address: thirdAddress, Topics: []common.Hash{secondTopic}, BlockNumber: 3}},
			{{Address: thirdAddress, Topics: []common.Hash{secondTopic}, BlockNumber: 4}},
			{
				{Address: thirdAddress, Topics: []common.Hash{firstTopic}, BlockNumber: 5},
				{Address: thirdAddress, Topics: []common.Hash{thirdTopic}, BlockNumber: 5},
				{Address: thirdAddress, Topics: []common.Hash{fourthTopic}, BlockNumber: 5},
				{Address: firstAddr, Topics: []common.Hash{firstTopic}, BlockNumber: 5},
			},
		}

		pendingBlockNumber = big.NewInt(rpc.PendingBlockNumber.Int64())

		testCases = []struct {
			crit     ethereum.FilterQuery
			expected []*types.Log
			c        chan []*types.Log
			sub      *Subscription
			err      chan error
		}{
			// match all
			{
				ethereum.FilterQuery{FromBlock: pendingBlockNumber, ToBlock: pendingBlockNumber},
				flattenLogs(allLogs),
				nil, nil, nil,
			},
			// match none due to no matching addresses
			{
				ethereum.FilterQuery{Addresses: []common.Address{{}, notUsedAddress}, Topics: [][]common.Hash{nil}, FromBlock: pendingBlockNumber, ToBlock: pendingBlockNumber},
				nil,
				nil, nil, nil,
			},
			// match logs based on addresses, ignore topics
			{
				ethereum.FilterQuery{Addresses: []common.Address{firstAddr}, FromBlock: pendingBlockNumber, ToBlock: pendingBlockNumber},
				append(flattenLogs(allLogs[:2]), allLogs[5][3]),
				nil, nil, nil,
			},
			// match none due to no matching topics (match with address)
			{
				ethereum.FilterQuery{Addresses: []common.Address{secondAddr}, Topics: [][]common.Hash{{notUsedTopic}}, FromBlock: pendingBlockNumber, ToBlock: pendingBlockNumber},
				nil,
				nil, nil, nil,
			},
			// match logs based on addresses and topics
			{
				ethereum.FilterQuery{Addresses: []common.Address{thirdAddress}, Topics: [][]common.Hash{{firstTopic, secondTopic}}, FromBlock: pendingBlockNumber, ToBlock: pendingBlockNumber},
				append(flattenLogs(allLogs[3:5]), allLogs[5][0]),
				nil, nil, nil,
			},
			// match logs based on multiple addresses and "or" topics
			{
				ethereum.FilterQuery{Addresses: []common.Address{secondAddr, thirdAddress}, Topics: [][]common.Hash{{firstTopic, secondTopic}}, FromBlock: pendingBlockNumber, ToBlock: pendingBlockNumber},
				append(flattenLogs(allLogs[2:5]), allLogs[5][0]),
				nil, nil, nil,
			},
			// multiple pending logs, should match only 2 topics from the logs in block 5
			{
				ethereum.FilterQuery{Addresses: []common.Address{thirdAddress}, Topics: [][]common.Hash{{firstTopic, fourthTopic}}, FromBlock: pendingBlockNumber, ToBlock: pendingBlockNumber},
				[]*types.Log{allLogs[5][0], allLogs[5][2]},
				nil, nil, nil,
			},
			// match none due to only matching new mined logs
			{
				ethereum.FilterQuery{},
				nil,
				nil, nil, nil,
			},
			// match none due to only matching mined logs within a specific block range
			{
				ethereum.FilterQuery{FromBlock: big.NewInt(1), ToBlock: big.NewInt(2)},
				nil,
				nil, nil, nil,
			},
			// match all due to matching mined and pending logs
			{
				ethereum.FilterQuery{FromBlock: big.NewInt(rpc.LatestBlockNumber.Int64()), ToBlock: big.NewInt(rpc.PendingBlockNumber.Int64())},
				flattenLogs(allLogs),
				nil, nil, nil,
			},
			// match none due to matching logs from a specific block number to new mined blocks
			{
				ethereum.FilterQuery{FromBlock: big.NewInt(1), ToBlock: big.NewInt(rpc.LatestBlockNumber.Int64())},
				nil,
				nil, nil, nil,
			},
		}
	)

	// create all subscriptions, this ensures all subscriptions are created before the events are posted.
	// on slow machines this could otherwise lead to missing events when the subscription is created after
	// (some) events are posted.
	for i := range testCases {
		testCases[i].c = make(chan []*types.Log)
		testCases[i].err = make(chan error, 1)

		var err error
		testCases[i].sub, err = api.events.SubscribeLogs(testCases[i].crit, testCases[i].c)
		if err != nil {
			t.Fatalf("SubscribeLogs %d failed: %v\n", i, err)
		}
	}

	for n, test := range testCases {
		i := n
		tt := test
		go func() {
			defer tt.sub.Unsubscribe()

			var fetched []*types.Log

			timeout := time.After(1 * time.Second)
		fetchLoop:
			for {
				select {
				case logs := <-tt.c:
					// Do not break early if we've fetched greater, or equal,
					// to the number of logs expected. This ensures we do not
					// deadlock the filter system because it will do a blocking
					// send on this channel if another log arrives.
					fetched = append(fetched, logs...)
				case <-timeout:
					break fetchLoop
				}
			}

			if len(fetched) != len(tt.expected) {
				tt.err <- fmt.Errorf("invalid number of logs for case %d, want %d log(s), got %d", i, len(tt.expected), len(fetched))
				return
			}

			for l := range fetched {
				if fetched[l].Removed {
					tt.err <- fmt.Errorf("expected log not to be removed for log %d in case %d", l, i)
					return
				}
				if !reflect.DeepEqual(fetched[l], tt.expected[l]) {
					tt.err <- fmt.Errorf("invalid log on index %d for case %d\n", l, i)
					return
				}
			}
			tt.err <- nil
		}()
	}

	// set pending logs
	var flattenLogs []*types.Log
	for _, logs := range allLogs {
		flattenLogs = append(flattenLogs, logs...)
	}
	backend.notifyPending(flattenLogs)

	for i := range testCases {
		err := <-testCases[i].err
		if err != nil {
			t.Fatalf("test %d failed: %v", i, err)
		}
		<-testCases[i].sub.Err()
	}
}

<<<<<<< HEAD
func TestLightFilterLogs(t *testing.T) {
	t.Parallel()

	var (
		db           = rawdb.NewMemoryDatabase()
		backend, sys = newTestFilterSystem(t, db, Config{})
		api          = NewFilterAPI(sys, true)
		signer       = types.HomesteadSigner{}

		firstAddr      = common.HexToAddress("0x1111111111111111111111111111111111111111")
		secondAddr     = common.HexToAddress("0x2222222222222222222222222222222222222222")
		thirdAddress   = common.HexToAddress("0x3333333333333333333333333333333333333333")
		notUsedAddress = common.HexToAddress("0x9999999999999999999999999999999999999999")
		firstTopic     = common.HexToHash("0x1111111111111111111111111111111111111111111111111111111111111111")
		secondTopic    = common.HexToHash("0x2222222222222222222222222222222222222222222222222222222222222222")

		// posted twice, once as regular logs and once as pending logs.
		allLogs = []*types.Log{
			// Block 1
			{Address: firstAddr, Topics: []common.Hash{}, Data: []byte{}, BlockNumber: 2, Index: 0},
			// Block 2
			{Address: firstAddr, Topics: []common.Hash{firstTopic}, Data: []byte{}, BlockNumber: 3, Index: 0},
			{Address: secondAddr, Topics: []common.Hash{firstTopic}, Data: []byte{}, BlockNumber: 3, Index: 1},
			{Address: thirdAddress, Topics: []common.Hash{secondTopic}, Data: []byte{}, BlockNumber: 3, Index: 2},
			// Block 3
			{Address: thirdAddress, Topics: []common.Hash{secondTopic}, Data: []byte{}, BlockNumber: 4, Index: 0},
		}

		testCases = []struct {
			crit     FilterCriteria
			expected []*types.Log
			id       rpc.ID
		}{
			// match all
			0: {FilterCriteria{}, allLogs, ""},
			// match none due to no matching addresses
			1: {FilterCriteria{Addresses: []common.Address{{}, notUsedAddress}, Topics: [][]common.Hash{nil}}, []*types.Log{}, ""},
			// match logs based on addresses, ignore topics
			2: {FilterCriteria{Addresses: []common.Address{firstAddr}}, allLogs[:2], ""},
			// match logs based on addresses and topics
			3: {FilterCriteria{Addresses: []common.Address{thirdAddress}, Topics: [][]common.Hash{{firstTopic, secondTopic}}}, allLogs[3:5], ""},
			// all logs with block num >= 3
			4: {FilterCriteria{FromBlock: big.NewInt(3), ToBlock: big.NewInt(5)}, allLogs[1:], ""},
			// all logs
			5: {FilterCriteria{FromBlock: big.NewInt(0), ToBlock: big.NewInt(5)}, allLogs, ""},
			// all logs with 1>= block num <=2 and topic secondTopic
			6: {FilterCriteria{FromBlock: big.NewInt(2), ToBlock: big.NewInt(3), Topics: [][]common.Hash{{secondTopic}}}, allLogs[3:4], ""},
		}

		key, _  = crypto.GenerateKey()
		addr    = crypto.PubkeyToAddress(key.PublicKey)
		genesis = &genesisT.Genesis{Config: params.TestChainConfig,
			Alloc: genesisT.GenesisAlloc{
				addr: {Balance: big.NewInt(vars.Ether)},
			},
		}
		receipts = []*types.Receipt{{
			Logs: []*types.Log{allLogs[0]},
		}, {
			Logs: []*types.Log{allLogs[1], allLogs[2], allLogs[3]},
		}, {
			Logs: []*types.Log{allLogs[4]},
		}}
	)

	_, blocks, _ := core.GenerateChainWithGenesis(genesis, ethash.NewFaker(), 4, func(i int, b *core.BlockGen) {
		if i == 0 {
			return
		}
		receipts[i-1].Bloom = types.CreateBloom(types.Receipts{receipts[i-1]})
		b.AddUncheckedReceipt(receipts[i-1])
		tx, _ := types.SignTx(types.NewTx(&types.LegacyTx{Nonce: uint64(i - 1), To: &common.Address{}, Value: big.NewInt(1000), Gas: vars.TxGas, GasPrice: b.BaseFee(), Data: nil}), signer, key)
		b.AddTx(tx)
	})
	for i, block := range blocks {
		rawdb.WriteBlock(db, block)
		rawdb.WriteCanonicalHash(db, block.Hash(), block.NumberU64())
		rawdb.WriteHeadBlockHash(db, block.Hash())
		if i > 0 {
			rawdb.WriteReceipts(db, block.Hash(), block.NumberU64(), []*types.Receipt{receipts[i-1]})
		}
	}
	// create all filters
	for i := range testCases {
		id, err := api.NewFilter(testCases[i].crit)
		if err != nil {
			t.Fatal(err)
		}
		testCases[i].id = id
	}

	// raise events
	time.Sleep(1 * time.Second)
	for _, block := range blocks {
		backend.chainFeed.Send(core.ChainEvent{Block: block, Hash: common.Hash{}, Logs: allLogs})
	}

	for i, tt := range testCases {
		var fetched []*types.Log
		timeout := time.Now().Add(1 * time.Second)
		for { // fetch all expected logs
			results, err := api.GetFilterChanges(tt.id)
			if err != nil {
				t.Fatalf("Unable to fetch logs: %v", err)
			}
			fetched = append(fetched, results.([]*types.Log)...)
			if len(fetched) >= len(tt.expected) {
				break
			}
			// check timeout
			if time.Now().After(timeout) {
				break
			}

			time.Sleep(100 * time.Millisecond)
		}

		if len(fetched) != len(tt.expected) {
			t.Errorf("invalid number of logs for case %d, want %d log(s), got %d", i, len(tt.expected), len(fetched))
			return
		}

		for l := range fetched {
			if fetched[l].Removed {
				t.Errorf("expected log not to be removed for log %d in case %d", l, i)
			}
			expected := *tt.expected[l]
			blockNum := expected.BlockNumber - 1
			expected.BlockHash = blocks[blockNum].Hash()
			expected.TxHash = blocks[blockNum].Transactions()[0].Hash()
			if !reflect.DeepEqual(fetched[l], &expected) {
				t.Errorf("invalid log on index %d for case %d", l, i)
			}
		}
	}
}

=======
>>>>>>> 92236365
// TestPendingTxFilterDeadlock tests if the event loop hangs when pending
// txes arrive at the same time that one of multiple filters is timing out.
// Please refer to #22131 for more details.
func TestPendingTxFilterDeadlock(t *testing.T) {
	t.Parallel()
	timeout := 100 * time.Millisecond

	var (
		db           = rawdb.NewMemoryDatabase()
		backend, sys = newTestFilterSystem(t, db, Config{Timeout: timeout})
		api          = NewFilterAPI(sys, false)
		done         = make(chan struct{})
	)

	go func() {
		// Bombard feed with txes until signal was received to stop
		i := uint64(0)
		for {
			select {
			case <-done:
				return
			default:
			}

			tx := types.NewTransaction(i, common.HexToAddress("0xb794f5ea0ba39494ce83a213fffba74279579268"), new(big.Int), 0, new(big.Int), nil)
			backend.txFeed.Send(core.NewTxsEvent{Txs: []*types.Transaction{tx}})
			i++
		}
	}()

	// Create a bunch of filters that will
	// timeout either in 100ms or 200ms
	subs := make([]*Subscription, 20)
	for i := 0; i < len(subs); i++ {
		fid := api.NewPendingTransactionFilter(nil)
		f, ok := api.filters[fid]
		if !ok {
			t.Fatalf("Filter %s should exist", fid)
		}
		subs[i] = f.s
		// Wait for at least one tx to arrive in filter
		for {
			hashes, err := api.GetFilterChanges(fid)
			if err != nil {
				t.Fatalf("Filter should exist: %v\n", err)
			}
			if len(hashes.([]common.Hash)) > 0 {
				break
			}
			runtime.Gosched()
		}
	}

	// Wait until filters have timed out and have been uninstalled.
	for _, sub := range subs {
		select {
		case <-sub.Err():
		case <-time.After(1 * time.Second):
			t.Fatalf("Filter timeout is hanging")
		}
	}
}

func flattenLogs(pl [][]*types.Log) []*types.Log {
	var logs []*types.Log
	for _, l := range pl {
		logs = append(logs, l...)
	}
	return logs
}<|MERGE_RESOLUTION|>--- conflicted
+++ resolved
@@ -856,146 +856,6 @@
 	}
 }
 
-<<<<<<< HEAD
-func TestLightFilterLogs(t *testing.T) {
-	t.Parallel()
-
-	var (
-		db           = rawdb.NewMemoryDatabase()
-		backend, sys = newTestFilterSystem(t, db, Config{})
-		api          = NewFilterAPI(sys, true)
-		signer       = types.HomesteadSigner{}
-
-		firstAddr      = common.HexToAddress("0x1111111111111111111111111111111111111111")
-		secondAddr     = common.HexToAddress("0x2222222222222222222222222222222222222222")
-		thirdAddress   = common.HexToAddress("0x3333333333333333333333333333333333333333")
-		notUsedAddress = common.HexToAddress("0x9999999999999999999999999999999999999999")
-		firstTopic     = common.HexToHash("0x1111111111111111111111111111111111111111111111111111111111111111")
-		secondTopic    = common.HexToHash("0x2222222222222222222222222222222222222222222222222222222222222222")
-
-		// posted twice, once as regular logs and once as pending logs.
-		allLogs = []*types.Log{
-			// Block 1
-			{Address: firstAddr, Topics: []common.Hash{}, Data: []byte{}, BlockNumber: 2, Index: 0},
-			// Block 2
-			{Address: firstAddr, Topics: []common.Hash{firstTopic}, Data: []byte{}, BlockNumber: 3, Index: 0},
-			{Address: secondAddr, Topics: []common.Hash{firstTopic}, Data: []byte{}, BlockNumber: 3, Index: 1},
-			{Address: thirdAddress, Topics: []common.Hash{secondTopic}, Data: []byte{}, BlockNumber: 3, Index: 2},
-			// Block 3
-			{Address: thirdAddress, Topics: []common.Hash{secondTopic}, Data: []byte{}, BlockNumber: 4, Index: 0},
-		}
-
-		testCases = []struct {
-			crit     FilterCriteria
-			expected []*types.Log
-			id       rpc.ID
-		}{
-			// match all
-			0: {FilterCriteria{}, allLogs, ""},
-			// match none due to no matching addresses
-			1: {FilterCriteria{Addresses: []common.Address{{}, notUsedAddress}, Topics: [][]common.Hash{nil}}, []*types.Log{}, ""},
-			// match logs based on addresses, ignore topics
-			2: {FilterCriteria{Addresses: []common.Address{firstAddr}}, allLogs[:2], ""},
-			// match logs based on addresses and topics
-			3: {FilterCriteria{Addresses: []common.Address{thirdAddress}, Topics: [][]common.Hash{{firstTopic, secondTopic}}}, allLogs[3:5], ""},
-			// all logs with block num >= 3
-			4: {FilterCriteria{FromBlock: big.NewInt(3), ToBlock: big.NewInt(5)}, allLogs[1:], ""},
-			// all logs
-			5: {FilterCriteria{FromBlock: big.NewInt(0), ToBlock: big.NewInt(5)}, allLogs, ""},
-			// all logs with 1>= block num <=2 and topic secondTopic
-			6: {FilterCriteria{FromBlock: big.NewInt(2), ToBlock: big.NewInt(3), Topics: [][]common.Hash{{secondTopic}}}, allLogs[3:4], ""},
-		}
-
-		key, _  = crypto.GenerateKey()
-		addr    = crypto.PubkeyToAddress(key.PublicKey)
-		genesis = &genesisT.Genesis{Config: params.TestChainConfig,
-			Alloc: genesisT.GenesisAlloc{
-				addr: {Balance: big.NewInt(vars.Ether)},
-			},
-		}
-		receipts = []*types.Receipt{{
-			Logs: []*types.Log{allLogs[0]},
-		}, {
-			Logs: []*types.Log{allLogs[1], allLogs[2], allLogs[3]},
-		}, {
-			Logs: []*types.Log{allLogs[4]},
-		}}
-	)
-
-	_, blocks, _ := core.GenerateChainWithGenesis(genesis, ethash.NewFaker(), 4, func(i int, b *core.BlockGen) {
-		if i == 0 {
-			return
-		}
-		receipts[i-1].Bloom = types.CreateBloom(types.Receipts{receipts[i-1]})
-		b.AddUncheckedReceipt(receipts[i-1])
-		tx, _ := types.SignTx(types.NewTx(&types.LegacyTx{Nonce: uint64(i - 1), To: &common.Address{}, Value: big.NewInt(1000), Gas: vars.TxGas, GasPrice: b.BaseFee(), Data: nil}), signer, key)
-		b.AddTx(tx)
-	})
-	for i, block := range blocks {
-		rawdb.WriteBlock(db, block)
-		rawdb.WriteCanonicalHash(db, block.Hash(), block.NumberU64())
-		rawdb.WriteHeadBlockHash(db, block.Hash())
-		if i > 0 {
-			rawdb.WriteReceipts(db, block.Hash(), block.NumberU64(), []*types.Receipt{receipts[i-1]})
-		}
-	}
-	// create all filters
-	for i := range testCases {
-		id, err := api.NewFilter(testCases[i].crit)
-		if err != nil {
-			t.Fatal(err)
-		}
-		testCases[i].id = id
-	}
-
-	// raise events
-	time.Sleep(1 * time.Second)
-	for _, block := range blocks {
-		backend.chainFeed.Send(core.ChainEvent{Block: block, Hash: common.Hash{}, Logs: allLogs})
-	}
-
-	for i, tt := range testCases {
-		var fetched []*types.Log
-		timeout := time.Now().Add(1 * time.Second)
-		for { // fetch all expected logs
-			results, err := api.GetFilterChanges(tt.id)
-			if err != nil {
-				t.Fatalf("Unable to fetch logs: %v", err)
-			}
-			fetched = append(fetched, results.([]*types.Log)...)
-			if len(fetched) >= len(tt.expected) {
-				break
-			}
-			// check timeout
-			if time.Now().After(timeout) {
-				break
-			}
-
-			time.Sleep(100 * time.Millisecond)
-		}
-
-		if len(fetched) != len(tt.expected) {
-			t.Errorf("invalid number of logs for case %d, want %d log(s), got %d", i, len(tt.expected), len(fetched))
-			return
-		}
-
-		for l := range fetched {
-			if fetched[l].Removed {
-				t.Errorf("expected log not to be removed for log %d in case %d", l, i)
-			}
-			expected := *tt.expected[l]
-			blockNum := expected.BlockNumber - 1
-			expected.BlockHash = blocks[blockNum].Hash()
-			expected.TxHash = blocks[blockNum].Transactions()[0].Hash()
-			if !reflect.DeepEqual(fetched[l], &expected) {
-				t.Errorf("invalid log on index %d for case %d", l, i)
-			}
-		}
-	}
-}
-
-=======
->>>>>>> 92236365
 // TestPendingTxFilterDeadlock tests if the event loop hangs when pending
 // txes arrive at the same time that one of multiple filters is timing out.
 // Please refer to #22131 for more details.
