// Copyright 2021 The go-ethereum Authors
// This file is part of the go-ethereum library.
//
// The go-ethereum library is free software: you can redistribute it and/or modify
// it under the terms of the GNU Lesser General Public License as published by
// the Free Software Foundation, either version 3 of the License, or
// (at your option) any later version.
//
// The go-ethereum library is distributed in the hope that it will be useful,
// but WITHOUT ANY WARRANTY; without even the implied warranty of
// MERCHANTABILITY or FITNESS FOR A PARTICULAR PURPOSE. See the
// GNU Lesser General Public License for more details.
//
// You should have received a copy of the GNU Lesser General Public License
// along with the go-ethereum library. If not, see <http://www.gnu.org/licenses/>.

package beacon

import (
	"errors"
	"fmt"
	"math/big"

	"github.com/ethereum/go-ethereum/common"
	"github.com/ethereum/go-ethereum/consensus"
	"github.com/ethereum/go-ethereum/consensus/misc/eip1559"
	"github.com/ethereum/go-ethereum/consensus/misc/eip4844"
	"github.com/ethereum/go-ethereum/core/state"
	"github.com/ethereum/go-ethereum/core/types"
	"github.com/ethereum/go-ethereum/params/vars"
	"github.com/ethereum/go-ethereum/rpc"
	"github.com/ethereum/go-ethereum/trie"
	"github.com/holiman/uint256"
)

// Proof-of-stake protocol constants.
var (
	beaconDifficulty = common.Big0          // The default block difficulty in the beacon consensus
	beaconNonce      = types.EncodeNonce(0) // The default block nonce in the beacon consensus
)

// Various error messages to mark blocks invalid. These should be private to
// prevent engine specific errors from being referenced in the remainder of the
// codebase, inherently breaking if the engine is swapped out. Please put common
// error types into the consensus package.
var (
	errTooManyUncles    = errors.New("too many uncles")
	errInvalidNonce     = errors.New("invalid nonce")
	errInvalidUncleHash = errors.New("invalid uncle hash")
	errInvalidTimestamp = errors.New("invalid timestamp")
)

// Beacon is a consensus engine that combines the eth1 consensus and proof-of-stake
// algorithm. There is a special flag inside to decide whether to use legacy consensus
// rules or new rules. The transition rule is described in the eth1/2 merge spec.
// https://github.com/ethereum/EIPs/blob/master/EIPS/eip-3675.md
//
// The beacon here is a half-functional consensus engine with partial functions which
// is only used for necessary consensus checks. The legacy consensus engine can be any
// engine implements the consensus interface (except the beacon itself).
type Beacon struct {
	ethone consensus.Engine // Original consensus engine used in eth1, e.g. ethash or clique
}

// New creates a consensus engine with the given embedded eth1 engine.
func New(ethone consensus.Engine) *Beacon {
	if _, ok := ethone.(*Beacon); ok {
		panic("nested consensus engine")
	}
	return &Beacon{ethone: ethone}
}

// Author implements consensus.Engine, returning the verified author of the block.
func (beacon *Beacon) Author(header *types.Header) (common.Address, error) {
	if !beacon.IsPoSHeader(header) {
		return beacon.ethone.Author(header)
	}
	return header.Coinbase, nil
}

// VerifyHeader checks whether a header conforms to the consensus rules of the
// stock Ethereum consensus engine.
func (beacon *Beacon) VerifyHeader(chain consensus.ChainHeaderReader, header *types.Header, seal bool) error {
	reached, err := IsTTDReached(chain, header.ParentHash, header.Number.Uint64()-1)
	if err != nil {
		return err
	}
	if !reached {
		return beacon.ethone.VerifyHeader(chain, header, seal)
	}
	// Short circuit if the parent is not known
	parent := chain.GetHeader(header.ParentHash, header.Number.Uint64()-1)
	if parent == nil {
		return consensus.ErrUnknownAncestor
	}
	// Sanity checks passed, do a proper verification
	return beacon.verifyHeader(chain, header, parent)
}

// errOut constructs an error channel with prefilled errors inside.
func errOut(n int, err error) chan error {
	errs := make(chan error, n)
	for i := 0; i < n; i++ {
		errs <- err
	}
	return errs
}

// splitHeaders splits the provided header batch into two parts according to
// the configured ttd. It requires the parent of header batch along with its
// td are stored correctly in chain. If ttd is not configured yet, all headers
// will be treated legacy PoW headers.
// Note, this function will not verify the header validity but just split them.
func (beacon *Beacon) splitHeaders(chain consensus.ChainHeaderReader, headers []*types.Header) ([]*types.Header, []*types.Header, error) {
	// TTD is not defined yet, all headers should be in legacy format.
	ttd := chain.Config().GetEthashTerminalTotalDifficulty()
	if ttd == nil {
		return headers, nil, nil
	}
	ptd := chain.GetTd(headers[0].ParentHash, headers[0].Number.Uint64()-1)
	if ptd == nil {
		return nil, nil, consensus.ErrUnknownAncestor
	}
	// The entire header batch already crosses the transition.
	if ptd.Cmp(ttd) >= 0 {
		return nil, headers, nil
	}
	var (
		preHeaders  = headers
		postHeaders []*types.Header
		td          = new(big.Int).Set(ptd)
		tdPassed    bool
	)
	for i, header := range headers {
		if tdPassed {
			preHeaders = headers[:i]
			postHeaders = headers[i:]
			break
		}
		td = td.Add(td, header.Difficulty)
		if td.Cmp(ttd) >= 0 {
			// This is the last PoW header, it still belongs to
			// the preHeaders, so we cannot split+break yet.
			tdPassed = true
		}
	}
	return preHeaders, postHeaders, nil
}

// VerifyHeaders is similar to VerifyHeader, but verifies a batch of headers
// concurrently. The method returns a quit channel to abort the operations and
// a results channel to retrieve the async verifications.
// VerifyHeaders expect the headers to be ordered and continuous.
func (beacon *Beacon) VerifyHeaders(chain consensus.ChainHeaderReader, headers []*types.Header, seals []bool) (chan<- struct{}, <-chan error) {
	preHeaders, postHeaders, err := beacon.splitHeaders(chain, headers)
	if err != nil {
		return make(chan struct{}), errOut(len(headers), err)
	}
	if len(postHeaders) == 0 {
		return beacon.ethone.VerifyHeaders(chain, headers, seals)
	}
	if len(preHeaders) == 0 {
		return beacon.verifyHeaders(chain, headers, nil)
	}
	// The transition point exists in the middle, separate the headers
	// into two batches and apply different verification rules for them.
	var (
		abort   = make(chan struct{})
		results = make(chan error, len(headers))
	)
	go func() {
		var (
			old, new, out      = 0, len(preHeaders), 0
			errors             = make([]error, len(headers))
			done               = make([]bool, len(headers))
			oldDone, oldResult = beacon.ethone.VerifyHeaders(chain, preHeaders, seals[:len(preHeaders)])
			newDone, newResult = beacon.verifyHeaders(chain, postHeaders, preHeaders[len(preHeaders)-1])
		)
		// Collect the results
		for {
			for ; done[out]; out++ {
				results <- errors[out]
				if out == len(headers)-1 {
					return
				}
			}
			select {
			case err := <-oldResult:
				if !done[old] { // skip TTD-verified failures
					errors[old], done[old] = err, true
				}
				old++
			case err := <-newResult:
				errors[new], done[new] = err, true
				new++
			case <-abort:
				close(oldDone)
				close(newDone)
				return
			}
		}
	}()
	return abort, results
}

// VerifyUncles verifies that the given block's uncles conform to the consensus
// rules of the Ethereum consensus engine.
func (beacon *Beacon) VerifyUncles(chain consensus.ChainReader, block *types.Block) error {
	if !beacon.IsPoSHeader(block.Header()) {
		return beacon.ethone.VerifyUncles(chain, block)
	}
	// Verify that there is no uncle block. It's explicitly disabled in the beacon
	if len(block.Uncles()) > 0 {
		return errTooManyUncles
	}
	return nil
}

// verifyHeader checks whether a header conforms to the consensus rules of the
// stock Ethereum consensus engine. The difference between the beacon and classic is
// (a) The following fields are expected to be constants:
//   - difficulty is expected to be 0
//   - nonce is expected to be 0
//   - unclehash is expected to be Hash(emptyHeader)
//     to be the desired constants
//
// (b) we don't verify if a block is in the future anymore
// (c) the extradata is limited to 32 bytes
func (beacon *Beacon) verifyHeader(chain consensus.ChainHeaderReader, header, parent *types.Header) error {
	// Ensure that the header's extra-data section is of a reasonable size
	if len(header.Extra) > 32 {
		return fmt.Errorf("extra-data longer than 32 bytes (%d)", len(header.Extra))
	}
	// Verify the seal parts. Ensure the nonce and uncle hash are the expected value.
	if header.Nonce != beaconNonce {
		return errInvalidNonce
	}
	if header.UncleHash != types.EmptyUncleHash {
		return errInvalidUncleHash
	}
	// Verify the timestamp
	if header.Time <= parent.Time {
		return errInvalidTimestamp
	}
	// Verify the block's difficulty to ensure it's the default constant
	if beaconDifficulty.Cmp(header.Difficulty) != 0 {
		return fmt.Errorf("invalid difficulty: have %v, want %v", header.Difficulty, beaconDifficulty)
	}
	// Verify that the gas limit is <= 2^63-1
	if header.GasLimit > vars.MaxGasLimit {
		return fmt.Errorf("invalid gasLimit: have %v, max %v", header.GasLimit, vars.MaxGasLimit)
	}
	// Verify that the gasUsed is <= gasLimit
	if header.GasUsed > header.GasLimit {
		return fmt.Errorf("invalid gasUsed: have %d, gasLimit %d", header.GasUsed, header.GasLimit)
	}
	// Verify that the block number is parent's +1
	if diff := new(big.Int).Sub(header.Number, parent.Number); diff.Cmp(common.Big1) != 0 {
		return consensus.ErrInvalidNumber
	}
	// Verify the header's EIP-1559 attributes.
	if err := eip1559.VerifyEIP1559Header(chain.Config(), parent, header); err != nil {
		return err
	}
	// Verify existence / non-existence of withdrawalsHash.
	shanghai := chain.Config().IsEnabledByTime(chain.Config().GetEIP4895TransitionTime, &header.Time) || chain.Config().IsEnabled(chain.Config().GetEIP4895Transition, header.Number)
	if shanghai && header.WithdrawalsHash == nil {
		return errors.New("missing withdrawalsHash")
	}
	if !shanghai && header.WithdrawalsHash != nil {
		return fmt.Errorf("invalid withdrawalsHash: have %x, expected nil", header.WithdrawalsHash)
	}
	// Verify the existence / non-existence of excessDataGas
	cancun := chain.Config().IsEnabledByTime(chain.Config().GetEIP4844TransitionTime, &header.Time) || chain.Config().IsEnabled(chain.Config().GetEIP4844Transition, header.Number)
	if !cancun {
		switch {
		case header.ExcessBlobGas != nil:
			return fmt.Errorf("invalid excessBlobGas: have %d, expected nil", header.ExcessBlobGas)
		case header.BlobGasUsed != nil:
			return fmt.Errorf("invalid blobGasUsed: have %d, expected nil", header.BlobGasUsed)
		case header.ParentBeaconRoot != nil:
			return fmt.Errorf("invalid parentBeaconRoot, have %#x, expected nil", header.ParentBeaconRoot)
		}
	} else {
		if header.ParentBeaconRoot == nil {
			return errors.New("header is missing beaconRoot")
		}
		if err := eip4844.VerifyEIP4844Header(parent, header); err != nil {
			return err
		}
	}
	return nil
}

// verifyHeaders is similar to verifyHeader, but verifies a batch of headers
// concurrently. The method returns a quit channel to abort the operations and
// a results channel to retrieve the async verifications. An additional parent
// header will be passed if the relevant header is not in the database yet.
func (beacon *Beacon) verifyHeaders(chain consensus.ChainHeaderReader, headers []*types.Header, ancestor *types.Header) (chan<- struct{}, <-chan error) {
	var (
		abort   = make(chan struct{})
		results = make(chan error, len(headers))
	)
	go func() {
		for i, header := range headers {
			var parent *types.Header
			if i == 0 {
				if ancestor != nil {
					parent = ancestor
				} else {
					parent = chain.GetHeader(headers[0].ParentHash, headers[0].Number.Uint64()-1)
				}
			} else if headers[i-1].Hash() == headers[i].ParentHash {
				parent = headers[i-1]
			}
			if parent == nil {
				select {
				case <-abort:
					return
				case results <- consensus.ErrUnknownAncestor:
				}
				continue
			}
			err := beacon.verifyHeader(chain, header, parent)
			select {
			case <-abort:
				return
			case results <- err:
			}
		}
	}()
	return abort, results
}

// Prepare implements consensus.Engine, initializing the difficulty field of a
// header to conform to the beacon protocol. The changes are done inline.
func (beacon *Beacon) Prepare(chain consensus.ChainHeaderReader, header *types.Header) error {
	// Transition isn't triggered yet, use the legacy rules for preparation.
	reached, err := IsTTDReached(chain, header.ParentHash, header.Number.Uint64()-1)
	if err != nil {
		return err
	}
	if !reached {
		return beacon.ethone.Prepare(chain, header)
	}
	header.Difficulty = beaconDifficulty
	return nil
}

// Finalize implements consensus.Engine and processes withdrawals on top.
func (beacon *Beacon) Finalize(chain consensus.ChainHeaderReader, header *types.Header, state *state.StateDB, txs []*types.Transaction, uncles []*types.Header, withdrawals []*types.Withdrawal) {
	if !beacon.IsPoSHeader(header) {
		beacon.ethone.Finalize(chain, header, state, txs, uncles, nil)
		return
	}
	// Withdrawals processing.
	for _, w := range withdrawals {
		// Convert amount from gwei to wei.
<<<<<<< HEAD
		amount := new(big.Int).SetUint64(w.Amount)
		amount = amount.Mul(amount, big.NewInt(vars.GWei))
=======
		amount := new(uint256.Int).SetUint64(w.Amount)
		amount = amount.Mul(amount, uint256.NewInt(params.GWei))
>>>>>>> 7f131dcb
		state.AddBalance(w.Address, amount)
	}
	// No block reward which is issued by consensus layer instead.
}

// FinalizeAndAssemble implements consensus.Engine, setting the final state and
// assembling the block.
func (beacon *Beacon) FinalizeAndAssemble(chain consensus.ChainHeaderReader, header *types.Header, state *state.StateDB, txs []*types.Transaction, uncles []*types.Header, receipts []*types.Receipt, withdrawals []*types.Withdrawal) (*types.Block, error) {
	if !beacon.IsPoSHeader(header) {
		return beacon.ethone.FinalizeAndAssemble(chain, header, state, txs, uncles, receipts, nil)
	}
	shanghai := chain.Config().IsEnabledByTime(chain.Config().GetEIP4895TransitionTime, &header.Time) || chain.Config().IsEnabled(chain.Config().GetEIP4895Transition, header.Number)
	if shanghai {
		// All blocks after Shanghai must include a withdrawals root.
		if withdrawals == nil {
			withdrawals = make([]*types.Withdrawal, 0)
		}
	} else {
		if len(withdrawals) > 0 {
			return nil, errors.New("withdrawals set before Shanghai activation")
		}
	}
	// Finalize and assemble the block.
	beacon.Finalize(chain, header, state, txs, uncles, withdrawals)

	// Assign the final state root to header.
	header.Root = state.IntermediateRoot(true)

	// Assemble and return the final block.
	return types.NewBlockWithWithdrawals(header, txs, uncles, receipts, withdrawals, trie.NewStackTrie(nil)), nil
}

// Seal generates a new sealing request for the given input block and pushes
// the result into the given channel.
//
// Note, the method returns immediately and will send the result async. More
// than one result may also be returned depending on the consensus algorithm.
func (beacon *Beacon) Seal(chain consensus.ChainHeaderReader, block *types.Block, results chan<- *types.Block, stop <-chan struct{}) error {
	if !beacon.IsPoSHeader(block.Header()) {
		return beacon.ethone.Seal(chain, block, results, stop)
	}
	// The seal verification is done by the external consensus engine,
	// return directly without pushing any block back. In another word
	// beacon won't return any result by `results` channel which may
	// blocks the receiver logic forever.
	return nil
}

// SealHash returns the hash of a block prior to it being sealed.
func (beacon *Beacon) SealHash(header *types.Header) common.Hash {
	return beacon.ethone.SealHash(header)
}

// CalcDifficulty is the difficulty adjustment algorithm. It returns
// the difficulty that a new block should have when created at time
// given the parent block's time and difficulty.
func (beacon *Beacon) CalcDifficulty(chain consensus.ChainHeaderReader, time uint64, parent *types.Header) *big.Int {
	// Transition isn't triggered yet, use the legacy rules for calculation
	if reached, _ := IsTTDReached(chain, parent.Hash(), parent.Number.Uint64()); !reached {
		return beacon.ethone.CalcDifficulty(chain, time, parent)
	}
	return beaconDifficulty
}

// APIs implements consensus.Engine, returning the user facing RPC APIs.
func (beacon *Beacon) APIs(chain consensus.ChainHeaderReader) []rpc.API {
	return beacon.ethone.APIs(chain)
}

// Close shutdowns the consensus engine
func (beacon *Beacon) Close() error {
	return beacon.ethone.Close()
}

// IsPoSHeader reports the header belongs to the PoS-stage with some special fields.
// This function is not suitable for a part of APIs like Prepare or CalcDifficulty
// because the header difficulty is not set yet.
func (beacon *Beacon) IsPoSHeader(header *types.Header) bool {
	if header.Difficulty == nil {
		panic("IsPoSHeader called with invalid difficulty")
	}
	return header.Difficulty.Cmp(beaconDifficulty) == 0
}

// InnerEngine returns the embedded eth1 consensus engine.
func (beacon *Beacon) InnerEngine() consensus.Engine {
	return beacon.ethone
}

// SetThreads updates the mining threads. Delegate the call
// to the eth1 engine if it's threaded.
func (beacon *Beacon) SetThreads(threads int) {
	type threaded interface {
		SetThreads(threads int)
	}
	if th, ok := beacon.ethone.(threaded); ok {
		th.SetThreads(threads)
	}
}

// IsTTDReached checks if the TotalTerminalDifficulty has been surpassed on the `parentHash` block.
// It depends on the parentHash already being stored in the database.
// If the parentHash is not stored in the database a UnknownAncestor error is returned.
func IsTTDReached(chain consensus.ChainHeaderReader, parentHash common.Hash, parentNumber uint64) (bool, error) {
	if chain.Config().GetEthashTerminalTotalDifficulty() == nil {
		return false, nil
	}
	td := chain.GetTd(parentHash, parentNumber)
	if td == nil {
		return false, consensus.ErrUnknownAncestor
	}
	return td.Cmp(chain.Config().GetEthashTerminalTotalDifficulty()) >= 0, nil
}<|MERGE_RESOLUTION|>--- conflicted
+++ resolved
@@ -356,13 +356,8 @@
 	// Withdrawals processing.
 	for _, w := range withdrawals {
 		// Convert amount from gwei to wei.
-<<<<<<< HEAD
-		amount := new(big.Int).SetUint64(w.Amount)
-		amount = amount.Mul(amount, big.NewInt(vars.GWei))
-=======
 		amount := new(uint256.Int).SetUint64(w.Amount)
-		amount = amount.Mul(amount, uint256.NewInt(params.GWei))
->>>>>>> 7f131dcb
+		amount = amount.Mul(amount, uint256.NewInt(vars.GWei))
 		state.AddBalance(w.Address, amount)
 	}
 	// No block reward which is issued by consensus layer instead.
