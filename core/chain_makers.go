--- conflicted
+++ resolved
@@ -599,13 +599,8 @@
 	return blocks
 }
 
-<<<<<<< HEAD
-// makeBlockChain creates a deterministic chain of blocks from genesis
+// makeBlockChainWithGenesis creates a deterministic chain of blocks from genesis
 func makeBlockChainWithGenesis(genesis *genesisT.Genesis, n int, engine consensus.Engine, seed int) (ethdb.Database, []*types.Block) {
-=======
-// makeBlockChainWithGenesis creates a deterministic chain of blocks from genesis
-func makeBlockChainWithGenesis(genesis *Genesis, n int, engine consensus.Engine, seed int) (ethdb.Database, []*types.Block) {
->>>>>>> 92236365
 	db, blocks, _ := GenerateChainWithGenesis(genesis, engine, n, func(i int, b *BlockGen) {
 		b.SetCoinbase(common.Address{0: byte(seed), 19: byte(i)})
 	})
