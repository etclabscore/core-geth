--- conflicted
+++ resolved
@@ -42,12 +42,9 @@
 	"github.com/ethereum/go-ethereum/log"
 	"github.com/ethereum/go-ethereum/metrics"
 	"github.com/ethereum/go-ethereum/p2p"
-<<<<<<< HEAD
 	"github.com/ethereum/go-ethereum/params/types/ctypes"
 	"github.com/ethereum/go-ethereum/params/vars"
-=======
 	"github.com/ethereum/go-ethereum/p2p/enode"
->>>>>>> 92236365
 	"github.com/ethereum/go-ethereum/triedb/pathdb"
 	"golang.org/x/crypto/sha3"
 )
@@ -92,7 +89,7 @@
 // handlerConfig is the collection of initialization parameters to create a full
 // node network handler.
 type handlerConfig struct {
-<<<<<<< HEAD
+	NodeID         enode.ID               // P2P node ID used for tx propagation topology
 	Database       ethdb.Database            // Database for direct sync insertions
 	Chain          *core.BlockChain          // Blockchain to serve data from
 	TxPool         txPool                    // Transaction pool to propagate from
@@ -103,18 +100,6 @@
 	EventMux       *event.TypeMux            // Legacy event mux, deprecate for `feed`
 	Checkpoint     *ctypes.TrustedCheckpoint // Hard coded checkpoint for sync challenges
 	RequiredBlocks map[uint64]common.Hash    // Hard coded map of required block hashes for sync challenges
-=======
-	NodeID         enode.ID               // P2P node ID used for tx propagation topology
-	Database       ethdb.Database         // Database for direct sync insertions
-	Chain          *core.BlockChain       // Blockchain to serve data from
-	TxPool         txPool                 // Transaction pool to propagate from
-	Merger         *consensus.Merger      // The manager for eth1/2 transition
-	Network        uint64                 // Network identifier to advertise
-	Sync           downloader.SyncMode    // Whether to snap or full sync
-	BloomCache     uint64                 // Megabytes to alloc for snap sync bloom
-	EventMux       *event.TypeMux         // Legacy event mux, deprecate for `feed`
-	RequiredBlocks map[uint64]common.Hash // Hard coded map of required block hashes for sync challenges
->>>>>>> 92236365
 }
 
 type handler struct {
