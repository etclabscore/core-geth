--- conflicted
+++ resolved
@@ -20,12 +20,7 @@
 
 const (
 	EthCategory        = "ETHEREUM"
-<<<<<<< HEAD
-	LightCategory      = "LIGHT CLIENT"
-	EthashCategory     = "ETHASH"
-=======
 	BeaconCategory     = "BEACON CHAIN"
->>>>>>> 92236365
 	DevCategory        = "DEVELOPER CHAIN"
 	StateCategory      = "STATE HISTORY MANAGEMENT"
 	TxPoolCategory     = "TRANSACTION POOL (EVM)"
