--- conflicted
+++ resolved
@@ -491,13 +491,11 @@
 	if c.Clique != nil {
 		return ctypes.ConsensusEngineT_Clique
 	}
-<<<<<<< HEAD
 	if c.Keccak != nil {
 		return ctypes.ConsensusEngineT_Keccak
-=======
+	}
 	if c.Lyra2 != nil {
 		return ctypes.ConsensusEngineT_Lyra2
->>>>>>> c91e5b3d
 	}
 	return ctypes.ConsensusEngineT_Unknown
 }
