--- conflicted
+++ resolved
@@ -655,11 +655,7 @@
 	state.StartPrefetcher("miner")
 
 	env := &environment{
-<<<<<<< HEAD
-		signer:    types.NewEIP155Signer(w.chainConfig.GetChainID()),
-=======
 		signer:    types.MakeSigner(w.chainConfig, header.Number),
->>>>>>> c2d2f4ed
 		state:     state,
 		ancestors: mapset.NewSet(),
 		family:    mapset.NewSet(),
@@ -881,20 +877,6 @@
 	if parent.Time() >= uint64(timestamp) {
 		timestamp = int64(parent.Time() + 1)
 	}
-<<<<<<< HEAD
-	// this will ensure we're not going off too far in the future
-	if now := time.Now().Unix(); timestamp > now+1 {
-		wait := time.Duration(timestamp-now) * time.Second
-		logFn := log.Trace
-		if w.isRunning() {
-			logFn = log.Info
-		}
-		logFn("Mining too far in the future", "wait", common.PrettyDuration(wait))
-		time.Sleep(wait)
-	}
-
-=======
->>>>>>> c2d2f4ed
 	num := parent.Number()
 	header := &types.Header{
 		ParentHash: parent.Hash(),
