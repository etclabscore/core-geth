--- conflicted
+++ resolved
@@ -101,11 +101,7 @@
 
 	// Load the test content from the input file
 	if len(ctx.Args().First()) != 0 {
-<<<<<<< HEAD
-		return runStateTest(ctx.Args().First(), cfg, ctx.Bool(MachineFlag.Name), ctx.Bool(DumpFlag.Name), ctx.String(stateTestForkFlag.Name))
-=======
 		return runStateTest(ctx.Args().First(), cfg, ctx.Bool(DumpFlag.Name))
->>>>>>> 92236365
 	}
 	// Read filenames from stdin and execute back-to-back
 	scanner := bufio.NewScanner(os.Stdin)
@@ -114,11 +110,7 @@
 		if len(fname) == 0 {
 			return nil
 		}
-<<<<<<< HEAD
-		if err := runStateTest(fname, cfg, ctx.Bool(MachineFlag.Name), ctx.Bool(DumpFlag.Name), ctx.String(stateTestForkFlag.Name)); err != nil {
-=======
 		if err := runStateTest(fname, cfg, ctx.Bool(DumpFlag.Name)); err != nil {
->>>>>>> 92236365
 			return err
 		}
 	}
@@ -126,11 +118,7 @@
 }
 
 // runStateTest loads the state-test given by fname, and executes the test.
-<<<<<<< HEAD
-func runStateTest(fname string, cfg vm.Config, jsonOut, dump bool, testFork string) error {
-=======
 func runStateTest(fname string, cfg vm.Config, dump bool) error {
->>>>>>> 92236365
 	src, err := os.ReadFile(fname)
 	if err != nil {
 		return err
