--- conflicted
+++ resolved
@@ -37,17 +37,6 @@
 )
 
 var (
-<<<<<<< HEAD
-	allhosts  string
-	hosts     []string
-	filesize  int
-	syncDelay int
-	httpPort  int
-	wsPort    int
-	verbosity int
-	timeout   int
-	single    bool
-=======
 	allhosts     string
 	hosts        []string
 	filesize     int
@@ -58,7 +47,6 @@
 	timeout      int
 	single       bool
 	trackTimeout int
->>>>>>> c9427004
 )
 
 func main() {
