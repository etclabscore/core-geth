--- conflicted
+++ resolved
@@ -16,11 +16,8 @@
 	"github.com/ethereum/go-ethereum/core/rawdb"
 	"github.com/ethereum/go-ethereum/core/types"
 	"github.com/ethereum/go-ethereum/core/vm"
-<<<<<<< HEAD
 	"github.com/ethereum/go-ethereum/params/types/genesisT"
-=======
 	"github.com/ethereum/go-ethereum/eth/tracers"
->>>>>>> 92236365
 	"github.com/ethereum/go-ethereum/rlp"
 	"github.com/ethereum/go-ethereum/tests"
 )
@@ -65,19 +62,11 @@
 
 // flatCallTracerTest defines a single test to check the call tracer against.
 type flatCallTracerTest struct {
-<<<<<<< HEAD
-	Genesis      genesisT.Genesis `json:"genesis"`
-	Context      callContext      `json:"context"`
+	Genesis      *genesisT.Genesis `json:"genesis"`
+	Context      *callContext      `json:"context"`
 	Input        string           `json:"input"`
 	TracerConfig json.RawMessage  `json:"tracerConfig"`
 	Result       []flatCallTrace  `json:"result"`
-=======
-	Genesis      *core.Genesis   `json:"genesis"`
-	Context      *callContext    `json:"context"`
-	Input        string          `json:"input"`
-	TracerConfig json.RawMessage `json:"tracerConfig"`
-	Result       []flatCallTrace `json:"result"`
->>>>>>> 92236365
 }
 
 func flatCallTracerTestRunner(tracerName string, filename string, dirPath string, t testing.TB) error {
