// Copyright 2015 The go-ethereum Authors
// This file is part of the go-ethereum library.
//
// The go-ethereum library is free software: you can redistribute it and/or modify
// it under the terms of the GNU Lesser General Public License as published by
// the Free Software Foundation, either version 3 of the License, or
// (at your option) any later version.
//
// The go-ethereum library is distributed in the hope that it will be useful,
// but WITHOUT ANY WARRANTY; without even the implied warranty of
// MERCHANTABILITY or FITNESS FOR A PARTICULAR PURPOSE. See the
// GNU Lesser General Public License for more details.
//
// You should have received a copy of the GNU Lesser General Public License
// along with the go-ethereum library. If not, see <http://www.gnu.org/licenses/>.

package runtime

import (
	"math"
	"math/big"
	"time"

	"github.com/ethereum/go-ethereum/common"
	"github.com/ethereum/go-ethereum/core/rawdb"
	"github.com/ethereum/go-ethereum/core/state"
	"github.com/ethereum/go-ethereum/core/vm"
	"github.com/ethereum/go-ethereum/crypto"
	"github.com/ethereum/go-ethereum/params/types/ctypes"
	"github.com/ethereum/go-ethereum/params/types/goethereum"
)

// Config is a basic type specifying certain configuration flags for running
// the EVM.
type Config struct {
	ChainConfig ctypes.ChainConfigurator
	Difficulty  *big.Int
	Origin      common.Address
	Coinbase    common.Address
	BlockNumber *big.Int
	Time        *big.Int
	GasLimit    uint64
	GasPrice    *big.Int
	Value       *big.Int
	Debug       bool
	EVMConfig   vm.Config

	State     *state.StateDB
	GetHashFn func(n uint64) common.Hash
}

// sets defaults on the config
func setDefaults(cfg *Config) {
	if cfg.ChainConfig == nil {
		cfg.ChainConfig = &goethereum.ChainConfig{
			ChainID:             big.NewInt(1),
			HomesteadBlock:      new(big.Int),
			DAOForkBlock:        new(big.Int),
			DAOForkSupport:      false,
			EIP150Block:         new(big.Int),
			EIP155Block:         new(big.Int),
			EIP158Block:         new(big.Int),
			ByzantiumBlock:      new(big.Int),
			ConstantinopleBlock: new(big.Int),
			PetersburgBlock:     new(big.Int),
			IstanbulBlock:       new(big.Int),
			MuirGlacierBlock:    new(big.Int),
			BerlinBlock:         new(big.Int),
			YoloV3Block:         nil,
		}
	}

	if cfg.Difficulty == nil {
		cfg.Difficulty = new(big.Int)
	}
	if cfg.Time == nil {
		cfg.Time = big.NewInt(time.Now().Unix())
	}
	if cfg.GasLimit == 0 {
		cfg.GasLimit = math.MaxUint64
	}
	if cfg.GasPrice == nil {
		cfg.GasPrice = new(big.Int)
	}
	if cfg.Value == nil {
		cfg.Value = new(big.Int)
	}
	if cfg.BlockNumber == nil {
		cfg.BlockNumber = new(big.Int)
	}
	if cfg.GetHashFn == nil {
		cfg.GetHashFn = func(n uint64) common.Hash {
			return common.BytesToHash(crypto.Keccak256([]byte(new(big.Int).SetUint64(n).String())))
		}
	}
}

// Execute executes the code using the input as call data during the execution.
// It returns the EVM's return value, the new state and an error if it failed.
//
// Execute sets up an in-memory, temporary, environment for the execution of
// the given code. It makes sure that it's restored to its original state afterwards.
func Execute(code, input []byte, cfg *Config) ([]byte, *state.StateDB, error) {
	if cfg == nil {
		cfg = new(Config)
	}
	setDefaults(cfg)

	if cfg.State == nil {
		cfg.State, _ = state.New(common.Hash{}, state.NewDatabase(rawdb.NewMemoryDatabase()), nil)
	}
	var (
		address = common.BytesToAddress([]byte("contract"))
		vmenv   = NewEnv(cfg)
		sender  = vm.AccountRef(cfg.Origin)
	)
<<<<<<< HEAD
	if cfg.ChainConfig.IsEnabled(cfg.ChainConfig.GetEIP2929Transition, vmenv.BlockNumber) {
		cfg.State.AddAddressToAccessList(cfg.Origin)
		cfg.State.AddAddressToAccessList(address)
		for addr := range vm.PrecompiledContractsForConfig(cfg.ChainConfig, vmenv.BlockNumber) {
			cfg.State.AddAddressToAccessList(addr)
		}
=======
	if cfg.ChainConfig.IsBerlin(vmenv.Context.BlockNumber) {
		cfg.State.PrepareAccessList(cfg.Origin, &address, vmenv.ActivePrecompiles(), nil)
>>>>>>> c2d2f4ed
	}

	cfg.State.CreateAccount(address)
	// set the receiver's (the executing contract) code for execution.
	cfg.State.SetCode(address, code)
	// Call the code with the given configuration.
	ret, _, err := vmenv.Call(
		sender,
		common.BytesToAddress([]byte("contract")),
		input,
		cfg.GasLimit,
		cfg.Value,
	)

	return ret, cfg.State, err
}

// Create executes the code using the EVM create method
func Create(input []byte, cfg *Config) ([]byte, common.Address, uint64, error) {
	if cfg == nil {
		cfg = new(Config)
	}
	setDefaults(cfg)

	if cfg.State == nil {
		cfg.State, _ = state.New(common.Hash{}, state.NewDatabase(rawdb.NewMemoryDatabase()), nil)
	}
	var (
		vmenv  = NewEnv(cfg)
		sender = vm.AccountRef(cfg.Origin)
	)
<<<<<<< HEAD
	if cfg.ChainConfig.IsEnabled(cfg.ChainConfig.GetEIP2929Transition, vmenv.BlockNumber) {
		cfg.State.AddAddressToAccessList(cfg.Origin)
		for addr := range vm.PrecompiledContractsForConfig(cfg.ChainConfig, vmenv.BlockNumber) {
			cfg.State.AddAddressToAccessList(addr)
		}
=======
	if cfg.ChainConfig.IsBerlin(vmenv.Context.BlockNumber) {
		cfg.State.PrepareAccessList(cfg.Origin, nil, vmenv.ActivePrecompiles(), nil)
>>>>>>> c2d2f4ed
	}

	// Call the code with the given configuration.
	code, address, leftOverGas, err := vmenv.Create(
		sender,
		input,
		cfg.GasLimit,
		cfg.Value,
	)
	return code, address, leftOverGas, err
}

// Call executes the code given by the contract's address. It will return the
// EVM's return value or an error if it failed.
//
// Call, unlike Execute, requires a config and also requires the State field to
// be set.
func Call(address common.Address, input []byte, cfg *Config) ([]byte, uint64, error) {
	setDefaults(cfg)

	vmenv := NewEnv(cfg)

	sender := cfg.State.GetOrNewStateObject(cfg.Origin)
<<<<<<< HEAD
	if cfg.ChainConfig.IsEnabled(cfg.ChainConfig.GetEIP2929Transition, vmenv.BlockNumber) {
		cfg.State.AddAddressToAccessList(cfg.Origin)
		cfg.State.AddAddressToAccessList(address)
		for addr := range vm.PrecompiledContractsForConfig(cfg.ChainConfig, vmenv.BlockNumber) {
			cfg.State.AddAddressToAccessList(addr)
		}
=======
	statedb := cfg.State
	if cfg.ChainConfig.IsBerlin(vmenv.Context.BlockNumber) {
		statedb.PrepareAccessList(cfg.Origin, &address, vmenv.ActivePrecompiles(), nil)
>>>>>>> c2d2f4ed
	}

	// Call the code with the given configuration.
	ret, leftOverGas, err := vmenv.Call(
		sender,
		address,
		input,
		cfg.GasLimit,
		cfg.Value,
	)

	return ret, leftOverGas, err
}<|MERGE_RESOLUTION|>--- conflicted
+++ resolved
@@ -114,17 +114,8 @@
 		vmenv   = NewEnv(cfg)
 		sender  = vm.AccountRef(cfg.Origin)
 	)
-<<<<<<< HEAD
 	if cfg.ChainConfig.IsEnabled(cfg.ChainConfig.GetEIP2929Transition, vmenv.BlockNumber) {
-		cfg.State.AddAddressToAccessList(cfg.Origin)
-		cfg.State.AddAddressToAccessList(address)
-		for addr := range vm.PrecompiledContractsForConfig(cfg.ChainConfig, vmenv.BlockNumber) {
-			cfg.State.AddAddressToAccessList(addr)
-		}
-=======
-	if cfg.ChainConfig.IsBerlin(vmenv.Context.BlockNumber) {
 		cfg.State.PrepareAccessList(cfg.Origin, &address, vmenv.ActivePrecompiles(), nil)
->>>>>>> c2d2f4ed
 	}
 
 	cfg.State.CreateAccount(address)
@@ -156,16 +147,8 @@
 		vmenv  = NewEnv(cfg)
 		sender = vm.AccountRef(cfg.Origin)
 	)
-<<<<<<< HEAD
 	if cfg.ChainConfig.IsEnabled(cfg.ChainConfig.GetEIP2929Transition, vmenv.BlockNumber) {
-		cfg.State.AddAddressToAccessList(cfg.Origin)
-		for addr := range vm.PrecompiledContractsForConfig(cfg.ChainConfig, vmenv.BlockNumber) {
-			cfg.State.AddAddressToAccessList(addr)
-		}
-=======
-	if cfg.ChainConfig.IsBerlin(vmenv.Context.BlockNumber) {
 		cfg.State.PrepareAccessList(cfg.Origin, nil, vmenv.ActivePrecompiles(), nil)
->>>>>>> c2d2f4ed
 	}
 
 	// Call the code with the given configuration.
@@ -189,18 +172,9 @@
 	vmenv := NewEnv(cfg)
 
 	sender := cfg.State.GetOrNewStateObject(cfg.Origin)
-<<<<<<< HEAD
+	statedb := cfg.State
 	if cfg.ChainConfig.IsEnabled(cfg.ChainConfig.GetEIP2929Transition, vmenv.BlockNumber) {
-		cfg.State.AddAddressToAccessList(cfg.Origin)
-		cfg.State.AddAddressToAccessList(address)
-		for addr := range vm.PrecompiledContractsForConfig(cfg.ChainConfig, vmenv.BlockNumber) {
-			cfg.State.AddAddressToAccessList(addr)
-		}
-=======
-	statedb := cfg.State
-	if cfg.ChainConfig.IsBerlin(vmenv.Context.BlockNumber) {
 		statedb.PrepareAccessList(cfg.Origin, &address, vmenv.ActivePrecompiles(), nil)
->>>>>>> c2d2f4ed
 	}
 
 	// Call the code with the given configuration.
