--- conflicted
+++ resolved
@@ -545,14 +545,8 @@
 // FinalizeAndAssemble implements consensus.Engine, accumulating the block and
 // uncle rewards, setting the final state and assembling the block.
 func (ethash *Ethash) FinalizeAndAssemble(chain consensus.ChainHeaderReader, header *types.Header, state *state.StateDB, txs []*types.Transaction, uncles []*types.Header, receipts []*types.Receipt) (*types.Block, error) {
-<<<<<<< HEAD
-	// Accumulate any block and uncle rewards and commit the final state root
-	mutations.AccumulateRewards(chain.Config(), state, header, uncles)
-	header.Root = state.IntermediateRoot(chain.Config().IsEnabled(chain.Config().GetEIP161dTransition, header.Number))
-=======
 	// Finalize block
 	ethash.Finalize(chain, header, state, txs, uncles)
->>>>>>> f438c62f
 
 	// Header seems complete, assemble into a block and return
 	return types.NewBlock(header, txs, uncles, receipts, trie.NewStackTrie(nil)), nil
