--- conflicted
+++ resolved
@@ -197,20 +197,17 @@
 		Usage:    "Sepolia network: pre-configured proof-of-work test network",
 		Category: flags.EthCategory,
 	}
-<<<<<<< HEAD
 	HypraFlag = &cli.BoolFlag{
 		Name:     "hypra",
 		Usage:    "Hypra Network mainnet: pre-configured Hypra Network mainnet",
 		Category: flags.EthCategory,
 	}
-
-=======
 	HoleskyFlag = &cli.BoolFlag{
 		Name:     "holesky",
 		Usage:    "Holesky network: pre-configured proof-of-stake test network",
 		Category: flags.EthCategory,
 	}
->>>>>>> dca3897e
+
 	// Dev mode
 	DeveloperFlag = &cli.BoolFlag{
 		Name:     "dev",
@@ -1221,25 +1218,6 @@
 	urls := params.MainnetBootnodes
 	if ctx.IsSet(BootnodesFlag.Name) {
 		urls = SplitAndTrim(ctx.String(BootnodesFlag.Name))
-<<<<<<< HEAD
-	case ctx.Bool(ClassicFlag.Name):
-		urls = params.ClassicBootnodes
-	case ctx.Bool(MintMeFlag.Name):
-		urls = params.MintMeBootnodes
-	case ctx.Bool(HypraFlag.Name):
-		urls = params.HypraBootnodes
-	case ctx.Bool(MordorFlag.Name):
-		urls = params.MordorBootnodes
-	case ctx.Bool(SepoliaFlag.Name):
-		urls = params.SepoliaBootnodes
-	case ctx.Bool(GoerliFlag.Name):
-		urls = params.GoerliBootnodes
-	}
-
-	// don't apply defaults if BootstrapNodes is already set
-	if cfg.BootstrapNodes != nil {
-		return
-=======
 	} else {
 		if cfg.BootstrapNodes != nil {
 			return // Already set by config file, don't apply defaults.
@@ -1249,6 +1227,8 @@
 			urls = params.ClassicBootnodes
 		case ctx.Bool(MintMeFlag.Name):
 			urls = params.MintMeBootnodes
+    case ctx.Bool(HypraFlag.Name):
+		  urls = params.HypraBootnodes
 		case ctx.Bool(MordorFlag.Name):
 			urls = params.MordorBootnodes
 		case ctx.Bool(SepoliaFlag.Name):
@@ -1258,7 +1238,6 @@
 		case ctx.Bool(HoleskyFlag.Name):
 			urls = params.HoleskyBootnodes
 		}
->>>>>>> dca3897e
 	}
 	cfg.BootstrapNodes = mustParseBootnodes(urls)
 }
@@ -1765,13 +1744,10 @@
 		return filepath.Join(baseDataDirPath, "sepolia")
 	case ctx.Bool(MintMeFlag.Name):
 		return filepath.Join(baseDataDirPath, "mintme")
-<<<<<<< HEAD
 	case ctx.Bool(HypraFlag.Name):
 		return filepath.Join(baseDataDirPath, "hypra")
-=======
 	case ctx.Bool(HoleskyFlag.Name):
 		return filepath.Join(baseDataDirPath, "holesky")
->>>>>>> dca3897e
 	}
 	return baseDataDirPath
 }
@@ -2027,11 +2003,7 @@
 // SetEthConfig applies eth-related command line flags to the config.
 func SetEthConfig(ctx *cli.Context, stack *node.Node, cfg *ethconfig.Config) {
 	// Avoid conflicting network flags
-<<<<<<< HEAD
-	CheckExclusive(ctx, MainnetFlag, DeveloperFlag, DeveloperPoWFlag, GoerliFlag, SepoliaFlag, ClassicFlag, MordorFlag, MintMeFlag, HypraFlag)
-=======
-	CheckExclusive(ctx, MainnetFlag, DeveloperFlag, DeveloperPoWFlag, GoerliFlag, SepoliaFlag, ClassicFlag, MordorFlag, MintMeFlag, HoleskyFlag)
->>>>>>> dca3897e
+	CheckExclusive(ctx, MainnetFlag, DeveloperFlag, DeveloperPoWFlag, GoerliFlag, SepoliaFlag, ClassicFlag, MordorFlag, MintMeFlag, HypraFlag, HoleskyFlag)
 	CheckExclusive(ctx, LightServeFlag, SyncModeFlag, "light")
 	CheckExclusive(ctx, DeveloperFlag, DeveloperPoWFlag, ExternalSignerFlag) // Can't use both ephemeral unlocked and external signer
 
@@ -2604,13 +2576,10 @@
 		genesis = params.DefaultGoerliGenesisBlock()
 	case ctx.Bool(MintMeFlag.Name):
 		genesis = params.DefaultMintMeGenesisBlock()
-<<<<<<< HEAD
 	case ctx.Bool(HypraFlag.Name):
 		genesis = params.DefaultHypraGenesisBlock()
-=======
 	case ctx.Bool(HoleskyFlag.Name):
 		genesis = params.DefaultHoleskyGenesisBlock()
->>>>>>> dca3897e
 	case ctx.Bool(DeveloperFlag.Name):
 		Fatalf("Developer chains are ephemeral")
 	}
@@ -2633,24 +2602,7 @@
 
 	engine := makeConsensusEngine(ctx, stack, gspec, chainDb)
 
-<<<<<<< HEAD
 	if gcmode := ctx.String(GCModeFlag.Name); gcmode != "full" && gcmode != "archive" {
-=======
-	var lyra2Config *lyra2.Config
-	if ctx.Bool(MintMeFlag.Name) {
-		lyra2Config = &lyra2.Config{}
-	}
-
-	// Toggle PoW modes at user request.
-	if ctx.Bool(FakePoWFlag.Name) {
-		ethashConfig.PowMode = ethash.ModeFake
-	} else if ctx.Bool(FakePoWPoissonFlag.Name) {
-		ethashConfig.PowMode = ethash.ModePoissonFake
-	}
-
-	engine := ethconfig.CreateConsensusEngine(stack, &ethashConfig, cliqueConfig, lyra2Config, nil, false, chainDb)
-	if gcmode := ctx.String(GCModeFlag.Name); gcmode != gcModeFull && gcmode != gcModeArchive {
->>>>>>> dca3897e
 		Fatalf("--%s must be either 'full' or 'archive'", GCModeFlag.Name)
 	}
 	scheme, err := rawdb.ParseStateScheme(ctx.String(StateSchemeFlag.Name), chainDb)
