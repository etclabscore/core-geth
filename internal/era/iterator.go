// Copyright 2023 The go-ethereum Authors
// This file is part of go-ethereum.
//
// go-ethereum is free software: you can redistribute it and/or modify
// it under the terms of the GNU General Public License as published by
// the Free Software Foundation, either version 3 of the License, or
// (at your option) any later version.
//
// go-ethereum is distributed in the hope that it will be useful,
// but WITHOUT ANY WARRANTY; without even the implied warranty of
// MERCHANTABILITY or FITNESS FOR A PARTICULAR PURPOSE. See the
// GNU General Public License for more details.
//
// You should have received a copy of the GNU General Public License
// along with go-ethereum. If not, see <http://www.gnu.org/licenses/>.

package era

import (
	"errors"
<<<<<<< HEAD
	"fmt"
=======
>>>>>>> 92236365
	"io"
	"math/big"

	"github.com/ethereum/go-ethereum/core/types"
	"github.com/ethereum/go-ethereum/rlp"
)

// Iterator wraps RawIterator and returns decoded Era1 entries.
type Iterator struct {
	inner *RawIterator
}

// NewIterator returns a new Iterator instance. Next must be immediately
// called on new iterators to load the first item.
func NewIterator(e *Era) (*Iterator, error) {
	inner, err := NewRawIterator(e)
	if err != nil {
		return nil, err
	}
	return &Iterator{inner}, nil
}

// Next moves the iterator to the next block entry. It returns false when all
// items have been read or an error has halted its progress. Block, Receipts,
// and BlockAndReceipts should no longer be called after false is returned.
func (it *Iterator) Next() bool {
	return it.inner.Next()
}

// Number returns the current number block the iterator will return.
func (it *Iterator) Number() uint64 {
	return it.inner.next - 1
}

// Error returns the error status of the iterator. It should be called before
// reading from any of the iterator's values.
func (it *Iterator) Error() error {
	return it.inner.Error()
}

// Block returns the block for the iterator's current position.
func (it *Iterator) Block() (*types.Block, error) {
	if it.inner.Header == nil || it.inner.Body == nil {
		return nil, errors.New("header and body must be non-nil")
	}
	var (
		header types.Header
		body   types.Body
	)
	if err := rlp.Decode(it.inner.Header, &header); err != nil {
		return nil, err
	}
	if err := rlp.Decode(it.inner.Body, &body); err != nil {
		return nil, err
	}
	return types.NewBlockWithHeader(&header).WithBody(body.Transactions, body.Uncles), nil
}

// Receipts returns the receipts for the iterator's current position.
func (it *Iterator) Receipts() (types.Receipts, error) {
	if it.inner.Receipts == nil {
		return nil, errors.New("receipts must be non-nil")
	}
	var receipts types.Receipts
	err := rlp.Decode(it.inner.Receipts, &receipts)
	return receipts, err
}

// BlockAndReceipts returns the block and receipts for the iterator's current
// position.
func (it *Iterator) BlockAndReceipts() (*types.Block, types.Receipts, error) {
	b, err := it.Block()
	if err != nil {
		return nil, nil, err
	}
	r, err := it.Receipts()
	if err != nil {
		return nil, nil, err
	}
	return b, r, nil
}

// TotalDifficulty returns the total difficulty for the iterator's current
// position.
func (it *Iterator) TotalDifficulty() (*big.Int, error) {
	td, err := io.ReadAll(it.inner.TotalDifficulty)
	if err != nil {
		return nil, err
	}
	return new(big.Int).SetBytes(reverseOrder(td)), nil
}

// RawIterator reads an RLP-encode Era1 entries.
type RawIterator struct {
	e    *Era   // backing Era1
	next uint64 // next block to read
	err  error  // last error

	Header          io.Reader
	Body            io.Reader
	Receipts        io.Reader
	TotalDifficulty io.Reader
}

// NewRawIterator returns a new RawIterator instance. Next must be immediately
// called on new iterators to load the first item.
func NewRawIterator(e *Era) (*RawIterator, error) {
	return &RawIterator{
		e:    e,
		next: e.m.start,
	}, nil
}

// Next moves the iterator to the next block entry. It returns false when all
// items have been read or an error has halted its progress. Header, Body,
// Receipts, TotalDifficulty will be set to nil in the case returning false or
// finding an error and should therefore no longer be read from.
func (it *RawIterator) Next() bool {
	// Clear old errors.
	it.err = nil
	if it.e.m.start+it.e.m.count <= it.next {
		it.clear()
		return false
	}
	off, err := it.e.readOffset(it.next)
	if err != nil {
		// Error here means block index is corrupted, so don't
		// continue.
		it.clear()
		it.err = err
		return false
	}
	var n int64
	if it.Header, n, it.err = newSnappyReader(it.e.s, TypeCompressedHeader, off); it.err != nil {
		it.clear()
		return true
	}
	off += n
	if it.Body, n, it.err = newSnappyReader(it.e.s, TypeCompressedBody, off); it.err != nil {
		it.clear()
		return true
	}
	off += n
	if it.Receipts, n, it.err = newSnappyReader(it.e.s, TypeCompressedReceipts, off); it.err != nil {
		it.clear()
		return true
	}
	off += n
	if it.TotalDifficulty, _, it.err = it.e.s.ReaderAt(TypeTotalDifficulty, off); it.err != nil {
		it.clear()
		return true
	}
	it.next += 1
	return true
}

// Number returns the current number block the iterator will return.
func (it *RawIterator) Number() uint64 {
	return it.next - 1
}

// Error returns the error status of the iterator. It should be called before
// reading from any of the iterator's values.
func (it *RawIterator) Error() error {
	if it.err == io.EOF {
		return nil
	}
	return it.err
}

// clear sets all the outputs to nil.
func (it *RawIterator) clear() {
	it.Header = nil
	it.Body = nil
	it.Receipts = nil
	it.TotalDifficulty = nil
}<|MERGE_RESOLUTION|>--- conflicted
+++ resolved
@@ -18,10 +18,7 @@
 
 import (
 	"errors"
-<<<<<<< HEAD
 	"fmt"
-=======
->>>>>>> 92236365
 	"io"
 	"math/big"
 
