// Copyright 2014 The go-ethereum Authors
// This file is part of the go-ethereum library.
//
// The go-ethereum library is free software: you can redistribute it and/or modify
// it under the terms of the GNU Lesser General Public License as published by
// the Free Software Foundation, either version 3 of the License, or
// (at your option) any later version.
//
// The go-ethereum library is distributed in the hope that it will be useful,
// but WITHOUT ANY WARRANTY; without even the implied warranty of
// MERCHANTABILITY or FITNESS FOR A PARTICULAR PURPOSE. See the
// GNU Lesser General Public License for more details.
//
// You should have received a copy of the GNU Lesser General Public License
// along with the go-ethereum library. If not, see <http://www.gnu.org/licenses/>.

package vm

import (
	"errors"
	"math/big"
	"sync/atomic"

	"github.com/ethereum/evmc/v7/bindings/go/evmc"
	"github.com/ethereum/go-ethereum/common"
	"github.com/ethereum/go-ethereum/core/tracing"
	"github.com/ethereum/go-ethereum/core/types"
	"github.com/ethereum/go-ethereum/crypto"
	"github.com/ethereum/go-ethereum/params/types/ctypes"
	"github.com/ethereum/go-ethereum/params/vars"
	"github.com/holiman/uint256"
)

type (
	// CanTransferFunc is the signature of a transfer guard function
	CanTransferFunc func(StateDB, common.Address, *uint256.Int) bool
	// TransferFunc is the signature of a transfer function
	TransferFunc func(StateDB, common.Address, common.Address, *uint256.Int)
	// GetHashFunc returns the n'th block hash in the blockchain
	// and is used by the BLOCKHASH EVM op code.
	GetHashFunc func(uint64) common.Hash
)

<<<<<<< HEAD
// ActivePrecompiles returns the addresses of the precompiles enabled with the current configuration.
func (evm *EVM) ActivePrecompiles() []common.Address {
	p := PrecompiledContractsForConfig(evm.chainConfig, evm.Context.BlockNumber, &evm.Context.Time)
	addresses := []common.Address{}
	for k := range p {
		addresses = append(addresses, k)
=======
func (evm *EVM) precompile(addr common.Address) (PrecompiledContract, bool) {
	var precompiles map[common.Address]PrecompiledContract
	switch {
	case evm.chainRules.IsPrague:
		precompiles = PrecompiledContractsPrague
	case evm.chainRules.IsCancun:
		precompiles = PrecompiledContractsCancun
	case evm.chainRules.IsBerlin:
		precompiles = PrecompiledContractsBerlin
	case evm.chainRules.IsIstanbul:
		precompiles = PrecompiledContractsIstanbul
	case evm.chainRules.IsByzantium:
		precompiles = PrecompiledContractsByzantium
	default:
		precompiles = PrecompiledContractsHomestead
>>>>>>> 92236365
	}
	return addresses
}

func (evm *EVM) precompile(addr common.Address) (PrecompiledContract, bool) {
	var precompiles = PrecompiledContractsForConfig(evm.ChainConfig(), evm.Context.BlockNumber, &evm.Context.Time)
	p, ok := precompiles[addr]
	return p, ok
}

// run runs the given contract and takes care of running precompiles with a fallback to the byte code interpreter.
func run(evm *EVM, contract *Contract, input []byte, readOnly bool) ([]byte, error) {
	for _, interpreter := range evm.interpreters {
		if interpreter.CanRun(contract.Code) {
			if evm.interpreter != interpreter {
				// Ensure that the interpreter pointer is set back
				// to its current value upon return.
				defer func(i Interpreter) {
					evm.interpreter = i
				}(evm.interpreter)
				evm.interpreter = interpreter
			}
			return interpreter.Run(contract, input, readOnly)
		}
	}
	return nil, errors.New("no compatible interpreter")
}

// BlockContext provides the EVM with auxiliary information. Once provided
// it shouldn't be modified.
type BlockContext struct {
	// CanTransfer returns whether the account contains
	// sufficient ether to transfer the value
	CanTransfer CanTransferFunc
	// Transfer transfers ether from one account to the other
	Transfer TransferFunc
	// GetHash returns the hash corresponding to n
	GetHash GetHashFunc

	// Block information
	Coinbase    common.Address // Provides information for COINBASE
	GasLimit    uint64         // Provides information for GASLIMIT
	BlockNumber *big.Int       // Provides information for NUMBER
	Time        uint64         // Provides information for TIME
	Difficulty  *big.Int       // Provides information for DIFFICULTY
	BaseFee     *big.Int       // Provides information for BASEFEE (0 if vm runs with NoBaseFee flag and 0 gas price)
	BlobBaseFee *big.Int       // Provides information for BLOBBASEFEE (0 if vm runs with NoBaseFee flag and 0 blob gas price)
	Random      *common.Hash   // Provides information for PREVRANDAO
}

// TxContext provides the EVM with information about a transaction.
// All fields can change between transactions.
type TxContext struct {
	// Message information
	Origin     common.Address // Provides information for ORIGIN
	GasPrice   *big.Int       // Provides information for GASPRICE (and is used to zero the basefee if NoBaseFee is set)
	BlobHashes []common.Hash  // Provides information for BLOBHASH
	BlobFeeCap *big.Int       // Is used to zero the blobbasefee if NoBaseFee is set
}

// EVM is the Ethereum Virtual Machine base object and provides
// the necessary tools to run a contract on the given state with
// the provided context. It should be noted that any error
// generated through any of the calls should be considered a
// revert-state-and-consume-all-gas operation, no checks on
// specific errors should ever be performed. The interpreter makes
// sure that any errors generated are to be considered faulty code.
//
// The EVM should never be reused and is not thread safe.
type EVM struct {
	// Context provides auxiliary blockchain related information
	Context BlockContext
	TxContext
	// StateDB gives access to the underlying state
	StateDB StateDB
	// Depth is the current call stack
	depth int

	// chainConfig contains information about the current chain
	chainConfig ctypes.ChainConfigurator
	// virtual machine configuration options used to initialise the
	// evm.
	Config Config
	// global (to this context) ethereum virtual machine
	// used throughout the execution of the tx.
	interpreters []Interpreter
	interpreter  Interpreter
	// abort is used to abort the EVM calling operations
	abort atomic.Bool
	// callGasTemp holds the gas available for the current call. This is needed because the
	// available gas is calculated in gasCall* according to the 63/64 rule and later
	// applied in opCall*.
	CallGasTemp uint64
	// callErrorTemp holds any errors caused during the execution of system opcodes (0xf0)
	// NOTE: it's being used only for tracers
	CallErrorTemp error
}

// NewEVM returns a new EVM. The returned EVM is not thread safe and should
// only ever be used *once*.
func NewEVM(blockCtx BlockContext, txCtx TxContext, statedb StateDB, chainConfig ctypes.ChainConfigurator, config Config) *EVM {
	// If basefee tracking is disabled (eth_call, eth_estimateGas, etc), and no
	// gas prices were specified, lower the basefee to 0 to avoid breaking EVM
	// invariants (basefee < feecap)
	if config.NoBaseFee {
		if txCtx.GasPrice.BitLen() == 0 {
			blockCtx.BaseFee = new(big.Int)
		}
		if txCtx.BlobFeeCap != nil && txCtx.BlobFeeCap.BitLen() == 0 {
			blockCtx.BlobBaseFee = new(big.Int)
		}
	}
	evm := &EVM{
		Context:     blockCtx,
		TxContext:   txCtx,
		StateDB:     statedb,
		Config:      config,
		chainConfig: chainConfig,
		// The list of interpreters, space reserved for both EVM and EWASM ones.
		interpreters: make([]Interpreter, 0, 2),
	}

	// In some implementations, EWASM may be configured with a block number.
	// In this implementation, the interpreter is configured globally instead.
	if config.EWASMInterpreter != "" {
		evm.interpreters = append(evm.interpreters, &EVMC{ewasmModule, evm, evmc.CapabilityEWASM, false})
	}

	if config.EVMInterpreter != "" {
		evm.interpreters = append(evm.interpreters, &EVMC{evmModule, evm, evmc.CapabilityEVM1, false})
	} else {
		evm.interpreters = append(evm.interpreters, NewEVMInterpreter(evm))
	}

	evm.interpreter = evm.interpreters[0]

	return evm
}

// Reset resets the EVM with a new transaction context.Reset
// This is not threadsafe and should only be done very cautiously.
func (evm *EVM) Reset(txCtx TxContext, statedb StateDB) {
	evm.TxContext = txCtx
	evm.StateDB = statedb
}

// Cancel cancels any running EVM operation. This may be called concurrently and
// it's safe to be called multiple times.
func (evm *EVM) Cancel() {
	evm.abort.Store(true)
}

// Cancelled returns true if Cancel has been called
func (evm *EVM) Cancelled() bool {
	return evm.abort.Load()
}

// Interpreter returns the current interpreter
func (evm *EVM) Interpreter() Interpreter {
	return evm.interpreter
}

// Call executes the contract associated with the addr with the given input as
// parameters. It also handles any necessary value transfer required and takes
// the necessary steps to create accounts and reverses the state in case of an
// execution error or failed value transfer.
func (evm *EVM) Call(caller ContractRef, addr common.Address, input []byte, gas uint64, value *uint256.Int) (ret []byte, leftOverGas uint64, err error) {
	// Capture the tracer start/end events in debug mode
	if evm.Config.Tracer != nil {
		evm.captureBegin(evm.depth, CALL, caller.Address(), addr, input, gas, value.ToBig())
		defer func(startGas uint64) {
			evm.captureEnd(evm.depth, startGas, leftOverGas, ret, err)
		}(gas)
	}
	// Fail if we're trying to execute above the call depth limit
	if evm.depth > int(vars.CallCreateDepth) {
		return nil, gas, ErrDepth
	}
	// Fail if we're trying to transfer more than the available balance
	if !value.IsZero() && !evm.Context.CanTransfer(evm.StateDB, caller.Address(), value) {
		return nil, gas, ErrInsufficientBalance
	}
	snapshot := evm.StateDB.Snapshot()
	p, isPrecompile := evm.precompile(addr)

	if !evm.StateDB.Exist(addr) {
<<<<<<< HEAD
		if !isPrecompile && evm.ChainConfig().IsEnabled(evm.chainConfig.GetEIP161abcTransition, evm.Context.BlockNumber) && value.IsZero() {
			// Calling a non existing account, don't do anything, but ping the tracer
			if debug {
				if evm.depth == 0 {
					evm.Config.Tracer.CaptureStart(evm, caller.Address(), addr, false, input, gas, value.ToBig())
					evm.Config.Tracer.CaptureEnd(ret, 0, nil)
				} else {
					evm.Config.Tracer.CaptureEnter(CALL, caller.Address(), addr, input, gas, value.ToBig())
					evm.Config.Tracer.CaptureExit(ret, 0, nil)
				}
			}
=======
		if !isPrecompile && evm.chainRules.IsEIP158 && value.IsZero() {
			// Calling a non-existing account, don't do anything.
>>>>>>> 92236365
			return nil, gas, nil
		}
		evm.StateDB.CreateAccount(addr)
	}
	evm.Context.Transfer(evm.StateDB, caller.Address(), addr, value)

	if isPrecompile {
		ret, gas, err = RunPrecompiledContract(p, input, gas, evm.Config.Tracer)
	} else {
		// Initialise a new contract and set the code that is to be used by the EVM.
		// The contract is a scoped environment for this execution context only.
		code := evm.StateDB.GetCode(addr)
		if len(code) == 0 {
			ret, err = nil, nil // gas is unchanged
		} else {
			addrCopy := addr
			// If the account has no code, we can abort here
			// The depth-check is already done, and precompiles handled above
			contract := NewContract(caller, AccountRef(addrCopy), value, gas)
			contract.SetCallCode(&addrCopy, evm.StateDB.GetCodeHash(addrCopy), code)
			ret, err = run(evm, contract, input, false)
			gas = contract.Gas
		}
	}
	// When an error was returned by the EVM or when setting the creation code
	// above we revert to the snapshot and consume any gas remaining. Additionally,
	// when we're in homestead this also counts for code storage gas errors.
	if err != nil {
		evm.StateDB.RevertToSnapshot(snapshot)
		if err != ErrExecutionReverted {
			if evm.Config.Tracer != nil && evm.Config.Tracer.OnGasChange != nil {
				evm.Config.Tracer.OnGasChange(gas, 0, tracing.GasChangeCallFailedExecution)
			}

			gas = 0
		}
		// TODO: consider clearing up unused snapshots:
		// } else {
		//	evm.StateDB.DiscardSnapshot(snapshot)
	}
	return ret, gas, err
}

// CallCode executes the contract associated with the addr with the given input
// as parameters. It also handles any necessary value transfer required and takes
// the necessary steps to create accounts and reverses the state in case of an
// execution error or failed value transfer.
//
// CallCode differs from Call in the sense that it executes the given address'
// code with the caller as context.
func (evm *EVM) CallCode(caller ContractRef, addr common.Address, input []byte, gas uint64, value *uint256.Int) (ret []byte, leftOverGas uint64, err error) {
	// Invoke tracer hooks that signal entering/exiting a call frame
	if evm.Config.Tracer != nil {
		evm.captureBegin(evm.depth, CALLCODE, caller.Address(), addr, input, gas, value.ToBig())
		defer func(startGas uint64) {
			evm.captureEnd(evm.depth, startGas, leftOverGas, ret, err)
		}(gas)
	}
	// Fail if we're trying to execute above the call depth limit
	if evm.depth > int(vars.CallCreateDepth) {
		return nil, gas, ErrDepth
	}
	// Fail if we're trying to transfer more than the available balance
	// Note although it's noop to transfer X ether to caller itself. But
	// if caller doesn't have enough balance, it would be an error to allow
	// over-charging itself. So the check here is necessary.
	if !evm.Context.CanTransfer(evm.StateDB, caller.Address(), value) {
		return nil, gas, ErrInsufficientBalance
	}
	var snapshot = evm.StateDB.Snapshot()

	// It is allowed to call precompiles, even via delegatecall
	if p, isPrecompile := evm.precompile(addr); isPrecompile {
		ret, gas, err = RunPrecompiledContract(p, input, gas, evm.Config.Tracer)
	} else {
		addrCopy := addr
		// Initialise a new contract and set the code that is to be used by the EVM.
		// The contract is a scoped environment for this execution context only.
		contract := NewContract(caller, AccountRef(caller.Address()), value, gas)
		contract.SetCallCode(&addrCopy, evm.StateDB.GetCodeHash(addrCopy), evm.StateDB.GetCode(addrCopy))
		ret, err = run(evm, contract, input, false)
		gas = contract.Gas
	}
	if err != nil {
		evm.StateDB.RevertToSnapshot(snapshot)
		if err != ErrExecutionReverted {
			if evm.Config.Tracer != nil && evm.Config.Tracer.OnGasChange != nil {
				evm.Config.Tracer.OnGasChange(gas, 0, tracing.GasChangeCallFailedExecution)
			}

			gas = 0
		}
	}
	return ret, gas, err
}

// DelegateCall executes the contract associated with the addr with the given input
// as parameters. It reverses the state in case of an execution error.
//
// DelegateCall differs from CallCode in the sense that it executes the given address'
// code with the caller as context and the caller is set to the caller of the caller.
func (evm *EVM) DelegateCall(caller ContractRef, addr common.Address, input []byte, gas uint64) (ret []byte, leftOverGas uint64, err error) {
<<<<<<< HEAD
	// Fail if we're trying to execute above the call depth limit
	if evm.depth > int(vars.CallCreateDepth) {
		return nil, gas, ErrDepth
	}
	var snapshot = evm.StateDB.Snapshot()

=======
>>>>>>> 92236365
	// Invoke tracer hooks that signal entering/exiting a call frame
	if evm.Config.Tracer != nil {
		// NOTE: caller must, at all times be a contract. It should never happen
		// that caller is something other than a Contract.
		parent := caller.(*Contract)
		// DELEGATECALL inherits value from parent call
		evm.captureBegin(evm.depth, DELEGATECALL, caller.Address(), addr, input, gas, parent.value.ToBig())
		defer func(startGas uint64) {
			evm.captureEnd(evm.depth, startGas, leftOverGas, ret, err)
		}(gas)
	}
	// Fail if we're trying to execute above the call depth limit
	if evm.depth > int(params.CallCreateDepth) {
		return nil, gas, ErrDepth
	}
	var snapshot = evm.StateDB.Snapshot()

	// It is allowed to call precompiles, even via delegatecall
	if p, isPrecompile := evm.precompile(addr); isPrecompile {
		ret, gas, err = RunPrecompiledContract(p, input, gas, evm.Config.Tracer)
	} else {
		addrCopy := addr
		// Initialise a new contract and make initialise the delegate values
		contract := NewContract(caller, AccountRef(caller.Address()), nil, gas).AsDelegate()
		contract.SetCallCode(&addrCopy, evm.StateDB.GetCodeHash(addrCopy), evm.StateDB.GetCode(addrCopy))
		ret, err = run(evm, contract, input, false)
		gas = contract.Gas
	}
	if err != nil {
		evm.StateDB.RevertToSnapshot(snapshot)
		if err != ErrExecutionReverted {
			if evm.Config.Tracer != nil && evm.Config.Tracer.OnGasChange != nil {
				evm.Config.Tracer.OnGasChange(gas, 0, tracing.GasChangeCallFailedExecution)
			}
			gas = 0
		}
	}
	return ret, gas, err
}

// StaticCall executes the contract associated with the addr with the given input
// as parameters while disallowing any modifications to the state during the call.
// Opcodes that attempt to perform such modifications will result in exceptions
// instead of performing the modifications.
func (evm *EVM) StaticCall(caller ContractRef, addr common.Address, input []byte, gas uint64) (ret []byte, leftOverGas uint64, err error) {
	// Invoke tracer hooks that signal entering/exiting a call frame
	if evm.Config.Tracer != nil {
		evm.captureBegin(evm.depth, STATICCALL, caller.Address(), addr, input, gas, nil)
		defer func(startGas uint64) {
			evm.captureEnd(evm.depth, startGas, leftOverGas, ret, err)
		}(gas)
	}
	// Fail if we're trying to execute above the call depth limit
	if evm.depth > int(vars.CallCreateDepth) {
		return nil, gas, ErrDepth
	}
	// We take a snapshot here. This is a bit counter-intuitive, and could probably be skipped.
	// However, even a staticcall is considered a 'touch'. On mainnet, static calls were introduced
	// after all empty accounts were deleted, so this is not required. However, if we omit this,
	// then certain tests start failing; stRevertTest/RevertPrecompiledTouchExactOOG.json.
	// We could change this, but for now it's left for legacy reasons
	var snapshot = evm.StateDB.Snapshot()

	// We do an AddBalance of zero here, just in order to trigger a touch.
	// This doesn't matter on Mainnet, where all empties are gone at the time of Byzantium,
	// but is the correct thing to do and matters on other networks, in tests, and potential
	// future scenarios
	evm.StateDB.AddBalance(addr, new(uint256.Int), tracing.BalanceChangeTouchAccount)

	if p, isPrecompile := evm.precompile(addr); isPrecompile {
		ret, gas, err = RunPrecompiledContract(p, input, gas, evm.Config.Tracer)
	} else {
		// At this point, we use a copy of address. If we don't, the go compiler will
		// leak the 'contract' to the outer scope, and make allocation for 'contract'
		// even if the actual execution ends on RunPrecompiled above.
		addrCopy := addr
		// Initialise a new contract and set the code that is to be used by the EVM.
		// The contract is a scoped environment for this execution context only.
		contract := NewContract(caller, AccountRef(addrCopy), new(uint256.Int), gas)
		contract.SetCallCode(&addrCopy, evm.StateDB.GetCodeHash(addrCopy), evm.StateDB.GetCode(addrCopy))
		// When an error was returned by the EVM or when setting the creation code
		// above we revert to the snapshot and consume any gas remaining. Additionally
		// when we're in Homestead this also counts for code storage gas errors.
		ret, err = run(evm, contract, input, true)
		gas = contract.Gas
	}
	if err != nil {
		evm.StateDB.RevertToSnapshot(snapshot)
		if err != ErrExecutionReverted {
			if evm.Config.Tracer != nil && evm.Config.Tracer.OnGasChange != nil {
				evm.Config.Tracer.OnGasChange(gas, 0, tracing.GasChangeCallFailedExecution)
			}

			gas = 0
		}
	}
	return ret, gas, err
}

type codeAndHash struct {
	code []byte
	hash common.Hash
}

func (c *codeAndHash) Hash() common.Hash {
	if c.hash == (common.Hash{}) {
		c.hash = crypto.Keccak256Hash(c.code)
	}
	return c.hash
}

// create creates a new contract using code as deployment code.
func (evm *EVM) create(caller ContractRef, codeAndHash *codeAndHash, gas uint64, value *uint256.Int, address common.Address, typ OpCode) (ret []byte, createAddress common.Address, leftOverGas uint64, err error) {
	if evm.Config.Tracer != nil {
		evm.captureBegin(evm.depth, typ, caller.Address(), address, codeAndHash.code, gas, value.ToBig())
		defer func(startGas uint64) {
			evm.captureEnd(evm.depth, startGas, leftOverGas, ret, err)
		}(gas)
	}
	// Depth check execution. Fail if we're trying to execute above the
	// limit.
	if evm.depth > int(vars.CallCreateDepth) {
		return nil, common.Address{}, gas, ErrDepth
	}
	if !evm.Context.CanTransfer(evm.StateDB, caller.Address(), value) {
		return nil, common.Address{}, gas, ErrInsufficientBalance
	}
	nonce := evm.StateDB.GetNonce(caller.Address())
	if nonce+1 < nonce {
		return nil, common.Address{}, gas, ErrNonceUintOverflow
	}
	evm.StateDB.SetNonce(caller.Address(), nonce+1)

	// We add this to the access list _before_ taking a snapshot. Even if the creation fails,
	// the access-list change should not be rolled back
	if evm.ChainConfig().IsEnabled(evm.chainConfig.GetEIP2929Transition, evm.Context.BlockNumber) {
		evm.StateDB.AddAddressToAccessList(address)
	}
<<<<<<< HEAD

	// Ensure there's no existing contract already at the designated address
=======
	// Ensure there's no existing contract already at the designated address.
	// Account is regarded as existent if any of these three conditions is met:
	// - the nonce is nonzero
	// - the code is non-empty
	// - the storage is non-empty
>>>>>>> 92236365
	contractHash := evm.StateDB.GetCodeHash(address)
	storageRoot := evm.StateDB.GetStorageRoot(address)
	if evm.StateDB.GetNonce(address) != 0 ||
		(contractHash != (common.Hash{}) && contractHash != types.EmptyCodeHash) || // non-empty code
		(storageRoot != (common.Hash{}) && storageRoot != types.EmptyRootHash) { // non-empty storage
		if evm.Config.Tracer != nil && evm.Config.Tracer.OnGasChange != nil {
			evm.Config.Tracer.OnGasChange(gas, 0, tracing.GasChangeCallFailedExecution)
		}
		return nil, common.Address{}, 0, ErrContractAddressCollision
	}
	// Create a new account on the state
	snapshot := evm.StateDB.Snapshot()
	evm.StateDB.CreateAccount(address)
	if evm.ChainConfig().IsEnabled(evm.chainConfig.GetEIP161abcTransition, evm.Context.BlockNumber) {
		evm.StateDB.SetNonce(address, 1)
	}
	evm.Context.Transfer(evm.StateDB, caller.Address(), address, value)

	// Initialise a new contract and set the code that is to be used by the EVM.
	// The contract is a scoped environment for this execution context only.
	contract := NewContract(caller, AccountRef(address), value, gas)
	contract.SetCodeOptionalHash(&address, codeAndHash)

<<<<<<< HEAD
	if evm.Config.Tracer != nil {
		if evm.depth == 0 {
			evm.Config.Tracer.CaptureStart(evm, caller.Address(), address, true, codeAndHash.code, gas, value.ToBig())
		} else {
			evm.Config.Tracer.CaptureEnter(typ, caller.Address(), address, codeAndHash.code, gas, value.ToBig())
		}
	}

	ret, err := run(evm, contract, nil, false)
=======
	ret, err = evm.interpreter.Run(contract, nil, false)
>>>>>>> 92236365

	// Check whether the max code size has been exceeded, assign err if the case.
	if err == nil && evm.ChainConfig().IsEnabled(evm.chainConfig.GetEIP170Transition, evm.Context.BlockNumber) && uint64(len(ret)) > vars.MaxCodeSize {
		err = ErrMaxCodeSizeExceeded
	}

	// Reject code starting with 0xEF if EIP-3541 is enabled.
	if err == nil && len(ret) >= 1 && ret[0] == 0xEF && evm.ChainConfig().IsEnabled(evm.chainConfig.GetEIP3541Transition, evm.Context.BlockNumber) {
		err = ErrInvalidCode
	}

	// if the contract creation ran successfully and no errors were returned
	// calculate the gas required to store the code. If the code could not
	// be stored due to not enough gas set an error and let it be handled
	// by the error checking condition below.
	if err == nil {
<<<<<<< HEAD
		createDataGas := uint64(len(ret)) * vars.CreateDataGas
		if contract.UseGas(createDataGas) {
=======
		createDataGas := uint64(len(ret)) * params.CreateDataGas
		if contract.UseGas(createDataGas, evm.Config.Tracer, tracing.GasChangeCallCodeStorage) {
>>>>>>> 92236365
			evm.StateDB.SetCode(address, ret)
		} else {
			err = ErrCodeStoreOutOfGas
		}
	}

	// When an error was returned by the EVM or when setting the creation code
	// above we revert to the snapshot and consume any gas remaining. Additionally,
	// when we're in homestead this also counts for code storage gas errors.
	if err != nil && (evm.ChainConfig().IsEnabled(evm.chainConfig.GetEIP2Transition, evm.Context.BlockNumber) || err != ErrCodeStoreOutOfGas) {
		evm.StateDB.RevertToSnapshot(snapshot)
		if err != ErrExecutionReverted {
			contract.UseGas(contract.Gas, evm.Config.Tracer, tracing.GasChangeCallFailedExecution)
		}
	}

	return ret, address, contract.Gas, err
}

// Create creates a new contract using code as deployment code.
func (evm *EVM) Create(caller ContractRef, code []byte, gas uint64, value *uint256.Int) (ret []byte, contractAddr common.Address, leftOverGas uint64, err error) {
	if evm.ChainConfig().IsEnabled(evm.ChainConfig().GetLyra2NonceTransition, evm.Context.BlockNumber) {
		contractAddr = crypto.CreateAddress(caller.Address(), evm.StateDB.GetNonce(caller.Address())+vars.Lyra2ContractNonceOffset)
	} else {
		contractAddr = crypto.CreateAddress(caller.Address(), evm.StateDB.GetNonce(caller.Address()))
	}
	return evm.create(caller, &codeAndHash{code: code}, gas, value, contractAddr, CREATE)
}

// Create2 creates a new contract using code as deployment code.
//
// The different between Create2 with Create is Create2 uses keccak256(0xff ++ msg.sender ++ salt ++ keccak256(init_code))[12:]
// instead of the usual sender-and-nonce-hash as the address where the contract is initialized at.
func (evm *EVM) Create2(caller ContractRef, code []byte, gas uint64, endowment *uint256.Int, salt *uint256.Int) (ret []byte, contractAddr common.Address, leftOverGas uint64, err error) {
	codeAndHash := &codeAndHash{code: code}
	contractAddr = crypto.CreateAddress2(caller.Address(), salt.Bytes32(), codeAndHash.Hash().Bytes())
	return evm.create(caller, codeAndHash, gas, endowment, contractAddr, CREATE2)
}

// ChainConfig returns the environment's chain configuration
<<<<<<< HEAD
func (evm *EVM) ChainConfig() ctypes.ChainConfigurator { return evm.chainConfig }
=======
func (evm *EVM) ChainConfig() *params.ChainConfig { return evm.chainConfig }

func (evm *EVM) captureBegin(depth int, typ OpCode, from common.Address, to common.Address, input []byte, startGas uint64, value *big.Int) {
	tracer := evm.Config.Tracer
	if tracer.OnEnter != nil {
		tracer.OnEnter(depth, byte(typ), from, to, input, startGas, value)
	}
	if tracer.OnGasChange != nil {
		tracer.OnGasChange(0, startGas, tracing.GasChangeCallInitialBalance)
	}
}

func (evm *EVM) captureEnd(depth int, startGas uint64, leftOverGas uint64, ret []byte, err error) {
	tracer := evm.Config.Tracer
	if leftOverGas != 0 && tracer.OnGasChange != nil {
		tracer.OnGasChange(leftOverGas, 0, tracing.GasChangeCallLeftOverReturned)
	}
	var reverted bool
	if err != nil {
		reverted = true
	}
	if !evm.chainRules.IsHomestead && errors.Is(err, ErrCodeStoreOutOfGas) {
		reverted = false
	}
	if tracer.OnExit != nil {
		tracer.OnExit(depth, ret, startGas-leftOverGas, VMErrorFromErr(err), reverted)
	}
}

// GetVMContext provides context about the block being executed as well as state
// to the tracers.
func (evm *EVM) GetVMContext() *tracing.VMContext {
	return &tracing.VMContext{
		Coinbase:    evm.Context.Coinbase,
		BlockNumber: evm.Context.BlockNumber,
		Time:        evm.Context.Time,
		Random:      evm.Context.Random,
		GasPrice:    evm.TxContext.GasPrice,
		ChainConfig: evm.ChainConfig(),
		StateDB:     evm.StateDB,
	}
}
>>>>>>> 92236365
<|MERGE_RESOLUTION|>--- conflicted
+++ resolved
@@ -41,30 +41,12 @@
 	GetHashFunc func(uint64) common.Hash
 )
 
-<<<<<<< HEAD
 // ActivePrecompiles returns the addresses of the precompiles enabled with the current configuration.
 func (evm *EVM) ActivePrecompiles() []common.Address {
 	p := PrecompiledContractsForConfig(evm.chainConfig, evm.Context.BlockNumber, &evm.Context.Time)
 	addresses := []common.Address{}
 	for k := range p {
 		addresses = append(addresses, k)
-=======
-func (evm *EVM) precompile(addr common.Address) (PrecompiledContract, bool) {
-	var precompiles map[common.Address]PrecompiledContract
-	switch {
-	case evm.chainRules.IsPrague:
-		precompiles = PrecompiledContractsPrague
-	case evm.chainRules.IsCancun:
-		precompiles = PrecompiledContractsCancun
-	case evm.chainRules.IsBerlin:
-		precompiles = PrecompiledContractsBerlin
-	case evm.chainRules.IsIstanbul:
-		precompiles = PrecompiledContractsIstanbul
-	case evm.chainRules.IsByzantium:
-		precompiles = PrecompiledContractsByzantium
-	default:
-		precompiles = PrecompiledContractsHomestead
->>>>>>> 92236365
 	}
 	return addresses
 }
@@ -251,22 +233,8 @@
 	p, isPrecompile := evm.precompile(addr)
 
 	if !evm.StateDB.Exist(addr) {
-<<<<<<< HEAD
 		if !isPrecompile && evm.ChainConfig().IsEnabled(evm.chainConfig.GetEIP161abcTransition, evm.Context.BlockNumber) && value.IsZero() {
-			// Calling a non existing account, don't do anything, but ping the tracer
-			if debug {
-				if evm.depth == 0 {
-					evm.Config.Tracer.CaptureStart(evm, caller.Address(), addr, false, input, gas, value.ToBig())
-					evm.Config.Tracer.CaptureEnd(ret, 0, nil)
-				} else {
-					evm.Config.Tracer.CaptureEnter(CALL, caller.Address(), addr, input, gas, value.ToBig())
-					evm.Config.Tracer.CaptureExit(ret, 0, nil)
-				}
-			}
-=======
-		if !isPrecompile && evm.chainRules.IsEIP158 && value.IsZero() {
 			// Calling a non-existing account, don't do anything.
->>>>>>> 92236365
 			return nil, gas, nil
 		}
 		evm.StateDB.CreateAccount(addr)
@@ -369,15 +337,6 @@
 // DelegateCall differs from CallCode in the sense that it executes the given address'
 // code with the caller as context and the caller is set to the caller of the caller.
 func (evm *EVM) DelegateCall(caller ContractRef, addr common.Address, input []byte, gas uint64) (ret []byte, leftOverGas uint64, err error) {
-<<<<<<< HEAD
-	// Fail if we're trying to execute above the call depth limit
-	if evm.depth > int(vars.CallCreateDepth) {
-		return nil, gas, ErrDepth
-	}
-	var snapshot = evm.StateDB.Snapshot()
-
-=======
->>>>>>> 92236365
 	// Invoke tracer hooks that signal entering/exiting a call frame
 	if evm.Config.Tracer != nil {
 		// NOTE: caller must, at all times be a contract. It should never happen
@@ -516,16 +475,11 @@
 	if evm.ChainConfig().IsEnabled(evm.chainConfig.GetEIP2929Transition, evm.Context.BlockNumber) {
 		evm.StateDB.AddAddressToAccessList(address)
 	}
-<<<<<<< HEAD
-
-	// Ensure there's no existing contract already at the designated address
-=======
 	// Ensure there's no existing contract already at the designated address.
 	// Account is regarded as existent if any of these three conditions is met:
 	// - the nonce is nonzero
 	// - the code is non-empty
 	// - the storage is non-empty
->>>>>>> 92236365
 	contractHash := evm.StateDB.GetCodeHash(address)
 	storageRoot := evm.StateDB.GetStorageRoot(address)
 	if evm.StateDB.GetNonce(address) != 0 ||
@@ -549,19 +503,7 @@
 	contract := NewContract(caller, AccountRef(address), value, gas)
 	contract.SetCodeOptionalHash(&address, codeAndHash)
 
-<<<<<<< HEAD
-	if evm.Config.Tracer != nil {
-		if evm.depth == 0 {
-			evm.Config.Tracer.CaptureStart(evm, caller.Address(), address, true, codeAndHash.code, gas, value.ToBig())
-		} else {
-			evm.Config.Tracer.CaptureEnter(typ, caller.Address(), address, codeAndHash.code, gas, value.ToBig())
-		}
-	}
-
-	ret, err := run(evm, contract, nil, false)
-=======
 	ret, err = evm.interpreter.Run(contract, nil, false)
->>>>>>> 92236365
 
 	// Check whether the max code size has been exceeded, assign err if the case.
 	if err == nil && evm.ChainConfig().IsEnabled(evm.chainConfig.GetEIP170Transition, evm.Context.BlockNumber) && uint64(len(ret)) > vars.MaxCodeSize {
@@ -578,13 +520,8 @@
 	// be stored due to not enough gas set an error and let it be handled
 	// by the error checking condition below.
 	if err == nil {
-<<<<<<< HEAD
 		createDataGas := uint64(len(ret)) * vars.CreateDataGas
-		if contract.UseGas(createDataGas) {
-=======
-		createDataGas := uint64(len(ret)) * params.CreateDataGas
 		if contract.UseGas(createDataGas, evm.Config.Tracer, tracing.GasChangeCallCodeStorage) {
->>>>>>> 92236365
 			evm.StateDB.SetCode(address, ret)
 		} else {
 			err = ErrCodeStoreOutOfGas
@@ -625,10 +562,7 @@
 }
 
 // ChainConfig returns the environment's chain configuration
-<<<<<<< HEAD
 func (evm *EVM) ChainConfig() ctypes.ChainConfigurator { return evm.chainConfig }
-=======
-func (evm *EVM) ChainConfig() *params.ChainConfig { return evm.chainConfig }
 
 func (evm *EVM) captureBegin(depth int, typ OpCode, from common.Address, to common.Address, input []byte, startGas uint64, value *big.Int) {
 	tracer := evm.Config.Tracer
@@ -669,5 +603,4 @@
 		ChainConfig: evm.ChainConfig(),
 		StateDB:     evm.StateDB,
 	}
-}
->>>>>>> 92236365
+}