--- conflicted
+++ resolved
@@ -34,140 +34,14 @@
 	"github.com/ethereum/go-ethereum/trie"
 )
 
-<<<<<<< HEAD
 // SetupGenesisBlock wraps SetupGenesisBlockWithOverride, always using a nil value for the override.
 func SetupGenesisBlock(db ethdb.Database, genesis *genesisT.Genesis) (ctypes.ChainConfigurator, common.Hash, error) {
 	return SetupGenesisBlockWithOverride(db, genesis, nil)
-=======
-//go:generate gencodec -type Genesis -field-override genesisSpecMarshaling -out gen_genesis.go
-//go:generate gencodec -type GenesisAccount -field-override genesisAccountMarshaling -out gen_genesis_account.go
-
-var errGenesisNoConfig = errors.New("genesis has no chain configuration")
-
-// Genesis specifies the header fields, state of a genesis block. It also defines hard
-// fork switch-over blocks through the chain configuration.
-type Genesis struct {
-	Config     *params.ChainConfig `json:"config"`
-	Nonce      uint64              `json:"nonce"`
-	Timestamp  uint64              `json:"timestamp"`
-	ExtraData  []byte              `json:"extraData"`
-	GasLimit   uint64              `json:"gasLimit"   gencodec:"required"`
-	Difficulty *big.Int            `json:"difficulty" gencodec:"required"`
-	Mixhash    common.Hash         `json:"mixHash"`
-	Coinbase   common.Address      `json:"coinbase"`
-	Alloc      GenesisAlloc        `json:"alloc"      gencodec:"required"`
-
-	// These fields are used for consensus tests. Please don't use them
-	// in actual genesis blocks.
-	Number     uint64      `json:"number"`
-	GasUsed    uint64      `json:"gasUsed"`
-	ParentHash common.Hash `json:"parentHash"`
-	BaseFee    *big.Int    `json:"baseFeePerGas"`
-}
-
-// GenesisAlloc specifies the initial state that is part of the genesis block.
-type GenesisAlloc map[common.Address]GenesisAccount
-
-func (ga *GenesisAlloc) UnmarshalJSON(data []byte) error {
-	m := make(map[common.UnprefixedAddress]GenesisAccount)
-	if err := json.Unmarshal(data, &m); err != nil {
-		return err
-	}
-	*ga = make(GenesisAlloc)
-	for addr, a := range m {
-		(*ga)[common.Address(addr)] = a
-	}
-	return nil
-}
-
-// GenesisAccount is an account in the state of the genesis block.
-type GenesisAccount struct {
-	Code       []byte                      `json:"code,omitempty"`
-	Storage    map[common.Hash]common.Hash `json:"storage,omitempty"`
-	Balance    *big.Int                    `json:"balance" gencodec:"required"`
-	Nonce      uint64                      `json:"nonce,omitempty"`
-	PrivateKey []byte                      `json:"secretKey,omitempty"` // for tests
-}
-
-// field type overrides for gencodec
-type genesisSpecMarshaling struct {
-	Nonce      math.HexOrDecimal64
-	Timestamp  math.HexOrDecimal64
-	ExtraData  hexutil.Bytes
-	GasLimit   math.HexOrDecimal64
-	GasUsed    math.HexOrDecimal64
-	Number     math.HexOrDecimal64
-	Difficulty *math.HexOrDecimal256
-	BaseFee    *math.HexOrDecimal256
-	Alloc      map[common.UnprefixedAddress]GenesisAccount
-}
-
-type genesisAccountMarshaling struct {
-	Code       hexutil.Bytes
-	Balance    *math.HexOrDecimal256
-	Nonce      math.HexOrDecimal64
-	Storage    map[storageJSON]storageJSON
-	PrivateKey hexutil.Bytes
-}
-
-// storageJSON represents a 256 bit byte array, but allows less than 256 bits when
-// unmarshaling from hex.
-type storageJSON common.Hash
-
-func (h *storageJSON) UnmarshalText(text []byte) error {
-	text = bytes.TrimPrefix(text, []byte("0x"))
-	if len(text) > 64 {
-		return fmt.Errorf("too many hex characters in storage key/value %q", text)
-	}
-	offset := len(h) - len(text)/2 // pad on the left
-	if _, err := hex.Decode(h[offset:], text); err != nil {
-		fmt.Println(err)
-		return fmt.Errorf("invalid hex storage key/value %q", text)
-	}
-	return nil
-}
-
-func (h storageJSON) MarshalText() ([]byte, error) {
-	return hexutil.Bytes(h[:]).MarshalText()
-}
-
-// GenesisMismatchError is raised when trying to overwrite an existing
-// genesis block with an incompatible one.
-type GenesisMismatchError struct {
-	Stored, New common.Hash
-}
-
-func (e *GenesisMismatchError) Error() string {
-	return fmt.Sprintf("database contains incompatible genesis (have %x, new %x)", e.Stored, e.New)
->>>>>>> 12f0ff40
-}
-
-// SetupGenesisBlockWithOverride writes or updates the genesis block in db.
-// The block that will be used is:
-//
-//                          genesis == nil       genesis != nil
-//                       +------------------------------------------
-//     db has no genesis |  main-net default  |  genesis
-//     db has genesis    |  from DB           |  genesis (if compatible)
-//
-// The stored chain configuration will be updated if it is compatible (i.e. does not
-// specify a fork block below the local head block). In case of a conflict, the
-// error is a *params.ConfigCompatError and the new, unwritten config is returned.
-//
-// The returned chain configuration is never nil.
-<<<<<<< HEAD
-func SetupGenesisBlockWithOverride(db ethdb.Database, genesis *genesisT.Genesis, overrideMagneto *big.Int) (ctypes.ChainConfigurator, common.Hash, error) {
-	if genesis != nil && confp.IsEmpty(genesis.Config) {
-		return params.AllEthashProtocolChanges, common.Hash{}, genesisT.ErrGenesisNoConfig
-=======
-func SetupGenesisBlock(db ethdb.Database, genesis *Genesis) (*params.ChainConfig, common.Hash, error) {
-	return SetupGenesisBlockWithOverride(db, genesis, nil)
-}
-
-func SetupGenesisBlockWithOverride(db ethdb.Database, genesis *Genesis, overrideLondon *big.Int) (*params.ChainConfig, common.Hash, error) {
+}
+
+func SetupGenesisBlockWithOverride(db ethdb.Database, genesis *genesisT.Genesis, overrideMystique *big.Int) (ctypes.ChainConfigurator, common.Hash, error) {
 	if genesis != nil && genesis.Config == nil {
 		return params.AllEthashProtocolChanges, common.Hash{}, errGenesisNoConfig
->>>>>>> 12f0ff40
 	}
 	// Just commit the new block if there is no stored genesis block.
 	stored := rawdb.ReadCanonicalHash(db, 0)
@@ -229,7 +103,6 @@
 		}
 	}
 	// Get the existing chain configuration.
-<<<<<<< HEAD
 	newcfg := configOrDefault(genesis, stored)
 
 	if overrideMagneto != nil {
@@ -246,14 +119,6 @@
 		if err := newcfg.SetEIP2930Transition(&n); err != nil {
 			return newcfg, stored, err
 		}
-=======
-	newcfg := genesis.configOrDefault(stored)
-	if overrideLondon != nil {
-		newcfg.LondonBlock = overrideLondon
-	}
-	if err := newcfg.CheckConfigForkOrder(); err != nil {
-		return newcfg, common.Hash{}, err
->>>>>>> 12f0ff40
 	}
 
 	storedcfg := rawdb.ReadChainConfig(db, stored)
@@ -301,21 +166,16 @@
 		return params.RinkebyChainConfig
 	case ghash == params.GoerliGenesisHash:
 		return params.GoerliChainConfig
-<<<<<<< HEAD
 	case ghash == params.KottiGenesisHash:
 		return params.KottiChainConfig
 	case ghash == params.MordorGenesisHash:
 		return params.MordorChainConfig
 	case ghash == params.RopstenGenesisHash:
 		return params.RopstenChainConfig
-	case ghash == params.YoloV3GenesisHash:
-		return params.YoloV3ChainConfig
+	case ghash == params.CalaverasGenesisHash:
+		return params.CalaverasChainConfig
 	case ghash == params.MintMeGenesisHash:
 		return params.MintMeChainConfig
-=======
-	case ghash == params.CalaverasGenesisHash:
-		return params.CalaverasChainConfig
->>>>>>> 12f0ff40
 	default:
 		return params.AllEthashProtocolChanges
 	}
@@ -407,117 +267,9 @@
 
 // GenesisBlockForTesting creates and writes a block in which addr has the given wei balance.
 func GenesisBlockForTesting(db ethdb.Database, addr common.Address, balance *big.Int) *types.Block {
-<<<<<<< HEAD
-	g := genesisT.Genesis{Alloc: genesisT.GenesisAlloc{addr: {Balance: balance}}}
+	g := genesisT.Genesis{
+		Alloc: genesisT.GenesisAlloc{addr: {Balance: balance}}
+		BaseFee: big.NewInt(params.InitialBaseFee),
+	}
 	return MustCommitGenesis(db, &g)
-=======
-	g := Genesis{
-		Alloc:   GenesisAlloc{addr: {Balance: balance}},
-		BaseFee: big.NewInt(params.InitialBaseFee),
-	}
-	return g.MustCommit(db)
-}
-
-// DefaultGenesisBlock returns the Ethereum main net genesis block.
-func DefaultGenesisBlock() *Genesis {
-	return &Genesis{
-		Config:     params.MainnetChainConfig,
-		Nonce:      66,
-		ExtraData:  hexutil.MustDecode("0x11bbe8db4e347b4e8c937c1c8370e4b5ed33adb3db69cbdb7a38e1e50b1b82fa"),
-		GasLimit:   5000,
-		Difficulty: big.NewInt(17179869184),
-		Alloc:      decodePrealloc(mainnetAllocData),
-	}
-}
-
-// DefaultRopstenGenesisBlock returns the Ropsten network genesis block.
-func DefaultRopstenGenesisBlock() *Genesis {
-	return &Genesis{
-		Config:     params.RopstenChainConfig,
-		Nonce:      66,
-		ExtraData:  hexutil.MustDecode("0x3535353535353535353535353535353535353535353535353535353535353535"),
-		GasLimit:   16777216,
-		Difficulty: big.NewInt(1048576),
-		Alloc:      decodePrealloc(ropstenAllocData),
-	}
-}
-
-// DefaultRinkebyGenesisBlock returns the Rinkeby network genesis block.
-func DefaultRinkebyGenesisBlock() *Genesis {
-	return &Genesis{
-		Config:     params.RinkebyChainConfig,
-		Timestamp:  1492009146,
-		ExtraData:  hexutil.MustDecode("0x52657370656374206d7920617574686f7269746168207e452e436172746d616e42eb768f2244c8811c63729a21a3569731535f067ffc57839b00206d1ad20c69a1981b489f772031b279182d99e65703f0076e4812653aab85fca0f00000000000000000000000000000000000000000000000000000000000000000000000000000000000000000000000000000000000000000000000000000000000"),
-		GasLimit:   4700000,
-		Difficulty: big.NewInt(1),
-		Alloc:      decodePrealloc(rinkebyAllocData),
-	}
-}
-
-// DefaultGoerliGenesisBlock returns the Görli network genesis block.
-func DefaultGoerliGenesisBlock() *Genesis {
-	return &Genesis{
-		Config:     params.GoerliChainConfig,
-		Timestamp:  1548854791,
-		ExtraData:  hexutil.MustDecode("0x22466c6578692069732061207468696e6722202d204166726900000000000000e0a2bd4258d2768837baa26a28fe71dc079f84c70000000000000000000000000000000000000000000000000000000000000000000000000000000000000000000000000000000000000000000000000000000000"),
-		GasLimit:   10485760,
-		Difficulty: big.NewInt(1),
-		Alloc:      decodePrealloc(goerliAllocData),
-	}
-}
-
-func DefaultCalaverasGenesisBlock() *Genesis {
-	// Full genesis: https://gist.github.com/holiman/c6ed9269dce28304ad176314caa75e97
-	return &Genesis{
-		Config:     params.CalaverasChainConfig,
-		Timestamp:  0x60b3877f,
-		ExtraData:  hexutil.MustDecode("0x00000000000000000000000000000000000000000000000000000000000000005211cea3870c7ba7c6c44b185e62eecdb864cd8c560228ce57d31efbf64c200b2c200aacec78cf17a7148e784fe95a7a750335f8b9572ee28d72e7650000000000000000000000000000000000000000000000000000000000000000000000000000000000000000000000000000000000000000000000000000000000"),
-		GasLimit:   0x47b760,
-		Difficulty: big.NewInt(1),
-		Alloc:      decodePrealloc(calaverasAllocData),
-	}
-}
-
-// DeveloperGenesisBlock returns the 'geth --dev' genesis block.
-func DeveloperGenesisBlock(period uint64, faucet common.Address) *Genesis {
-	// Override the default period to the user requested one
-	config := *params.AllCliqueProtocolChanges
-	config.Clique = &params.CliqueConfig{
-		Period: period,
-		Epoch:  config.Clique.Epoch,
-	}
-
-	// Assemble and return the genesis with the precompiles and faucet pre-funded
-	return &Genesis{
-		Config:     &config,
-		ExtraData:  append(append(make([]byte, 32), faucet[:]...), make([]byte, crypto.SignatureLength)...),
-		GasLimit:   11500000,
-		BaseFee:    big.NewInt(params.InitialBaseFee),
-		Difficulty: big.NewInt(1),
-		Alloc: map[common.Address]GenesisAccount{
-			common.BytesToAddress([]byte{1}): {Balance: big.NewInt(1)}, // ECRecover
-			common.BytesToAddress([]byte{2}): {Balance: big.NewInt(1)}, // SHA256
-			common.BytesToAddress([]byte{3}): {Balance: big.NewInt(1)}, // RIPEMD
-			common.BytesToAddress([]byte{4}): {Balance: big.NewInt(1)}, // Identity
-			common.BytesToAddress([]byte{5}): {Balance: big.NewInt(1)}, // ModExp
-			common.BytesToAddress([]byte{6}): {Balance: big.NewInt(1)}, // ECAdd
-			common.BytesToAddress([]byte{7}): {Balance: big.NewInt(1)}, // ECScalarMul
-			common.BytesToAddress([]byte{8}): {Balance: big.NewInt(1)}, // ECPairing
-			common.BytesToAddress([]byte{9}): {Balance: big.NewInt(1)}, // BLAKE2b
-			faucet:                           {Balance: new(big.Int).Sub(new(big.Int).Lsh(big.NewInt(1), 256), big.NewInt(9))},
-		},
-	}
-}
-
-func decodePrealloc(data string) GenesisAlloc {
-	var p []struct{ Addr, Balance *big.Int }
-	if err := rlp.NewStream(strings.NewReader(data), 0).Decode(&p); err != nil {
-		panic(err)
-	}
-	ga := make(GenesisAlloc, len(p))
-	for _, account := range p {
-		ga[common.BigToAddress(account.Addr)] = GenesisAccount{Balance: account.Balance}
-	}
-	return ga
->>>>>>> 12f0ff40
 }