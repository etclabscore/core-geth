--- conflicted
+++ resolved
@@ -24,11 +24,8 @@
 	"errors"
 	"fmt"
 	"net"
-<<<<<<< HEAD
+	"slices"
 	"net/netip"
-=======
-	"slices"
->>>>>>> 92236365
 	"sync"
 	"sync/atomic"
 	"time"
