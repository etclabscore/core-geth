// Copyright 2014 The go-ethereum Authors
// This file is part of the go-ethereum library.
//
// The go-ethereum library is free software: you can redistribute it and/or modify
// it under the terms of the GNU Lesser General Public License as published by
// the Free Software Foundation, either version 3 of the License, or
// (at your option) any later version.
//
// The go-ethereum library is distributed in the hope that it will be useful,
// but WITHOUT ANY WARRANTY; without even the implied warranty of
// MERCHANTABILITY or FITNESS FOR A PARTICULAR PURPOSE. See the
// GNU Lesser General Public License for more details.
//
// You should have received a copy of the GNU Lesser General Public License
// along with the go-ethereum library. If not, see <http://www.gnu.org/licenses/>.

// Package core implements the Ethereum consensus protocol.
package core

import (
	"errors"
	"fmt"
	"io"
	"math/big"
	"runtime"
	"strings"
	"sync"
	"sync/atomic"
	"time"

	"github.com/ethereum/go-ethereum/common"
	"github.com/ethereum/go-ethereum/common/lru"
	"github.com/ethereum/go-ethereum/common/mclock"
	"github.com/ethereum/go-ethereum/common/prque"
	"github.com/ethereum/go-ethereum/consensus"
	"github.com/ethereum/go-ethereum/consensus/misc/eip4844"
	"github.com/ethereum/go-ethereum/core/rawdb"
	"github.com/ethereum/go-ethereum/core/state"
	"github.com/ethereum/go-ethereum/core/state/snapshot"
	"github.com/ethereum/go-ethereum/core/tracing"
	"github.com/ethereum/go-ethereum/core/types"
	"github.com/ethereum/go-ethereum/core/vm"
	"github.com/ethereum/go-ethereum/ethdb"
	"github.com/ethereum/go-ethereum/event"
	"github.com/ethereum/go-ethereum/internal/syncx"
	"github.com/ethereum/go-ethereum/internal/version"
	"github.com/ethereum/go-ethereum/log"
	"github.com/ethereum/go-ethereum/metrics"
	"github.com/ethereum/go-ethereum/params/confp"
	"github.com/ethereum/go-ethereum/params/types/ctypes"
	"github.com/ethereum/go-ethereum/params/types/genesisT"
	"github.com/ethereum/go-ethereum/rlp"
	"github.com/ethereum/go-ethereum/triedb"
	"github.com/ethereum/go-ethereum/triedb/hashdb"
	"github.com/ethereum/go-ethereum/triedb/pathdb"
	"golang.org/x/exp/slices"
)

var (
	headBlockGauge          = metrics.NewRegisteredGauge("chain/head/block", nil)
	headHeaderGauge         = metrics.NewRegisteredGauge("chain/head/header", nil)
	headFastBlockGauge      = metrics.NewRegisteredGauge("chain/head/receipt", nil)
	headFinalizedBlockGauge = metrics.NewRegisteredGauge("chain/head/finalized", nil)
	headSafeBlockGauge      = metrics.NewRegisteredGauge("chain/head/safe", nil)

	chainInfoGauge = metrics.NewRegisteredGaugeInfo("chain/info", nil)

	accountReadTimer   = metrics.NewRegisteredResettingTimer("chain/account/reads", nil)
	accountHashTimer   = metrics.NewRegisteredResettingTimer("chain/account/hashes", nil)
	accountUpdateTimer = metrics.NewRegisteredResettingTimer("chain/account/updates", nil)
	accountCommitTimer = metrics.NewRegisteredResettingTimer("chain/account/commits", nil)

	storageReadTimer   = metrics.NewRegisteredResettingTimer("chain/storage/reads", nil)
	storageHashTimer   = metrics.NewRegisteredResettingTimer("chain/storage/hashes", nil)
	storageUpdateTimer = metrics.NewRegisteredResettingTimer("chain/storage/updates", nil)
	storageCommitTimer = metrics.NewRegisteredResettingTimer("chain/storage/commits", nil)

	snapshotAccountReadTimer = metrics.NewRegisteredResettingTimer("chain/snapshot/account/reads", nil)
	snapshotStorageReadTimer = metrics.NewRegisteredResettingTimer("chain/snapshot/storage/reads", nil)
	snapshotCommitTimer      = metrics.NewRegisteredResettingTimer("chain/snapshot/commits", nil)

	triedbCommitTimer = metrics.NewRegisteredResettingTimer("chain/triedb/commits", nil)

	blockInsertTimer     = metrics.NewRegisteredResettingTimer("chain/inserts", nil)
	blockValidationTimer = metrics.NewRegisteredResettingTimer("chain/validation", nil)
	blockExecutionTimer  = metrics.NewRegisteredResettingTimer("chain/execution", nil)
	blockWriteTimer      = metrics.NewRegisteredResettingTimer("chain/write", nil)

	blockReorgMeter     = metrics.NewRegisteredMeter("chain/reorg/executes", nil)
	blockReorgAddMeter  = metrics.NewRegisteredMeter("chain/reorg/add", nil)
	blockReorgDropMeter = metrics.NewRegisteredMeter("chain/reorg/drop", nil)

	blockPrefetchExecuteTimer   = metrics.NewRegisteredTimer("chain/prefetch/executes", nil)
	blockPrefetchInterruptMeter = metrics.NewRegisteredMeter("chain/prefetch/interrupts", nil)

	errInsertionInterrupted = errors.New("insertion is interrupted")
	errChainStopped         = errors.New("blockchain is stopped")
	errInvalidOldChain      = errors.New("invalid old chain")
	errInvalidNewChain      = errors.New("invalid new chain")
)

const (
	bodyCacheLimit      = 256
	blockCacheLimit     = 256
	receiptsCacheLimit  = 32
	txLookupCacheLimit  = 1024
	maxFutureBlocks     = 256
	maxTimeFutureBlocks = 30
	TriesInMemory       = 128

	// BlockChainVersion ensures that an incompatible database forces a resync from scratch.
	//
	// Changelog:
	//
	// - Version 4
	//   The following incompatible database changes were added:
	//   * the `BlockNumber`, `TxHash`, `TxIndex`, `BlockHash` and `Index` fields of log are deleted
	//   * the `Bloom` field of receipt is deleted
	//   * the `BlockIndex` and `TxIndex` fields of txlookup are deleted
	// - Version 5
	//  The following incompatible database changes were added:
	//    * the `TxHash`, `GasCost`, and `ContractAddress` fields are no longer stored for a receipt
	//    * the `TxHash`, `GasCost`, and `ContractAddress` fields are computed by looking up the
	//      receipts' corresponding block
	// - Version 6
	//  The following incompatible database changes were added:
	//    * Transaction lookup information stores the corresponding block number instead of block hash
	// - Version 7
	//  The following incompatible database changes were added:
	//    * Use freezer as the ancient database to maintain all ancient data
	// - Version 8
	//  The following incompatible database changes were added:
	//    * New scheme for contract code in order to separate the codes and trie nodes
	BlockChainVersion uint64 = 8
)

// CacheConfig contains the configuration values for the trie database
// and state snapshot these are resident in a blockchain.
type CacheConfig struct {
	TrieCleanLimit      int           // Memory allowance (MB) to use for caching trie nodes in memory
	TrieCleanNoPrefetch bool          // Whether to disable heuristic state prefetching for followup blocks
	TrieDirtyLimit      int           // Memory limit (MB) at which to start flushing dirty trie nodes to disk
	TrieDirtyDisabled   bool          // Whether to disable trie write caching and GC altogether (archive node)
	TrieTimeLimit       time.Duration // Time limit after which to flush the current in-memory trie to disk
	SnapshotLimit       int           // Memory allowance (MB) to use for caching snapshot entries in memory
	Preimages           bool          // Whether to store preimage of trie key to the disk
	StateHistory        uint64        // Number of blocks from head whose state histories are reserved.
	StateScheme         string        // Scheme used to store ethereum states and merkle tree nodes on top

	SnapshotNoBuild bool // Whether the background generation is allowed
	SnapshotWait    bool // Wait for snapshot construction on startup. TODO(karalabe): This is a dirty hack for testing, nuke it
}

// triedbConfig derives the configures for trie database.
func (c *CacheConfig) triedbConfig(isVerkle bool) *triedb.Config {
	config := &triedb.Config{
		Preimages: c.Preimages,
		IsVerkle:  isVerkle,
	}
	if c.StateScheme == rawdb.HashScheme {
		config.HashDB = &hashdb.Config{
			CleanCacheSize: c.TrieCleanLimit * 1024 * 1024,
		}
	}
	if c.StateScheme == rawdb.PathScheme {
		config.PathDB = &pathdb.Config{
			StateHistory:   c.StateHistory,
			CleanCacheSize: c.TrieCleanLimit * 1024 * 1024,
			DirtyCacheSize: c.TrieDirtyLimit * 1024 * 1024,
		}
	}
	return config
}

// defaultCacheConfig are the default caching values if none are specified by the
// user (also used during testing).
var defaultCacheConfig = &CacheConfig{
	TrieCleanLimit: 256,
	TrieDirtyLimit: 256,
	TrieTimeLimit:  5 * time.Minute,
	SnapshotLimit:  256,
	SnapshotWait:   true,
	StateScheme:    rawdb.HashScheme,
}

// DefaultCacheConfigWithScheme returns a deep copied default cache config with
// a provided trie node scheme.
func DefaultCacheConfigWithScheme(scheme string) *CacheConfig {
	config := *defaultCacheConfig
	config.StateScheme = scheme
	return &config
}

// txLookup is wrapper over transaction lookup along with the corresponding
// transaction object.
type txLookup struct {
	lookup      *rawdb.LegacyTxLookupEntry
	transaction *types.Transaction
}

// BlockChain represents the canonical chain given a database with a genesis
// block. The Blockchain manages chain imports, reverts, chain reorganisations.
//
// Importing blocks in to the block chain happens according to the set of rules
// defined by the two stage Validator. Processing of blocks is done using the
// Processor which processes the included transaction. The validation of the state
// is done in the second part of the Validator. Failing results in aborting of
// the import.
//
// The BlockChain also helps in returning blocks from **any** chain included
// in the database as well as blocks that represents the canonical chain. It's
// important to note that GetBlock can return any block and does not need to be
// included in the canonical one where as GetBlockByNumber always represents the
// canonical chain.
type BlockChain struct {
	chainConfig ctypes.ChainConfigurator // Chain & network configuration
	cacheConfig *CacheConfig             // Cache configuration for pruning

	db            ethdb.Database                   // Low level persistent database to store final content in
	snaps         *snapshot.Tree                   // Snapshot tree for fast trie leaf access
	triegc        *prque.Prque[int64, common.Hash] // Priority queue mapping block numbers to tries to gc
	gcproc        time.Duration                    // Accumulates canonical block processing for trie dumping
	lastWrite     uint64                           // Last block when the state was flushed
	flushInterval atomic.Int64                     // Time interval (processing time) after which to flush a state
	triedb        *triedb.Database                 // The database handler for maintaining trie nodes.
	stateCache    state.Database                   // State database to reuse between imports (contains state cache)
	txIndexer     *txIndexer                       // Transaction indexer, might be nil if not enabled

	hc            *HeaderChain
	rmLogsFeed    event.Feed
	chainFeed     event.Feed
	chainSideFeed event.Feed
	chainHeadFeed event.Feed
	logsFeed      event.Feed
	blockProcFeed event.Feed
	scope         event.SubscriptionScope
	genesisBlock  *types.Block

	// This mutex synchronizes chain write operations.
	// Readers don't need to take it, they can just read the database.
	chainmu *syncx.ClosableMutex

	currentBlock      atomic.Pointer[types.Header] // Current head of the chain
	currentSnapBlock  atomic.Pointer[types.Header] // Current head of snap-sync
	currentFinalBlock atomic.Pointer[types.Header] // Latest (consensus) finalized block
	currentSafeBlock  atomic.Pointer[types.Header] // Latest (consensus) safe block

	bodyCache     *lru.Cache[common.Hash, *types.Body]
	bodyRLPCache  *lru.Cache[common.Hash, rlp.RawValue]
	receiptsCache *lru.Cache[common.Hash, []*types.Receipt]
	blockCache    *lru.Cache[common.Hash, *types.Block]

	txLookupLock  sync.RWMutex
	txLookupCache *lru.Cache[common.Hash, txLookup]

	// future blocks are blocks added for later processing
	futureBlocks *lru.Cache[common.Hash, *types.Block]

	wg            sync.WaitGroup
	quit          chan struct{} // shutdown signal, closed in Stop.
	stopping      atomic.Bool   // false if chain is running, true when stopped
	procInterrupt atomic.Bool   // interrupt signaler for block processing

	engine     consensus.Engine
	validator  Validator // Block and state validator interface
	prefetcher Prefetcher
	processor  Processor // Block transaction processor interface
	forker     *ForkChoice
	vmConfig   vm.Config
<<<<<<< HEAD

	artificialFinalityNoDisable     *int32 // manual override prevents disabling artificial finality feature activation
	artificialFinalityEnabledStatus int32  // toggles artificial finality features; will be always 1 if artificialFinalityForce=1
=======
	logger     *tracing.Hooks
>>>>>>> 92236365
}

// NewBlockChain returns a fully initialised block chain using information
// available in the database. It initialises the default Ethereum Validator
// and Processor.
func NewBlockChain(db ethdb.Database, cacheConfig *CacheConfig, genesis *genesisT.Genesis, overrides *ChainOverrides, engine consensus.Engine, vmConfig vm.Config, shouldPreserve func(header *types.Header) bool, txLookupLimit *uint64) (*BlockChain, error) {
	if cacheConfig == nil {
		cacheConfig = defaultCacheConfig
	}
	// Open trie database with provided config
	triedb := triedb.NewDatabase(db, cacheConfig.triedbConfig(genesis != nil && genesis.IsVerkle()))

	// Setup the genesis block, commit the provided genesis specification
	// to database if the genesis block is not present yet, or load the
	// stored one from database.
	chainConfig, genesisHash, genesisErr := SetupGenesisBlockWithOverride(db, triedb, genesis, overrides)
	if _, ok := genesisErr.(*confp.ConfigCompatError); genesisErr != nil && !ok {
		return nil, genesisErr
	}
	log.Info("")
	log.Info(strings.Repeat("-", 153))
	// TODO meowsbits implement prettier Strings (aka 'Description()') for chain configurator implementations.
	for _, line := range strings.Split(chainConfig.String(), "\n") {
		log.Info(line)
	}
	log.Info(strings.Repeat("-", 153))
	log.Info("")

	bc := &BlockChain{
		chainConfig:   chainConfig,
		cacheConfig:   cacheConfig,
		db:            db,
		triedb:        triedb,
		triegc:        prque.New[int64, common.Hash](nil),
		quit:          make(chan struct{}),
		chainmu:       syncx.NewClosableMutex(),
		bodyCache:     lru.NewCache[common.Hash, *types.Body](bodyCacheLimit),
		bodyRLPCache:  lru.NewCache[common.Hash, rlp.RawValue](bodyCacheLimit),
		receiptsCache: lru.NewCache[common.Hash, []*types.Receipt](receiptsCacheLimit),
		blockCache:    lru.NewCache[common.Hash, *types.Block](blockCacheLimit),
		txLookupCache: lru.NewCache[common.Hash, txLookup](txLookupCacheLimit),
		futureBlocks:  lru.NewCache[common.Hash, *types.Block](maxFutureBlocks),
		engine:        engine,
		vmConfig:      vmConfig,
		logger:        vmConfig.Tracer,
	}
	bc.flushInterval.Store(int64(cacheConfig.TrieTimeLimit))
	bc.forker = NewForkChoice(bc, shouldPreserve)
	bc.stateCache = state.NewDatabaseWithNodeDB(bc.db, bc.triedb)
	bc.validator = NewBlockValidator(chainConfig, bc, engine)
	bc.prefetcher = newStatePrefetcher(chainConfig, bc, engine)
	bc.processor = NewStateProcessor(chainConfig, bc, engine)

	var err error
	bc.hc, err = NewHeaderChain(db, chainConfig, engine, bc.insertStopped)
	if err != nil {
		return nil, err
	}
	bc.genesisBlock = bc.GetBlockByNumber(0)
	if bc.genesisBlock == nil {
		return nil, ErrNoGenesis
	}

	bc.currentBlock.Store(nil)
	bc.currentSnapBlock.Store(nil)
	bc.currentFinalBlock.Store(nil)
	bc.currentSafeBlock.Store(nil)

	// Update chain info data metrics
	chainInfoGauge.Update(metrics.GaugeInfoValue{"chain_id": bc.chainConfig.GetChainID().String()})

	// If Geth is initialized with an external ancient store, re-initialize the
	// missing chain indexes and chain flags. This procedure can survive crash
	// and can be resumed in next restart since chain flags are updated in last step.
	if bc.empty() {
		rawdb.InitDatabaseFromFreezer(bc.db)
	}
	// Load blockchain states from disk
	if err := bc.loadLastState(); err != nil {
		return nil, err
	}
	// Make sure the state associated with the block is available, or log out
	// if there is no available state, waiting for state sync.
	head := bc.CurrentBlock()
	if !bc.HasState(head.Root) {
		if head.Number.Uint64() == 0 {
			// The genesis state is missing, which is only possible in the path-based
			// scheme. This situation occurs when the initial state sync is not finished
			// yet, or the chain head is rewound below the pivot point. In both scenarios,
			// there is no possible recovery approach except for rerunning a snap sync.
			// Do nothing here until the state syncer picks it up.
			log.Info("Genesis state is missing, wait state sync")
		} else {
			// Head state is missing, before the state recovery, find out the
			// disk layer point of snapshot(if it's enabled). Make sure the
			// rewound point is lower than disk layer.
			var diskRoot common.Hash
			if bc.cacheConfig.SnapshotLimit > 0 {
				diskRoot = rawdb.ReadSnapshotRoot(bc.db)
			}
			if diskRoot != (common.Hash{}) {
				log.Warn("Head state missing, repairing", "number", head.Number, "hash", head.Hash(), "snaproot", diskRoot)

				snapDisk, err := bc.setHeadBeyondRoot(head.Number.Uint64(), 0, diskRoot, true)
				if err != nil {
					return nil, err
				}
				// Chain rewound, persist old snapshot number to indicate recovery procedure
				if snapDisk != 0 {
					rawdb.WriteSnapshotRecoveryNumber(bc.db, snapDisk)
				}
			} else {
				log.Warn("Head state missing, repairing", "number", head.Number, "hash", head.Hash())
				if _, err := bc.setHeadBeyondRoot(head.Number.Uint64(), 0, common.Hash{}, true); err != nil {
					return nil, err
				}
			}
		}
	}
	// Ensure that a previous crash in SetHead doesn't leave extra ancients
	if frozen, err := bc.db.Ancients(); err == nil && frozen > 0 {
		var (
			needRewind bool
			low        uint64
		)
		// The head full block may be rolled back to a very low height due to
		// blockchain repair. If the head full block is even lower than the ancient
		// chain, truncate the ancient store.
		fullBlock := bc.CurrentBlock()
		if fullBlock != nil && fullBlock.Hash() != bc.genesisBlock.Hash() && fullBlock.Number.Uint64() < frozen-1 {
			needRewind = true
			low = fullBlock.Number.Uint64()
		}
		// In snap sync, it may happen that ancient data has been written to the
		// ancient store, but the LastFastBlock has not been updated, truncate the
		// extra data here.
		snapBlock := bc.CurrentSnapBlock()
		if snapBlock != nil && snapBlock.Number.Uint64() < frozen-1 {
			needRewind = true
			if snapBlock.Number.Uint64() < low || low == 0 {
				low = snapBlock.Number.Uint64()
			}
		}
		if needRewind {
			log.Error("Truncating ancient chain", "from", bc.CurrentHeader().Number.Uint64(), "to", low)
			if err := bc.SetHead(low); err != nil {
				return nil, err
			}
		}
	}
	// The first thing the node will do is reconstruct the verification data for
	// the head block (ethash cache or clique voting snapshot). Might as well do
	// it in advance.
	bc.engine.VerifyHeader(bc, bc.CurrentHeader(), true)

	if bc.logger != nil && bc.logger.OnBlockchainInit != nil {
		bc.logger.OnBlockchainInit(chainConfig)
	}
	if bc.logger != nil && bc.logger.OnGenesisBlock != nil {
		if block := bc.CurrentBlock(); block.Number.Uint64() == 0 {
			alloc, err := getGenesisState(bc.db, block.Hash())
			if err != nil {
				return nil, fmt.Errorf("failed to get genesis state: %w", err)
			}
			if alloc == nil {
				return nil, errors.New("live blockchain tracer requires genesis alloc to be set")
			}
			bc.logger.OnGenesisBlock(bc.genesisBlock, alloc)
		}
	}

	// Load any existing snapshot, regenerating it if loading failed
	if bc.cacheConfig.SnapshotLimit > 0 {
		// If the chain was rewound past the snapshot persistent layer (causing
		// a recovery block number to be persisted to disk), check if we're still
		// in recovery mode and in that case, don't invalidate the snapshot on a
		// head mismatch.
		var recover bool

		head := bc.CurrentBlock()
		if layer := rawdb.ReadSnapshotRecoveryNumber(bc.db); layer != nil && *layer >= head.Number.Uint64() {
			log.Warn("Enabling snapshot recovery", "chainhead", head.Number, "diskbase", *layer)
			recover = true
		}
		snapconfig := snapshot.Config{
			CacheSize:  bc.cacheConfig.SnapshotLimit,
			Recovery:   recover,
			NoBuild:    bc.cacheConfig.SnapshotNoBuild,
			AsyncBuild: !bc.cacheConfig.SnapshotWait,
		}
		bc.snaps, _ = snapshot.New(snapconfig, bc.db, bc.triedb, head.Root)
	}

	// Start future block processor.
	bc.wg.Add(1)
	go bc.updateFutureBlocks()

	// Rewind the chain in case of an incompatible config upgrade.
	if compat, ok := genesisErr.(*confp.ConfigCompatError); ok {
		log.Warn("Rewinding chain to upgrade configuration", "err", compat)
		if compat.RewindToTime > 0 {
			bc.SetHeadWithTimestamp(compat.RewindToTime)
		} else {
			bc.SetHead(compat.RewindToBlock)
		}
		rawdb.WriteChainConfig(db, genesisHash, chainConfig)
	}

	// Start tx indexer if it's enabled.
	if txLookupLimit != nil {
		bc.txIndexer = newTxIndexer(*txLookupLimit, bc)
	}
	return bc, nil
}

// empty returns an indicator whether the blockchain is empty.
// Note, it's a special case that we connect a non-empty ancient
// database with an empty node, so that we can plugin the ancient
// into node seamlessly.
func (bc *BlockChain) empty() bool {
	genesis := bc.genesisBlock.Hash()
	for _, hash := range []common.Hash{
		rawdb.ReadHeadBlockHash(bc.db),
		rawdb.ReadHeadHeaderHash(bc.db),
		rawdb.ReadHeadFastBlockHash(bc.db)} {
		if hash != genesis {
			return false
		}
	}
	return true
}

// loadLastState loads the last known chain state from the database. This method
// assumes that the chain manager mutex is held.
func (bc *BlockChain) loadLastState() error {
	// Restore the last known head block
	head := rawdb.ReadHeadBlockHash(bc.db)
	if head == (common.Hash{}) {
		// Corrupt or empty database, init from scratch
		log.Warn("Empty database, resetting chain")
		return bc.Reset()
	}
	// Make sure the entire head block is available
	headBlock := bc.GetBlockByHash(head)
	if headBlock == nil {
		// Corrupt or empty database, init from scratch
		log.Warn("Head block missing, resetting chain", "hash", head)
		return bc.Reset()
	}
	// Everything seems to be fine, set as the head block
	bc.currentBlock.Store(headBlock.Header())
	headBlockGauge.Update(int64(headBlock.NumberU64()))

	// Restore the last known head header
	headHeader := headBlock.Header()
	if head := rawdb.ReadHeadHeaderHash(bc.db); head != (common.Hash{}) {
		if header := bc.GetHeaderByHash(head); header != nil {
			headHeader = header
		}
	}
	bc.hc.SetCurrentHeader(headHeader)

	// Restore the last known head snap block
	bc.currentSnapBlock.Store(headBlock.Header())
	headFastBlockGauge.Update(int64(headBlock.NumberU64()))

	if head := rawdb.ReadHeadFastBlockHash(bc.db); head != (common.Hash{}) {
		if block := bc.GetBlockByHash(head); block != nil {
			bc.currentSnapBlock.Store(block.Header())
			headFastBlockGauge.Update(int64(block.NumberU64()))
		}
	}

	// Restore the last known finalized block and safe block
	// Note: the safe block is not stored on disk and it is set to the last
	// known finalized block on startup
	if head := rawdb.ReadFinalizedBlockHash(bc.db); head != (common.Hash{}) {
		if block := bc.GetBlockByHash(head); block != nil {
			bc.currentFinalBlock.Store(block.Header())
			headFinalizedBlockGauge.Update(int64(block.NumberU64()))
			bc.currentSafeBlock.Store(block.Header())
			headSafeBlockGauge.Update(int64(block.NumberU64()))
		}
	}
	// Issue a status log for the user
	var (
		currentSnapBlock  = bc.CurrentSnapBlock()
		currentFinalBlock = bc.CurrentFinalBlock()

		headerTd = bc.GetTd(headHeader.Hash(), headHeader.Number.Uint64())
		blockTd  = bc.GetTd(headBlock.Hash(), headBlock.NumberU64())
	)
	if headHeader.Hash() != headBlock.Hash() {
		log.Info("Loaded most recent local header", "number", headHeader.Number, "hash", headHeader.Hash(), "td", headerTd, "age", common.PrettyAge(time.Unix(int64(headHeader.Time), 0)))
	}
	log.Info("Loaded most recent local block", "number", headBlock.Number(), "hash", headBlock.Hash(), "td", blockTd, "age", common.PrettyAge(time.Unix(int64(headBlock.Time()), 0)))
	if headBlock.Hash() != currentSnapBlock.Hash() {
		snapTd := bc.GetTd(currentSnapBlock.Hash(), currentSnapBlock.Number.Uint64())
		log.Info("Loaded most recent local snap block", "number", currentSnapBlock.Number, "hash", currentSnapBlock.Hash(), "td", snapTd, "age", common.PrettyAge(time.Unix(int64(currentSnapBlock.Time), 0)))
	}
	if currentFinalBlock != nil {
		finalTd := bc.GetTd(currentFinalBlock.Hash(), currentFinalBlock.Number.Uint64())
		log.Info("Loaded most recent local finalized block", "number", currentFinalBlock.Number, "hash", currentFinalBlock.Hash(), "td", finalTd, "age", common.PrettyAge(time.Unix(int64(currentFinalBlock.Time), 0)))
	}
	if pivot := rawdb.ReadLastPivotNumber(bc.db); pivot != nil {
		log.Info("Loaded last snap-sync pivot marker", "number", *pivot)
	}
	return nil
}

// SetHead rewinds the local chain to a new head. Depending on whether the node
// was snap synced or full synced and in which state, the method will try to
// delete minimal data from disk whilst retaining chain consistency.
func (bc *BlockChain) SetHead(head uint64) error {
	if _, err := bc.setHeadBeyondRoot(head, 0, common.Hash{}, false); err != nil {
		return err
	}
	// Send chain head event to update the transaction pool
	header := bc.CurrentBlock()
	block := bc.GetBlock(header.Hash(), header.Number.Uint64())
	if block == nil {
		// This should never happen. In practice, previously currentBlock
		// contained the entire block whereas now only a "marker", so there
		// is an ever so slight chance for a race we should handle.
		log.Error("Current block not found in database", "block", header.Number, "hash", header.Hash())
		return fmt.Errorf("current block missing: #%d [%x..]", header.Number, header.Hash().Bytes()[:4])
	}
	bc.chainHeadFeed.Send(ChainHeadEvent{Block: block})
	return nil
}

// SetHeadWithTimestamp rewinds the local chain to a new head that has at max
// the given timestamp. Depending on whether the node was snap synced or full
// synced and in which state, the method will try to delete minimal data from
// disk whilst retaining chain consistency.
func (bc *BlockChain) SetHeadWithTimestamp(timestamp uint64) error {
	if _, err := bc.setHeadBeyondRoot(0, timestamp, common.Hash{}, false); err != nil {
		return err
	}
	// Send chain head event to update the transaction pool
	header := bc.CurrentBlock()
	block := bc.GetBlock(header.Hash(), header.Number.Uint64())
	if block == nil {
		// This should never happen. In practice, previously currentBlock
		// contained the entire block whereas now only a "marker", so there
		// is an ever so slight chance for a race we should handle.
		log.Error("Current block not found in database", "block", header.Number, "hash", header.Hash())
		return fmt.Errorf("current block missing: #%d [%x..]", header.Number, header.Hash().Bytes()[:4])
	}
	bc.chainHeadFeed.Send(ChainHeadEvent{Block: block})
	return nil
}

// SetFinalized sets the finalized block.
func (bc *BlockChain) SetFinalized(header *types.Header) {
	bc.currentFinalBlock.Store(header)
	if header != nil {
		rawdb.WriteFinalizedBlockHash(bc.db, header.Hash())
		headFinalizedBlockGauge.Update(int64(header.Number.Uint64()))
	} else {
		rawdb.WriteFinalizedBlockHash(bc.db, common.Hash{})
		headFinalizedBlockGauge.Update(0)
	}
}

// SetSafe sets the safe block.
func (bc *BlockChain) SetSafe(header *types.Header) {
	bc.currentSafeBlock.Store(header)
	if header != nil {
		headSafeBlockGauge.Update(int64(header.Number.Uint64()))
	} else {
		headSafeBlockGauge.Update(0)
	}
}

// rewindHashHead implements the logic of rewindHead in the context of hash scheme.
func (bc *BlockChain) rewindHashHead(head *types.Header, root common.Hash) (*types.Header, uint64) {
	var (
		limit      uint64                             // The oldest block that will be searched for this rewinding
		beyondRoot = root == common.Hash{}            // Flag whether we're beyond the requested root (no root, always true)
		pivot      = rawdb.ReadLastPivotNumber(bc.db) // Associated block number of pivot point state
		rootNumber uint64                             // Associated block number of requested root

		start  = time.Now() // Timestamp the rewinding is restarted
		logged = time.Now() // Timestamp last progress log was printed
	)
	// The oldest block to be searched is determined by the pivot block or a constant
	// searching threshold. The rationale behind this is as follows:
	//
	// - Snap sync is selected if the pivot block is available. The earliest available
	//   state is the pivot block itself, so there is no sense in going further back.
	//
	// - Full sync is selected if the pivot block does not exist. The hash database
	//   periodically flushes the state to disk, and the used searching threshold is
	//   considered sufficient to find a persistent state, even for the testnet. It
	//   might be not enough for a chain that is nearly empty. In the worst case,
	//   the entire chain is reset to genesis, and snap sync is re-enabled on top,
	//   which is still acceptable.
	if pivot != nil {
		limit = *pivot
	} else if head.Number.Uint64() > params.FullImmutabilityThreshold {
		limit = head.Number.Uint64() - params.FullImmutabilityThreshold
	}
	for {
		logger := log.Trace
		if time.Since(logged) > time.Second*8 {
			logged = time.Now()
			logger = log.Info
		}
		logger("Block state missing, rewinding further", "number", head.Number, "hash", head.Hash(), "elapsed", common.PrettyDuration(time.Since(start)))

		// If a root threshold was requested but not yet crossed, check
		if !beyondRoot && head.Root == root {
			beyondRoot, rootNumber = true, head.Number.Uint64()
		}
		// If search limit is reached, return the genesis block as the
		// new chain head.
		if head.Number.Uint64() < limit {
			log.Info("Rewinding limit reached, resetting to genesis", "number", head.Number, "hash", head.Hash(), "limit", limit)
			return bc.genesisBlock.Header(), rootNumber
		}
		// If the associated state is not reachable, continue searching
		// backwards until an available state is found.
		if !bc.HasState(head.Root) {
			// If the chain is gapped in the middle, return the genesis
			// block as the new chain head.
			parent := bc.GetHeader(head.ParentHash, head.Number.Uint64()-1)
			if parent == nil {
				log.Error("Missing block in the middle, resetting to genesis", "number", head.Number.Uint64()-1, "hash", head.ParentHash)
				return bc.genesisBlock.Header(), rootNumber
			}
			head = parent

			// If the genesis block is reached, stop searching.
			if head.Number.Uint64() == 0 {
				log.Info("Genesis block reached", "number", head.Number, "hash", head.Hash())
				return head, rootNumber
			}
			continue // keep rewinding
		}
		// Once the available state is found, ensure that the requested root
		// has already been crossed. If not, continue rewinding.
		if beyondRoot || head.Number.Uint64() == 0 {
			log.Info("Rewound to block with state", "number", head.Number, "hash", head.Hash())
			return head, rootNumber
		}
		log.Debug("Skipping block with threshold state", "number", head.Number, "hash", head.Hash(), "root", head.Root)
		head = bc.GetHeader(head.ParentHash, head.Number.Uint64()-1) // Keep rewinding
	}
}

// rewindPathHead implements the logic of rewindHead in the context of path scheme.
func (bc *BlockChain) rewindPathHead(head *types.Header, root common.Hash) (*types.Header, uint64) {
	var (
		pivot      = rawdb.ReadLastPivotNumber(bc.db) // Associated block number of pivot block
		rootNumber uint64                             // Associated block number of requested root

		// BeyondRoot represents whether the requested root is already
		// crossed. The flag value is set to true if the root is empty.
		beyondRoot = root == common.Hash{}

		// noState represents if the target state requested for search
		// is unavailable and impossible to be recovered.
		noState = !bc.HasState(root) && !bc.stateRecoverable(root)

		start  = time.Now() // Timestamp the rewinding is restarted
		logged = time.Now() // Timestamp last progress log was printed
	)
	// Rewind the head block tag until an available state is found.
	for {
		logger := log.Trace
		if time.Since(logged) > time.Second*8 {
			logged = time.Now()
			logger = log.Info
		}
		logger("Block state missing, rewinding further", "number", head.Number, "hash", head.Hash(), "elapsed", common.PrettyDuration(time.Since(start)))

		// If a root threshold was requested but not yet crossed, check
		if !beyondRoot && head.Root == root {
			beyondRoot, rootNumber = true, head.Number.Uint64()
		}
		// If the root threshold hasn't been crossed but the available
		// state is reached, quickly determine if the target state is
		// possible to be reached or not.
		if !beyondRoot && noState && bc.HasState(head.Root) {
			beyondRoot = true
			log.Info("Disable the search for unattainable state", "root", root)
		}
		// Check if the associated state is available or recoverable if
		// the requested root has already been crossed.
		if beyondRoot && (bc.HasState(head.Root) || bc.stateRecoverable(head.Root)) {
			break
		}
		// If pivot block is reached, return the genesis block as the
		// new chain head. Theoretically there must be a persistent
		// state before or at the pivot block, prevent endless rewinding
		// towards the genesis just in case.
		if pivot != nil && *pivot >= head.Number.Uint64() {
			log.Info("Pivot block reached, resetting to genesis", "number", head.Number, "hash", head.Hash())
			return bc.genesisBlock.Header(), rootNumber
		}
		// If the chain is gapped in the middle, return the genesis
		// block as the new chain head
		parent := bc.GetHeader(head.ParentHash, head.Number.Uint64()-1) // Keep rewinding
		if parent == nil {
			log.Error("Missing block in the middle, resetting to genesis", "number", head.Number.Uint64()-1, "hash", head.ParentHash)
			return bc.genesisBlock.Header(), rootNumber
		}
		head = parent

		// If the genesis block is reached, stop searching.
		if head.Number.Uint64() == 0 {
			log.Info("Genesis block reached", "number", head.Number, "hash", head.Hash())
			return head, rootNumber
		}
	}
	// Recover if the target state if it's not available yet.
	if !bc.HasState(head.Root) {
		if err := bc.triedb.Recover(head.Root); err != nil {
			log.Crit("Failed to rollback state", "err", err)
		}
	}
	log.Info("Rewound to block with state", "number", head.Number, "hash", head.Hash())
	return head, rootNumber
}

// rewindHead searches the available states in the database and returns the associated
// block as the new head block.
//
// If the given root is not empty, then the rewind should attempt to pass the specified
// state root and return the associated block number as well. If the root, typically
// representing the state corresponding to snapshot disk layer, is deemed impassable,
// then block number zero is returned, indicating that snapshot recovery is disabled
// and the whole snapshot should be auto-generated in case of head mismatch.
func (bc *BlockChain) rewindHead(head *types.Header, root common.Hash) (*types.Header, uint64) {
	if bc.triedb.Scheme() == rawdb.PathScheme {
		return bc.rewindPathHead(head, root)
	}
	return bc.rewindHashHead(head, root)
}

// setHeadBeyondRoot rewinds the local chain to a new head with the extra condition
// that the rewind must pass the specified state root. This method is meant to be
// used when rewinding with snapshots enabled to ensure that we go back further than
// persistent disk layer. Depending on whether the node was snap synced or full, and
// in which state, the method will try to delete minimal data from disk whilst
// retaining chain consistency.
//
// The method also works in timestamp mode if `head == 0` but `time != 0`. In that
// case blocks are rolled back until the new head becomes older or equal to the
// requested time. If both `head` and `time` is 0, the chain is rewound to genesis.
//
// The method returns the block number where the requested root cap was found.
func (bc *BlockChain) setHeadBeyondRoot(head uint64, time uint64, root common.Hash, repair bool) (uint64, error) {
	if !bc.chainmu.TryLock() {
		return 0, errChainStopped
	}
	defer bc.chainmu.Unlock()

	var (
		// Track the block number of the requested root hash
		rootNumber uint64 // (no root == always 0)

		// Retrieve the last pivot block to short circuit rollbacks beyond it
		// and the current freezer limit to start nuking it's underflown.
		pivot = rawdb.ReadLastPivotNumber(bc.db)
	)
	updateFn := func(db ethdb.KeyValueWriter, header *types.Header) (*types.Header, bool) {
		// Rewind the blockchain, ensuring we don't end up with a stateless head
		// block. Note, depth equality is permitted to allow using SetHead as a
		// chain reparation mechanism without deleting any data!
		if currentBlock := bc.CurrentBlock(); currentBlock != nil && header.Number.Uint64() <= currentBlock.Number.Uint64() {
			var newHeadBlock *types.Header
			newHeadBlock, rootNumber = bc.rewindHead(header, root)
			rawdb.WriteHeadBlockHash(db, newHeadBlock.Hash())

			// Degrade the chain markers if they are explicitly reverted.
			// In theory we should update all in-memory markers in the
			// last step, however the direction of SetHead is from high
			// to low, so it's safe to update in-memory markers directly.
			bc.currentBlock.Store(newHeadBlock)
			headBlockGauge.Update(int64(newHeadBlock.Number.Uint64()))

			// The head state is missing, which is only possible in the path-based
			// scheme. This situation occurs when the chain head is rewound below
			// the pivot point. In this scenario, there is no possible recovery
			// approach except for rerunning a snap sync. Do nothing here until the
			// state syncer picks it up.
			if !bc.HasState(newHeadBlock.Root) {
				if newHeadBlock.Number.Uint64() != 0 {
					log.Crit("Chain is stateless at a non-genesis block")
				}
				log.Info("Chain is stateless, wait state sync", "number", newHeadBlock.Number, "hash", newHeadBlock.Hash())
			}
		}
		// Rewind the snap block in a simpleton way to the target head
		if currentSnapBlock := bc.CurrentSnapBlock(); currentSnapBlock != nil && header.Number.Uint64() < currentSnapBlock.Number.Uint64() {
			newHeadSnapBlock := bc.GetBlock(header.Hash(), header.Number.Uint64())
			// If either blocks reached nil, reset to the genesis state
			if newHeadSnapBlock == nil {
				newHeadSnapBlock = bc.genesisBlock
			}
			rawdb.WriteHeadFastBlockHash(db, newHeadSnapBlock.Hash())

			// Degrade the chain markers if they are explicitly reverted.
			// In theory we should update all in-memory markers in the
			// last step, however the direction of SetHead is from high
			// to low, so it's safe the update in-memory markers directly.
			bc.currentSnapBlock.Store(newHeadSnapBlock.Header())
			headFastBlockGauge.Update(int64(newHeadSnapBlock.NumberU64()))
		}
		var (
			headHeader = bc.CurrentBlock()
			headNumber = headHeader.Number.Uint64()
		)
		// If setHead underflown the freezer threshold and the block processing
		// intent afterwards is full block importing, delete the chain segment
		// between the stateful-block and the sethead target.
		var wipe bool
		frozen, _ := bc.db.Ancients()
		if headNumber+1 < frozen {
			wipe = pivot == nil || headNumber >= *pivot
		}
		return headHeader, wipe // Only force wipe if full synced
	}
	// Rewind the header chain, deleting all block bodies until then
	delFn := func(db ethdb.KeyValueWriter, hash common.Hash, num uint64) {
		// Ignore the error here since light client won't hit this path
		frozen, _ := bc.db.Ancients()
		if num+1 <= frozen {
			// Truncate all relative data(header, total difficulty, body, receipt
			// and canonical hash) from ancient store.
			if _, err := bc.db.TruncateHead(num); err != nil {
				log.Crit("Failed to truncate ancient data", "number", num, "err", err)
			}
			// Remove the hash <-> number mapping from the active store.
			rawdb.DeleteHeaderNumber(db, hash)
		} else {
			// Remove relative body and receipts from the active store.
			// The header, total difficulty and canonical hash will be
			// removed in the hc.SetHead function.
			rawdb.DeleteBody(db, hash, num)
			rawdb.DeleteReceipts(db, hash, num)
		}
		// Todo(rjl493456442) txlookup, bloombits, etc
	}
	// If SetHead was only called as a chain reparation method, try to skip
	// touching the header chain altogether, unless the freezer is broken
	if repair {
		if target, force := updateFn(bc.db, bc.CurrentBlock()); force {
			bc.hc.SetHead(target.Number.Uint64(), nil, delFn)
		}
	} else {
		// Rewind the chain to the requested head and keep going backwards until a
		// block with a state is found or snap sync pivot is passed
		if time > 0 {
			log.Warn("Rewinding blockchain to timestamp", "target", time)
			bc.hc.SetHeadWithTimestamp(time, updateFn, delFn)
		} else {
			log.Warn("Rewinding blockchain to block", "target", head)
			bc.hc.SetHead(head, updateFn, delFn)
		}
	}
	// Clear out any stale content from the caches
	bc.bodyCache.Purge()
	bc.bodyRLPCache.Purge()
	bc.receiptsCache.Purge()
	bc.blockCache.Purge()
	bc.txLookupCache.Purge()
	bc.futureBlocks.Purge()

	// Clear safe block, finalized block if needed
	if safe := bc.CurrentSafeBlock(); safe != nil && head < safe.Number.Uint64() {
		log.Warn("SetHead invalidated safe block")
		bc.SetSafe(nil)
	}
	if finalized := bc.CurrentFinalBlock(); finalized != nil && head < finalized.Number.Uint64() {
		log.Error("SetHead invalidated finalized block")
		bc.SetFinalized(nil)
	}
	return rootNumber, bc.loadLastState()
}

// SnapSyncCommitHead sets the current head block to the one defined by the hash
// irrelevant what the chain contents were prior.
func (bc *BlockChain) SnapSyncCommitHead(hash common.Hash) error {
	// Make sure that both the block as well at its state trie exists
	block := bc.GetBlockByHash(hash)
	if block == nil {
		return fmt.Errorf("non existent block [%x..]", hash[:4])
	}
	// Reset the trie database with the fresh snap synced state.
	root := block.Root()
	if bc.triedb.Scheme() == rawdb.PathScheme {
		if err := bc.triedb.Enable(root); err != nil {
			return err
		}
	}
	if !bc.HasState(root) {
		return fmt.Errorf("non existent state [%x..]", root[:4])
	}
	// If all checks out, manually set the head block.
	if !bc.chainmu.TryLock() {
		return errChainStopped
	}
	bc.currentBlock.Store(block.Header())
	headBlockGauge.Update(int64(block.NumberU64()))
	bc.chainmu.Unlock()

	// Destroy any existing state snapshot and regenerate it in the background,
	// also resuming the normal maintenance of any previously paused snapshot.
	if bc.snaps != nil {
		bc.snaps.Rebuild(root)
	}
	log.Info("Committed new head block", "number", block.Number(), "hash", hash)
	return nil
}

// Reset purges the entire blockchain, restoring it to its genesis state.
func (bc *BlockChain) Reset() error {
	return bc.ResetWithGenesisBlock(bc.genesisBlock)
}

// ResetWithGenesisBlock purges the entire blockchain, restoring it to the
// specified genesis state.
func (bc *BlockChain) ResetWithGenesisBlock(genesis *types.Block) error {
	// Dump the entire block chain and purge the caches
	if err := bc.SetHead(0); err != nil {
		return err
	}
	if !bc.chainmu.TryLock() {
		return errChainStopped
	}
	defer bc.chainmu.Unlock()

	// Prepare the genesis block and reinitialise the chain
	batch := bc.db.NewBatch()
	rawdb.WriteTd(batch, genesis.Hash(), genesis.NumberU64(), genesis.Difficulty())
	rawdb.WriteBlock(batch, genesis)
	if err := batch.Write(); err != nil {
		log.Crit("Failed to write genesis block", "err", err)
	}
	bc.writeHeadBlock(genesis)

	// Last update all in-memory chain markers
	bc.genesisBlock = genesis
	bc.currentBlock.Store(bc.genesisBlock.Header())
	headBlockGauge.Update(int64(bc.genesisBlock.NumberU64()))
	bc.hc.SetGenesis(bc.genesisBlock.Header())
	bc.hc.SetCurrentHeader(bc.genesisBlock.Header())
	bc.currentSnapBlock.Store(bc.genesisBlock.Header())
	headFastBlockGauge.Update(int64(bc.genesisBlock.NumberU64()))
	return nil
}

// Export writes the active chain to the given writer.
func (bc *BlockChain) Export(w io.Writer) error {
	return bc.ExportN(w, uint64(0), bc.CurrentBlock().Number.Uint64())
}

// ExportN writes a subset of the active chain to the given writer.
func (bc *BlockChain) ExportN(w io.Writer, first uint64, last uint64) error {
	if first > last {
		return fmt.Errorf("export failed: first (%d) is greater than last (%d)", first, last)
	}
	log.Info("Exporting batch of blocks", "count", last-first+1)

	var (
		parentHash common.Hash
		start      = time.Now()
		reported   = time.Now()
	)
	for nr := first; nr <= last; nr++ {
		block := bc.GetBlockByNumber(nr)
		if block == nil {
			return fmt.Errorf("export failed on #%d: not found", nr)
		}
		if nr > first && block.ParentHash() != parentHash {
			return errors.New("export failed: chain reorg during export")
		}
		parentHash = block.Hash()
		if err := block.EncodeRLP(w); err != nil {
			return err
		}
		if time.Since(reported) >= statsReportLimit {
			log.Info("Exporting blocks", "exported", block.NumberU64()-first, "elapsed", common.PrettyDuration(time.Since(start)))
			reported = time.Now()
		}
	}
	return nil
}

// writeHeadBlock injects a new head block into the current block chain. This method
// assumes that the block is indeed a true head. It will also reset the head
// header and the head snap sync block to this very same block if they are older
// or if they are on a different side chain.
//
// Note, this function assumes that the `mu` mutex is held!
func (bc *BlockChain) writeHeadBlock(block *types.Block) {
	// Add the block to the canonical chain number scheme and mark as the head
	batch := bc.db.NewBatch()
	rawdb.WriteHeadHeaderHash(batch, block.Hash())
	rawdb.WriteHeadFastBlockHash(batch, block.Hash())
	rawdb.WriteCanonicalHash(batch, block.Hash(), block.NumberU64())
	rawdb.WriteTxLookupEntriesByBlock(batch, block)
	rawdb.WriteHeadBlockHash(batch, block.Hash())

	// Flush the whole batch into the disk, exit the node if failed
	if err := batch.Write(); err != nil {
		log.Crit("Failed to update chain indexes and markers", "err", err)
	}
	// Update all in-memory chain markers in the last step
	bc.hc.SetCurrentHeader(block.Header())

	bc.currentSnapBlock.Store(block.Header())
	headFastBlockGauge.Update(int64(block.NumberU64()))

	bc.currentBlock.Store(block.Header())
	headBlockGauge.Update(int64(block.NumberU64()))
}

// stopWithoutSaving stops the blockchain service. If any imports are currently in progress
// it will abort them using the procInterrupt. This method stops all running
// goroutines, but does not do all the post-stop work of persisting data.
// OBS! It is generally recommended to use the Stop method!
// This method has been exposed to allow tests to stop the blockchain while simulating
// a crash.
func (bc *BlockChain) stopWithoutSaving() {
	if !bc.stopping.CompareAndSwap(false, true) {
		return
	}
	// Signal shutdown tx indexer.
	if bc.txIndexer != nil {
		bc.txIndexer.close()
	}
	// Unsubscribe all subscriptions registered from blockchain.
	bc.scope.Close()

	// Signal shutdown to all goroutines.
	close(bc.quit)
	bc.StopInsert()

	// Now wait for all chain modifications to end and persistent goroutines to exit.
	//
	// Note: Close waits for the mutex to become available, i.e. any running chain
	// modification will have exited when Close returns. Since we also called StopInsert,
	// the mutex should become available quickly. It cannot be taken again after Close has
	// returned.
	bc.chainmu.Close()
	bc.wg.Wait()
}

// Stop stops the blockchain service. If any imports are currently in progress
// it will abort them using the procInterrupt.
func (bc *BlockChain) Stop() {
	bc.stopWithoutSaving()

	// Ensure that the entirety of the state snapshot is journaled to disk.
	var snapBase common.Hash
	if bc.snaps != nil {
		var err error
		if snapBase, err = bc.snaps.Journal(bc.CurrentBlock().Root); err != nil {
			log.Error("Failed to journal state snapshot", "err", err)
		}
		bc.snaps.Release()
	}
	if bc.triedb.Scheme() == rawdb.PathScheme {
		// Ensure that the in-memory trie nodes are journaled to disk properly.
		if err := bc.triedb.Journal(bc.CurrentBlock().Root); err != nil {
			log.Info("Failed to journal in-memory trie nodes", "err", err)
		}
	} else {
		// Ensure the state of a recent block is also stored to disk before exiting.
		// We're writing three different states to catch different restart scenarios:
		//  - HEAD:     So we don't need to reprocess any blocks in the general case
		//  - HEAD-1:   So we don't do large reorgs if our HEAD becomes an uncle
		//  - HEAD-127: So we have a hard limit on the number of blocks reexecuted
		if !bc.cacheConfig.TrieDirtyDisabled {
			triedb := bc.triedb

			for _, offset := range []uint64{0, 1, TriesInMemory - 1} {
				if number := bc.CurrentBlock().Number.Uint64(); number > offset {
					recent := bc.GetBlockByNumber(number - offset)

					log.Info("Writing cached state to disk", "block", recent.Number(), "hash", recent.Hash(), "root", recent.Root())
					if err := triedb.Commit(recent.Root(), true); err != nil {
						log.Error("Failed to commit recent state trie", "err", err)
					}
				}
			}
			if snapBase != (common.Hash{}) {
				log.Info("Writing snapshot state to disk", "root", snapBase)
				if err := triedb.Commit(snapBase, true); err != nil {
					log.Error("Failed to commit recent state trie", "err", err)
				}
			}
			for !bc.triegc.Empty() {
				triedb.Dereference(bc.triegc.PopItem())
			}
			if _, nodes, _ := triedb.Size(); nodes != 0 { // all memory is contained within the nodes return for hashdb
				log.Error("Dangling trie nodes after full cleanup")
			}
		}
	}
	// Allow tracers to clean-up and release resources.
	if bc.logger != nil && bc.logger.OnClose != nil {
		bc.logger.OnClose()
	}
	// Close the trie database, release all the held resources as the last step.
	if err := bc.triedb.Close(); err != nil {
		log.Error("Failed to close trie database", "err", err)
	}
	log.Info("Blockchain stopped")
}

// StopInsert interrupts all insertion methods, causing them to return
// errInsertionInterrupted as soon as possible. Insertion is permanently disabled after
// calling this method.
func (bc *BlockChain) StopInsert() {
	bc.procInterrupt.Store(true)
}

// insertStopped returns true after StopInsert has been called.
func (bc *BlockChain) insertStopped() bool {
	return bc.procInterrupt.Load()
}

func (bc *BlockChain) procFutureBlocks() {
	blocks := make([]*types.Block, 0, bc.futureBlocks.Len())
	for _, hash := range bc.futureBlocks.Keys() {
		if block, exist := bc.futureBlocks.Peek(hash); exist {
			blocks = append(blocks, block)
		}
	}
	if len(blocks) > 0 {
		slices.SortFunc(blocks, func(a, b *types.Block) int {
			return a.Number().Cmp(b.Number())
		})
		// Insert one by one as chain insertion needs contiguous ancestry between blocks
		for i := range blocks {
			bc.InsertChain(blocks[i : i+1])
		}
	}
}

// WriteStatus status of write
type WriteStatus byte

const (
	NonStatTy WriteStatus = iota
	CanonStatTy
	SideStatTy
)

// InsertReceiptChain attempts to complete an already existing header chain with
// transaction and receipt data.
func (bc *BlockChain) InsertReceiptChain(blockChain types.Blocks, receiptChain []types.Receipts, ancientLimit uint64) (int, error) {
	// We don't require the chainMu here since we want to maximize the
	// concurrency of header insertion and receipt insertion.
	bc.wg.Add(1)
	defer bc.wg.Done()

	var (
		ancientBlocks, liveBlocks     types.Blocks
		ancientReceipts, liveReceipts []types.Receipts
	)
	// Do a sanity check that the provided chain is actually ordered and linked
	for i, block := range blockChain {
		if i != 0 {
			prev := blockChain[i-1]
			if block.NumberU64() != prev.NumberU64()+1 || block.ParentHash() != prev.Hash() {
				log.Error("Non contiguous receipt insert",
					"number", block.Number(), "hash", block.Hash(), "parent", block.ParentHash(),
					"prevnumber", prev.Number(), "prevhash", prev.Hash())
				return 0, fmt.Errorf("non contiguous insert: item %d is #%d [%x..], item %d is #%d [%x..] (parent [%x..])",
					i-1, prev.NumberU64(), prev.Hash().Bytes()[:4],
					i, block.NumberU64(), block.Hash().Bytes()[:4], block.ParentHash().Bytes()[:4])
			}
		}
		if block.NumberU64() <= ancientLimit {
			ancientBlocks, ancientReceipts = append(ancientBlocks, block), append(ancientReceipts, receiptChain[i])
		} else {
			liveBlocks, liveReceipts = append(liveBlocks, block), append(liveReceipts, receiptChain[i])
		}

		// Here we also validate that blob transactions in the block do not contain a sidecar.
		// While the sidecar does not affect the block hash / tx hash, sending blobs within a block is not allowed.
		for txIndex, tx := range block.Transactions() {
			if tx.Type() == types.BlobTxType && tx.BlobTxSidecar() != nil {
				return 0, fmt.Errorf("block #%d contains unexpected blob sidecar in tx at index %d", block.NumberU64(), txIndex)
			}
		}
	}

	var (
		stats = struct{ processed, ignored int32 }{}
		start = time.Now()
		size  = int64(0)
	)

	// updateHead updates the head snap sync block if the inserted blocks are better
	// and returns an indicator whether the inserted blocks are canonical.
	updateHead := func(head *types.Block) bool {
		if !bc.chainmu.TryLock() {
			return false
		}
		defer bc.chainmu.Unlock()

		// Rewind may have occurred, skip in that case.
		if bc.CurrentHeader().Number.Cmp(head.Number()) >= 0 {
			reorg, err := bc.forker.ReorgNeeded(bc.CurrentSnapBlock(), head.Header())
			if err != nil {
				log.Warn("Reorg failed", "err", err)
				return false
			} else if !reorg {
				return false
			}
			rawdb.WriteHeadFastBlockHash(bc.db, head.Hash())
			bc.currentSnapBlock.Store(head.Header())
			headFastBlockGauge.Update(int64(head.NumberU64()))
			return true
		}
		return false
	}
	// writeAncient writes blockchain and corresponding receipt chain into ancient store.
	//
	// this function only accepts canonical chain data. All side chain will be reverted
	// eventually.
	writeAncient := func(blockChain types.Blocks, receiptChain []types.Receipts) (int, error) {
		first := blockChain[0]
		last := blockChain[len(blockChain)-1]

		// Ensure genesis is in ancients.
		if first.NumberU64() == 1 {
			if frozen, _ := bc.db.Ancients(); frozen == 0 {
				td := bc.genesisBlock.Difficulty()
				writeSize, err := rawdb.WriteAncientBlocks(bc.db, []*types.Block{bc.genesisBlock}, []types.Receipts{nil}, td)
				if err != nil {
					log.Error("Error writing genesis to ancients", "err", err)
					return 0, err
				}
				size += writeSize
				log.Info("Wrote genesis to ancients")
			}
		}
		// Before writing the blocks to the ancients, we need to ensure that
		// they correspond to the what the headerchain 'expects'.
		// We only check the last block/header, since it's a contiguous chain.
		if !bc.HasHeader(last.Hash(), last.NumberU64()) {
			return 0, fmt.Errorf("containing header #%d [%x..] unknown", last.Number(), last.Hash().Bytes()[:4])
		}

		// Write all chain data to ancients.
		td := bc.GetTd(first.Hash(), first.NumberU64())
		writeSize, err := rawdb.WriteAncientBlocks(bc.db, blockChain, receiptChain, td)
		if err != nil {
			log.Error("Error importing chain data to ancients", "err", err)
			return 0, err
		}
		size += writeSize

		// Sync the ancient store explicitly to ensure all data has been flushed to disk.
		if err := bc.db.Sync(); err != nil {
			return 0, err
		}
		// Update the current snap block because all block data is now present in DB.
		previousSnapBlock := bc.CurrentSnapBlock().Number.Uint64()
		if !updateHead(blockChain[len(blockChain)-1]) {
			// We end up here if the header chain has reorg'ed, and the blocks/receipts
			// don't match the canonical chain.
			if _, err := bc.db.TruncateHead(previousSnapBlock + 1); err != nil {
				log.Error("Can't truncate ancient store after failed insert", "err", err)
			}
			return 0, errSideChainReceipts
		}

		// Delete block data from the main database.
		var (
			batch       = bc.db.NewBatch()
			canonHashes = make(map[common.Hash]struct{})
		)
		for _, block := range blockChain {
			canonHashes[block.Hash()] = struct{}{}
			if block.NumberU64() == 0 {
				continue
			}
			rawdb.DeleteCanonicalHash(batch, block.NumberU64())
			rawdb.DeleteBlockWithoutNumber(batch, block.Hash(), block.NumberU64())
		}
		// Delete side chain hash-to-number mappings.
		for _, nh := range rawdb.ReadAllHashesInRange(bc.db, first.NumberU64(), last.NumberU64()) {
			if _, canon := canonHashes[nh.Hash]; !canon {
				rawdb.DeleteHeader(batch, nh.Hash, nh.Number)
			}
		}
		if err := batch.Write(); err != nil {
			return 0, err
		}
		stats.processed += int32(len(blockChain))
		return 0, nil
	}

	// writeLive writes blockchain and corresponding receipt chain into active store.
	writeLive := func(blockChain types.Blocks, receiptChain []types.Receipts) (int, error) {
		var (
			skipPresenceCheck = false
			batch             = bc.db.NewBatch()
		)
		for i, block := range blockChain {
			// Short circuit insertion if shutting down or processing failed
			if bc.insertStopped() {
				return 0, errInsertionInterrupted
			}
			// Short circuit if the owner header is unknown
			if !bc.HasHeader(block.Hash(), block.NumberU64()) {
				return i, fmt.Errorf("containing header #%d [%x..] unknown", block.Number(), block.Hash().Bytes()[:4])
			}
			if !skipPresenceCheck {
				// Ignore if the entire data is already known
				if bc.HasBlock(block.Hash(), block.NumberU64()) {
					stats.ignored++
					continue
				} else {
					// If block N is not present, neither are the later blocks.
					// This should be true, but if we are mistaken, the shortcut
					// here will only cause overwriting of some existing data
					skipPresenceCheck = true
				}
			}
			// Write all the data out into the database
			rawdb.WriteBody(batch, block.Hash(), block.NumberU64(), block.Body())
			rawdb.WriteReceipts(batch, block.Hash(), block.NumberU64(), receiptChain[i])

			// Write everything belongs to the blocks into the database. So that
			// we can ensure all components of body is completed(body, receipts)
			// except transaction indexes(will be created once sync is finished).
			if batch.ValueSize() >= ethdb.IdealBatchSize {
				if err := batch.Write(); err != nil {
					return 0, err
				}
				size += int64(batch.ValueSize())
				batch.Reset()
			}
			stats.processed++
		}
		// Write everything belongs to the blocks into the database. So that
		// we can ensure all components of body is completed(body, receipts,
		// tx indexes)
		if batch.ValueSize() > 0 {
			size += int64(batch.ValueSize())
			if err := batch.Write(); err != nil {
				return 0, err
			}
		}
		updateHead(blockChain[len(blockChain)-1])
		return 0, nil
	}

	// Write downloaded chain data and corresponding receipt chain data
	if len(ancientBlocks) > 0 {
		if n, err := writeAncient(ancientBlocks, ancientReceipts); err != nil {
			if err == errInsertionInterrupted {
				return 0, nil
			}
			return n, err
		}
	}
	if len(liveBlocks) > 0 {
		if n, err := writeLive(liveBlocks, liveReceipts); err != nil {
			if err == errInsertionInterrupted {
				return 0, nil
			}
			return n, err
		}
	}
	var (
		head    = blockChain[len(blockChain)-1]
		context = []interface{}{
			"count", stats.processed, "elapsed", common.PrettyDuration(time.Since(start)),
			"number", head.Number(), "hash", head.Hash(), "age", common.PrettyAge(time.Unix(int64(head.Time()), 0)),
			"size", common.StorageSize(size),
		}
	)
	if stats.ignored > 0 {
		context = append(context, []interface{}{"ignored", stats.ignored}...)
	}
	log.Debug("Imported new block receipts", context...)

	return 0, nil
}

// writeBlockWithoutState writes only the block and its metadata to the database,
// but does not write any state. This is used to construct competing side forks
// up to the point where they exceed the canonical total difficulty.
func (bc *BlockChain) writeBlockWithoutState(block *types.Block, td *big.Int) (err error) {
	if bc.insertStopped() {
		return errInsertionInterrupted
	}
	batch := bc.db.NewBatch()
	rawdb.WriteTd(batch, block.Hash(), block.NumberU64(), td)
	rawdb.WriteBlock(batch, block)
	if err := batch.Write(); err != nil {
		log.Crit("Failed to write block into disk", "err", err)
	}
	return nil
}

// writeKnownBlockAsHead updates the head block flag with a known block
// and introduces chain reorg if necessary.
// In ethereum/go-ethereum this is called writeKnownBlock. Same logic, better name.
func (bc *BlockChain) writeKnownBlockAsHead(block *types.Block) error {
	current := bc.CurrentBlock()
	if block.ParentHash() != current.Hash() {
		if err := bc.reorg(current, block); err != nil {
			return err
		}
	}
	bc.writeHeadBlock(block)
	return nil
}

// writeBlockWithState writes block, metadata and corresponding state data to the
// database.
func (bc *BlockChain) writeBlockWithState(block *types.Block, receipts []*types.Receipt, state *state.StateDB) error {
	// Calculate the total difficulty of the block
	ptd := bc.GetTd(block.ParentHash(), block.NumberU64()-1)
	if ptd == nil {
		return consensus.ErrUnknownAncestor
	}
	// Make sure no inconsistent state is leaked during insertion
	externTd := new(big.Int).Add(block.Difficulty(), ptd)

	// Irrelevant of the canonical status, write the block itself to the database.
	//
	// Note all the components of block(td, hash->number map, header, body, receipts)
	// should be written atomically. BlockBatch is used for containing all components.
	blockBatch := bc.db.NewBatch()
	rawdb.WriteTd(blockBatch, block.Hash(), block.NumberU64(), externTd)
	rawdb.WriteBlock(blockBatch, block)
	rawdb.WriteReceipts(blockBatch, block.Hash(), block.NumberU64(), receipts)
	rawdb.WritePreimages(blockBatch, state.Preimages())
	if err := blockBatch.Write(); err != nil {
		log.Crit("Failed to write block into disk", "err", err)
	}
	// Commit all cached state changes into underlying memory database.
	root, err := state.Commit(block.NumberU64(), bc.chainConfig.IsEnabled(bc.chainConfig.GetEIP161dTransition, block.Number()))
	if err != nil {
		return err
	}
	// If node is running in path mode, skip explicit gc operation
	// which is unnecessary in this mode.
	if bc.triedb.Scheme() == rawdb.PathScheme {
		return nil
	}
	// If we're running an archive node, always flush
	if bc.cacheConfig.TrieDirtyDisabled {
		return bc.triedb.Commit(root, false)
	}
	// Full but not archive node, do proper garbage collection
	bc.triedb.Reference(root, common.Hash{}) // metadata reference to keep trie alive
	bc.triegc.Push(root, -int64(block.NumberU64()))

	// Flush limits are not considered for the first TriesInMemory blocks.
	current := block.NumberU64()
	if current <= TriesInMemory {
		return nil
	}
	// If we exceeded our memory allowance, flush matured singleton nodes to disk
	var (
		_, nodes, imgs = bc.triedb.Size() // all memory is contained within the nodes return for hashdb
		limit          = common.StorageSize(bc.cacheConfig.TrieDirtyLimit) * 1024 * 1024
	)
	if nodes > limit || imgs > 4*1024*1024 {
		bc.triedb.Cap(limit - ethdb.IdealBatchSize)
	}
	// Find the next state trie we need to commit
	chosen := current - TriesInMemory
	flushInterval := time.Duration(bc.flushInterval.Load())
	// If we exceeded time allowance, flush an entire trie to disk
	if bc.gcproc > flushInterval {
		// If the header is missing (canonical chain behind), we're reorging a low
		// diff sidechain. Suspend committing until this operation is completed.
		header := bc.GetHeaderByNumber(chosen)
		if header == nil {
			log.Warn("Reorg in progress, trie commit postponed", "number", chosen)
		} else {
			// If we're exceeding limits but haven't reached a large enough memory gap,
			// warn the user that the system is becoming unstable.
			if chosen < bc.lastWrite+TriesInMemory && bc.gcproc >= 2*flushInterval {
				log.Info("State in memory for too long, committing", "time", bc.gcproc, "allowance", flushInterval, "optimum", float64(chosen-bc.lastWrite)/TriesInMemory)
			}
			// Flush an entire trie and restart the counters
			bc.triedb.Commit(header.Root, true)
			bc.lastWrite = chosen
			bc.gcproc = 0
		}
	}
	// Garbage collect anything below our required write retention
	for !bc.triegc.Empty() {
		root, number := bc.triegc.Pop()
		if uint64(-number) > chosen {
			bc.triegc.Push(root, number)
			break
		}
		bc.triedb.Dereference(root)
	}
	return nil
}

// WriteBlockAndSetHead writes the given block and all associated state to the database,
// and applies the block as the new chain head.
func (bc *BlockChain) WriteBlockAndSetHead(block *types.Block, receipts []*types.Receipt, logs []*types.Log, state *state.StateDB, emitHeadEvent bool) (status WriteStatus, err error) {
	if !bc.chainmu.TryLock() {
		return NonStatTy, errChainStopped
	}
	defer bc.chainmu.Unlock()

	return bc.writeBlockAndSetHead(block, receipts, logs, state, emitHeadEvent)
}

// writeBlockAndSetHead is the internal implementation of WriteBlockAndSetHead.
// This function expects the chain mutex to be held.
func (bc *BlockChain) writeBlockAndSetHead(block *types.Block, receipts []*types.Receipt, logs []*types.Log, state *state.StateDB, emitHeadEvent bool) (status WriteStatus, err error) {
	if err := bc.writeBlockWithState(block, receipts, state); err != nil {
		return NonStatTy, err
	}
	currentBlock := bc.CurrentBlock()
	reorg, err := bc.forker.ReorgNeeded(currentBlock, block.Header())
	if err != nil {
		return NonStatTy, err
	}

	if reorg {
		// Reorganise the chain if the parent is not the head block
		if block.ParentHash() != currentBlock.Hash() {
			if err := bc.reorg(currentBlock, block); err != nil {
				return NonStatTy, err
			}
		}
		status = CanonStatTy
	} else {
		status = SideStatTy
	}
	// Set new head.
	if status == CanonStatTy {
		bc.writeHeadBlock(block)
	}
	bc.futureBlocks.Remove(block.Hash())

	if status == CanonStatTy {
		bc.chainFeed.Send(ChainEvent{Block: block, Hash: block.Hash(), Logs: logs})
		if len(logs) > 0 {
			bc.logsFeed.Send(logs)
		}
		// In theory, we should fire a ChainHeadEvent when we inject
		// a canonical block, but sometimes we can insert a batch of
		// canonical blocks. Avoid firing too many ChainHeadEvents,
		// we will fire an accumulated ChainHeadEvent and disable fire
		// event here.
		if emitHeadEvent {
			bc.chainHeadFeed.Send(ChainHeadEvent{Block: block})
		}
	} else {
		bc.chainSideFeed.Send(ChainSideEvent{Block: block})
	}
	return status, nil
}

// addFutureBlock checks if the block is within the max allowed window to get
// accepted for future processing, and returns an error if the block is too far
// ahead and was not added.
//
// TODO after the transition, the future block shouldn't be kept. Because
// it's not checked in the Geth side anymore.
func (bc *BlockChain) addFutureBlock(block *types.Block) error {
	max := uint64(time.Now().Unix() + maxTimeFutureBlocks)
	if block.Time() > max {
		return fmt.Errorf("future block timestamp %v > allowed %v", block.Time(), max)
	}
	if block.Difficulty().Cmp(common.Big0) == 0 {
		// Never add PoS blocks into the future queue
		return nil
	}
	bc.futureBlocks.Add(block.Hash(), block)
	return nil
}

// InsertChain attempts to insert the given batch of blocks in to the canonical
// chain or, otherwise, create a fork. If an error is returned it will return
// the index number of the failing block as well an error describing what went
// wrong. After insertion is done, all accumulated events will be fired.
func (bc *BlockChain) InsertChain(chain types.Blocks) (int, error) {
	// Sanity check that we have something meaningful to import
	if len(chain) == 0 {
		return 0, nil
	}
	bc.blockProcFeed.Send(true)
	defer bc.blockProcFeed.Send(false)

	// Do a sanity check that the provided chain is actually ordered and linked.
	for i := 1; i < len(chain); i++ {
		block, prev := chain[i], chain[i-1]
		if block.NumberU64() != prev.NumberU64()+1 || block.ParentHash() != prev.Hash() {
			log.Error("Non contiguous block insert",
				"number", block.Number(),
				"hash", block.Hash(),
				"parent", block.ParentHash(),
				"prevnumber", prev.Number(),
				"prevhash", prev.Hash(),
			)
			return 0, fmt.Errorf("non contiguous insert: item %d is #%d [%x..], item %d is #%d [%x..] (parent [%x..])", i-1, prev.NumberU64(),
				prev.Hash().Bytes()[:4], i, block.NumberU64(), block.Hash().Bytes()[:4], block.ParentHash().Bytes()[:4])
		}
	}
	// Pre-checks passed, start the full block imports
	if !bc.chainmu.TryLock() {
		return 0, errChainStopped
	}
	defer bc.chainmu.Unlock()
	return bc.insertChain(chain, true, true)
}

// insertChain is the internal implementation of InsertChain, which assumes that
// 1) chains are contiguous, and 2) The chain mutex is held.
//
// This method is split out so that import batches that require re-injecting
// historical blocks can do so without releasing the lock, which could lead to
// racey behaviour. If a sidechain import is in progress, and the historic state
// is imported, but then new canon-head is added before the actual sidechain
// completes, then the historic state could be pruned again
func (bc *BlockChain) insertChain(chain types.Blocks, verifySeals, setHead bool) (int, error) {
	// If the chain is terminating, don't even bother starting up.
	if bc.insertStopped() {
		return 0, nil
	}

	// Start a parallel signature recovery (signer will fluke on fork transition, minimal perf loss)
	SenderCacher.RecoverFromBlocks(types.MakeSigner(bc.chainConfig, chain[0].Number(), chain[0].Time()), chain)

	var (
		stats = insertStats{
			startTime: mclock.Now(),
			artificialFinality: bc.IsArtificialFinalityEnabled() &&
				bc.chainConfig.IsEnabled(bc.chainConfig.GetECBP1100Transition, bc.CurrentBlock().Number),
		}
		lastCanon *types.Block
	)
	// Fire a single chain head event if we've progressed the chain
	defer func() {
		if lastCanon != nil && bc.CurrentBlock().Hash() == lastCanon.Hash() {
			bc.chainHeadFeed.Send(ChainHeadEvent{lastCanon})
		}
	}()
	// Start the parallel header verifier
	headers := make([]*types.Header, len(chain))
	seals := make([]bool, len(chain))

	for i, block := range chain {
		headers[i] = block.Header()
		seals[i] = verifySeals
	}
	abort, results := bc.engine.VerifyHeaders(bc, headers, seals)
	defer close(abort)

	// Peek the error for the first block to decide the directing import logic
	it := newInsertIterator(chain, results, bc.validator)
	block, err := it.next()

	// Left-trim all the known blocks that don't need to build snapshot
	if bc.skipBlock(err, it) {
		// First block (and state) is known
		//   1. We did a roll-back, and should now do a re-import
		//   2. The block is stored as a sidechain, and is lying about it's stateroot, and passes a stateroot
		//      from the canonical chain, which has not been verified.
		// Skip all known blocks that are behind us.
		var (
			reorg   bool
			current = bc.CurrentBlock()
		)
		for block != nil && bc.skipBlock(err, it) {
			reorg, err = bc.forker.ReorgNeeded(current, block.Header())
			if err != nil {
				return it.index, err
			}
			if reorg {
				// Switch to import mode if the forker says the reorg is necessary
				// and also the block is not on the canonical chain.
				// In eth2 the forker always returns true for reorg decision (blindly trusting
				// the external consensus engine), but in order to prevent the unnecessary
				// reorgs when importing known blocks, the special case is handled here.
				if block.NumberU64() > current.Number.Uint64() || bc.GetCanonicalHash(block.NumberU64()) != block.Hash() {
					break
				}
			}
			log.Debug("Ignoring already known block", "number", block.Number(), "hash", block.Hash())
			stats.ignored++

			block, err = it.next()
		}

		// The remaining blocks are still known blocks, the only scenario here is:
		// During the snap sync, the pivot point is already submitted but rollback
		// happens. Then node resets the head full block to a lower height via `rollback`
		// and leaves a few known blocks in the database.
		//
		// When node runs a snap sync again, it can re-import a batch of known blocks via
		// `insertChain` while a part of them have higher total difficulty than current
		// head full block(new pivot point).
		for block != nil && bc.skipBlock(err, it) {
			log.Debug("Writing previously known block", "number", block.Number(), "hash", block.Hash())
			if err := bc.writeKnownBlockAsHead(block); err != nil {
				return it.index, err
			}
			lastCanon = block

			block, err = it.next()
		}
		// Falls through to the block import
	}
	switch {
	// First block is pruned
	case errors.Is(err, consensus.ErrPrunedAncestor):
		if setHead {
			// First block is pruned, insert as sidechain and reorg only if TD grows enough
			log.Debug("Pruned ancestor, inserting as sidechain", "number", block.Number(), "hash", block.Hash())
			return bc.insertSideChain(block, it)
		} else {
			// We're post-merge and the parent is pruned, try to recover the parent state
			log.Debug("Pruned ancestor", "number", block.Number(), "hash", block.Hash())
			_, err := bc.recoverAncestors(block)
			return it.index, err
		}
	// First block is future, shove it (and all children) to the future queue (unknown ancestor)
	case errors.Is(err, consensus.ErrFutureBlock) || (errors.Is(err, consensus.ErrUnknownAncestor) && bc.futureBlocks.Contains(it.first().ParentHash())):
		for block != nil && (it.index == 0 || errors.Is(err, consensus.ErrUnknownAncestor)) {
			log.Debug("Future block, postponing import", "number", block.Number(), "hash", block.Hash())
			if err := bc.addFutureBlock(block); err != nil {
				return it.index, err
			}
			block, err = it.next()
		}
		stats.queued += it.processed()
		stats.ignored += it.remaining()

		// If there are any still remaining, mark as ignored
		return it.index, err

	// Some other error(except ErrKnownBlock) occurred, abort.
	// ErrKnownBlock is allowed here since some known blocks
	// still need re-execution to generate snapshots that are missing
	case err != nil && !errors.Is(err, ErrKnownBlock):
		bc.futureBlocks.Remove(block.Hash())
		stats.ignored += len(it.chain)
		bc.reportBlock(block, nil, err)
		return it.index, err
	}
	// No validation errors for the first block (or chain prefix skipped)
	var activeState *state.StateDB
	defer func() {
		// The chain importer is starting and stopping trie prefetchers. If a bad
		// block or other error is hit however, an early return may not properly
		// terminate the background threads. This defer ensures that we clean up
		// and dangling prefetcher, without deferring each and holding on live refs.
		if activeState != nil {
			activeState.StopPrefetcher()
		}
	}()

	for ; block != nil && err == nil || errors.Is(err, ErrKnownBlock); block, err = it.next() {
		// If the chain is terminating, stop processing blocks
		if bc.insertStopped() {
			log.Debug("Abort during block processing")
			break
		}
		// If the block is known (in the middle of the chain), it's a special case for
		// Clique blocks where they can share state among each other, so importing an
		// older block might complete the state of the subsequent one. In this case,
		// just skip the block (we already validated it once fully (and crashed), since
		// its header and body was already in the database). But if the corresponding
		// snapshot layer is missing, forcibly rerun the execution to build it.
		if bc.skipBlock(err, it) {
			logger := log.Debug
			if !bc.chainConfig.GetConsensusEngineType().IsClique() {
				logger = log.Warn
			}
			logger("Inserted known block", "number", block.Number(), "hash", block.Hash(),
				"uncles", len(block.Uncles()), "txs", len(block.Transactions()), "gas", block.GasUsed(),
				"root", block.Root())

			// Special case. Commit the empty receipt slice if we meet the known
			// block in the middle. It can only happen in the clique chain. Whenever
			// we insert blocks via `insertSideChain`, we only commit `td`, `header`
			// and `body` if it's non-existent. Since we don't have receipts without
			// reexecution, so nothing to commit. But if the sidechain will be adopted
			// as the canonical chain eventually, it needs to be reexecuted for missing
			// state, but if it's this special case here(skip reexecution) we will lose
			// the empty receipt entry.
			if len(block.Transactions()) == 0 {
				rawdb.WriteReceipts(bc.db, block.Hash(), block.NumberU64(), nil)
			} else {
				log.Error("Please file an issue, skip known block execution without receipt",
					"hash", block.Hash(), "number", block.NumberU64())
			}
			if err := bc.writeKnownBlockAsHead(block); err != nil {
				return it.index, err
			}
			stats.processed++
			if bc.logger != nil && bc.logger.OnSkippedBlock != nil {
				bc.logger.OnSkippedBlock(tracing.BlockEvent{
					Block:     block,
					TD:        bc.GetTd(block.ParentHash(), block.NumberU64()-1),
					Finalized: bc.CurrentFinalBlock(),
					Safe:      bc.CurrentSafeBlock(),
				})
			}

			// We can assume that logs are empty here, since the only way for consecutive
			// Clique blocks to have the same state is if there are no transactions.
			lastCanon = block
			continue
		}

		// Retrieve the parent block and it's state to execute on top
		start := time.Now()
		parent := it.previous()
		if parent == nil {
			parent = bc.GetHeader(block.ParentHash(), block.NumberU64()-1)
		}
		statedb, err := state.New(parent.Root, bc.stateCache, bc.snaps)
		if err != nil {
			return it.index, err
		}
		statedb.SetLogger(bc.logger)

		// Enable prefetching to pull in trie node paths while processing transactions
		statedb.StartPrefetcher("chain")
		activeState = statedb

		// If we have a followup block, run that against the current state to pre-cache
		// transactions and probabilistically some of the account/storage trie nodes.
		var followupInterrupt atomic.Bool
		if !bc.cacheConfig.TrieCleanNoPrefetch {
			if followup, err := it.peek(); followup != nil && err == nil {
				throwaway, _ := state.New(parent.Root, bc.stateCache, bc.snaps)

				go func(start time.Time, followup *types.Block, throwaway *state.StateDB) {
					// Disable tracing for prefetcher executions.
					vmCfg := bc.vmConfig
					vmCfg.Tracer = nil
					bc.prefetcher.Prefetch(followup, throwaway, vmCfg, &followupInterrupt)

					blockPrefetchExecuteTimer.Update(time.Since(start))
					if followupInterrupt.Load() {
						blockPrefetchInterruptMeter.Mark(1)
					}
				}(time.Now(), followup, throwaway)
			}
		}

		// The traced section of block import.
		res, err := bc.processBlock(block, statedb, start, setHead)
		followupInterrupt.Store(true)
		if err != nil {
			return it.index, err
		}
		// Report the import stats before returning the various results
		stats.processed++
		stats.usedGas += res.usedGas

		var snapDiffItems, snapBufItems common.StorageSize
		if bc.snaps != nil {
			snapDiffItems, snapBufItems = bc.snaps.Size()
		}
		trieDiffNodes, trieBufNodes, _ := bc.triedb.Size()
		stats.report(chain, it.index, snapDiffItems, snapBufItems, trieDiffNodes, trieBufNodes, setHead)

		if !setHead {
			// After merge we expect few side chains. Simply count
			// all blocks the CL gives us for GC processing time
			bc.gcproc += res.procTime
			return it.index, nil // Direct block insertion of a single block
		}
		switch res.status {
		case CanonStatTy:
			log.Debug("Inserted new block", "number", block.Number(), "hash", block.Hash(),
				"uncles", len(block.Uncles()), "txs", len(block.Transactions()), "gas", block.GasUsed(),
				"elapsed", common.PrettyDuration(time.Since(start)),
				"root", block.Root())

			lastCanon = block

			// Only count canonical blocks for GC processing time
			bc.gcproc += res.procTime

		case SideStatTy:
			log.Debug("Inserted forked block", "number", block.Number(), "hash", block.Hash(),
				"diff", block.Difficulty(), "elapsed", common.PrettyDuration(time.Since(start)),
				"txs", len(block.Transactions()), "gas", block.GasUsed(), "uncles", len(block.Uncles()),
				"root", block.Root())

		default:
			// This in theory is impossible, but lets be nice to our future selves and leave
			// a log, instead of trying to track down blocks imports that don't emit logs.
			log.Warn("Inserted block with unknown status", "number", block.Number(), "hash", block.Hash(),
				"diff", block.Difficulty(), "elapsed", common.PrettyDuration(time.Since(start)),
				"txs", len(block.Transactions()), "gas", block.GasUsed(), "uncles", len(block.Uncles()),
				"root", block.Root())
		}
	}

	// Any blocks remaining here? The only ones we care about are the future ones
	if block != nil && errors.Is(err, consensus.ErrFutureBlock) {
		if err := bc.addFutureBlock(block); err != nil {
			return it.index, err
		}
		block, err = it.next()

		for ; block != nil && errors.Is(err, consensus.ErrUnknownAncestor); block, err = it.next() {
			if err := bc.addFutureBlock(block); err != nil {
				return it.index, err
			}
			stats.queued++
		}
	}
	stats.ignored += it.remaining()

	return it.index, err
}

// blockProcessingResult is a summary of block processing
// used for updating the stats.
type blockProcessingResult struct {
	usedGas  uint64
	procTime time.Duration
	status   WriteStatus
}

// processBlock executes and validates the given block. If there was no error
// it writes the block and associated state to database.
func (bc *BlockChain) processBlock(block *types.Block, statedb *state.StateDB, start time.Time, setHead bool) (_ *blockProcessingResult, blockEndErr error) {
	if bc.logger != nil && bc.logger.OnBlockStart != nil {
		td := bc.GetTd(block.ParentHash(), block.NumberU64()-1)
		bc.logger.OnBlockStart(tracing.BlockEvent{
			Block:     block,
			TD:        td,
			Finalized: bc.CurrentFinalBlock(),
			Safe:      bc.CurrentSafeBlock(),
		})
	}
	if bc.logger != nil && bc.logger.OnBlockEnd != nil {
		defer func() {
			bc.logger.OnBlockEnd(blockEndErr)
		}()
	}

	// Process block using the parent state as reference point
	pstart := time.Now()
	receipts, logs, usedGas, err := bc.processor.Process(block, statedb, bc.vmConfig)
	if err != nil {
		bc.reportBlock(block, receipts, err)
		return nil, err
	}
	ptime := time.Since(pstart)

	vstart := time.Now()
	if err := bc.validator.ValidateState(block, statedb, receipts, usedGas); err != nil {
		bc.reportBlock(block, receipts, err)
		return nil, err
	}
	vtime := time.Since(vstart)
	proctime := time.Since(start) // processing + validation

	// Update the metrics touched during block processing and validation
	accountReadTimer.Update(statedb.AccountReads)                   // Account reads are complete(in processing)
	storageReadTimer.Update(statedb.StorageReads)                   // Storage reads are complete(in processing)
	snapshotAccountReadTimer.Update(statedb.SnapshotAccountReads)   // Account reads are complete(in processing)
	snapshotStorageReadTimer.Update(statedb.SnapshotStorageReads)   // Storage reads are complete(in processing)
	accountUpdateTimer.Update(statedb.AccountUpdates)               // Account updates are complete(in validation)
	storageUpdateTimer.Update(statedb.StorageUpdates)               // Storage updates are complete(in validation)
	accountHashTimer.Update(statedb.AccountHashes)                  // Account hashes are complete(in validation)
	storageHashTimer.Update(statedb.StorageHashes)                  // Storage hashes are complete(in validation)
	triehash := statedb.AccountHashes + statedb.StorageHashes       // The time spent on tries hashing
	trieUpdate := statedb.AccountUpdates + statedb.StorageUpdates   // The time spent on tries update
	trieRead := statedb.SnapshotAccountReads + statedb.AccountReads // The time spent on account read
	trieRead += statedb.SnapshotStorageReads + statedb.StorageReads // The time spent on storage read
	blockExecutionTimer.Update(ptime - trieRead)                    // The time spent on EVM processing
	blockValidationTimer.Update(vtime - (triehash + trieUpdate))    // The time spent on block validation

	// Write the block to the chain and get the status.
	var (
		wstart = time.Now()
		status WriteStatus
	)
	if !setHead {
		// Don't set the head, only insert the block
		err = bc.writeBlockWithState(block, receipts, statedb)
	} else {
		status, err = bc.writeBlockAndSetHead(block, receipts, logs, statedb, false)
	}
	if err != nil {
		return nil, err
	}
	// Update the metrics touched during block commit
	accountCommitTimer.Update(statedb.AccountCommits)   // Account commits are complete, we can mark them
	storageCommitTimer.Update(statedb.StorageCommits)   // Storage commits are complete, we can mark them
	snapshotCommitTimer.Update(statedb.SnapshotCommits) // Snapshot commits are complete, we can mark them
	triedbCommitTimer.Update(statedb.TrieDBCommits)     // Trie database commits are complete, we can mark them

	blockWriteTimer.Update(time.Since(wstart) - statedb.AccountCommits - statedb.StorageCommits - statedb.SnapshotCommits - statedb.TrieDBCommits)
	blockInsertTimer.UpdateSince(start)

	return &blockProcessingResult{usedGas: usedGas, procTime: proctime, status: status}, nil
}

// insertSideChain is called when an import batch hits upon a pruned ancestor
// error, which happens when a sidechain with a sufficiently old fork-block is
// found.
//
// The method writes all (header-and-body-valid) blocks to disk, then tries to
// switch over to the new chain if the TD exceeded the current chain.
// insertSideChain is only used pre-merge.
func (bc *BlockChain) insertSideChain(block *types.Block, it *insertIterator) (int, error) {
	var (
		externTd  *big.Int
		lastBlock = block
		current   = bc.CurrentBlock()
	)
	// The first sidechain block error is already verified to be ErrPrunedAncestor.
	// Since we don't import them here, we expect ErrUnknownAncestor for the remaining
	// ones. Any other errors means that the block is invalid, and should not be written
	// to disk.
	err := consensus.ErrPrunedAncestor
	for ; block != nil && errors.Is(err, consensus.ErrPrunedAncestor); block, err = it.next() {
		// Check the canonical state root for that number
		if number := block.NumberU64(); current.Number.Uint64() >= number {
			canonical := bc.GetBlockByNumber(number)
			if canonical != nil && canonical.Hash() == block.Hash() {
				// Not a sidechain block, this is a re-import of a canon block which has it's state pruned

				// Collect the TD of the block. Since we know it's a canon one,
				// we can get it directly, and not (like further below) use
				// the parent and then add the block on top
				externTd = bc.GetTd(block.Hash(), block.NumberU64())
				continue
			}
			if canonical != nil && canonical.Root() == block.Root() {
				// This is most likely a shadow-state attack. When a fork is imported into the
				// database, and it eventually reaches a block height which is not pruned, we
				// just found that the state already exist! This means that the sidechain block
				// refers to a state which already exists in our canon chain.
				//
				// If left unchecked, we would now proceed importing the blocks, without actually
				// having verified the state of the previous blocks.
				log.Warn("Sidechain ghost-state attack detected", "number", block.NumberU64(), "sideroot", block.Root(), "canonroot", canonical.Root())

				// If someone legitimately side-mines blocks, they would still be imported as usual. However,
				// we cannot risk writing unverified blocks to disk when they obviously target the pruning
				// mechanism.
				return it.index, errors.New("sidechain ghost-state attack")
			}
		}
		if externTd == nil {
			externTd = bc.GetTd(block.ParentHash(), block.NumberU64()-1)
		}
		externTd = new(big.Int).Add(externTd, block.Difficulty())

		if !bc.HasBlock(block.Hash(), block.NumberU64()) {
			start := time.Now()
			if err := bc.writeBlockWithoutState(block, externTd); err != nil {
				return it.index, err
			}
			log.Debug("Injected sidechain block", "number", block.Number(), "hash", block.Hash(),
				"diff", block.Difficulty(), "elapsed", common.PrettyDuration(time.Since(start)),
				"txs", len(block.Transactions()), "gas", block.GasUsed(), "uncles", len(block.Uncles()),
				"root", block.Root())
		}
		lastBlock = block
	}
	// At this point, we've written all sidechain blocks to database. Loop ended
	// either on some other error or all were processed. If there was some other
	// error, we can ignore the rest of those blocks.
	//
	// If the externTd was larger than our local TD, we now need to reimport the previous
	// blocks to regenerate the required state
	reorg, err := bc.forker.ReorgNeeded(current, lastBlock.Header())
	if err != nil {
		return it.index, err
	}
	if !reorg {
		localTd := bc.GetTd(current.Hash(), current.Number.Uint64())
		log.Info("Sidechain written to disk", "start", it.first().NumberU64(), "end", it.previous().Number, "sidetd", externTd, "localtd", localTd)
		return it.index, err
	}
	// Gather all the sidechain hashes (full blocks may be memory heavy)
	var (
		hashes  []common.Hash
		numbers []uint64
	)
	parent := it.previous()
	for parent != nil && !bc.HasState(parent.Root) {
		if bc.stateRecoverable(parent.Root) {
			if err := bc.triedb.Recover(parent.Root); err != nil {
				return 0, err
			}
			break
		}
		hashes = append(hashes, parent.Hash())
		numbers = append(numbers, parent.Number.Uint64())

		parent = bc.GetHeader(parent.ParentHash, parent.Number.Uint64()-1)
	}
	if parent == nil {
		return it.index, errors.New("missing parent")
	}
	// Import all the pruned blocks to make the state available
	var (
		blocks []*types.Block
		memory uint64
	)
	for i := len(hashes) - 1; i >= 0; i-- {
		// Append the next block to our batch
		block := bc.GetBlock(hashes[i], numbers[i])

		blocks = append(blocks, block)
		memory += block.Size()

		// If memory use grew too large, import and continue. Sadly we need to discard
		// all raised events and logs from notifications since we're too heavy on the
		// memory here.
		if len(blocks) >= 2048 || memory > 64*1024*1024 {
			log.Info("Importing heavy sidechain segment", "blocks", len(blocks), "start", blocks[0].NumberU64(), "end", block.NumberU64())
			if _, err := bc.insertChain(blocks, false, true); err != nil {
				return 0, err
			}
			blocks, memory = blocks[:0], 0

			// If the chain is terminating, stop processing blocks
			if bc.insertStopped() {
				log.Debug("Abort during blocks processing")
				return 0, nil
			}
		}
	}
	if len(blocks) > 0 {
		log.Info("Importing sidechain segment", "start", blocks[0].NumberU64(), "end", blocks[len(blocks)-1].NumberU64())
		return bc.insertChain(blocks, false, true)
	}
	return 0, nil
}

// recoverAncestors finds the closest ancestor with available state and re-execute
// all the ancestor blocks since that.
// recoverAncestors is only used post-merge.
// We return the hash of the latest block that we could correctly validate.
func (bc *BlockChain) recoverAncestors(block *types.Block) (common.Hash, error) {
	// Gather all the sidechain hashes (full blocks may be memory heavy)
	var (
		hashes  []common.Hash
		numbers []uint64
		parent  = block
	)
	for parent != nil && !bc.HasState(parent.Root()) {
		if bc.stateRecoverable(parent.Root()) {
			if err := bc.triedb.Recover(parent.Root()); err != nil {
				return common.Hash{}, err
			}
			break
		}
		hashes = append(hashes, parent.Hash())
		numbers = append(numbers, parent.NumberU64())
		parent = bc.GetBlock(parent.ParentHash(), parent.NumberU64()-1)

		// If the chain is terminating, stop iteration
		if bc.insertStopped() {
			log.Debug("Abort during blocks iteration")
			return common.Hash{}, errInsertionInterrupted
		}
	}
	if parent == nil {
		return common.Hash{}, errors.New("missing parent")
	}
	// Import all the pruned blocks to make the state available
	for i := len(hashes) - 1; i >= 0; i-- {
		// If the chain is terminating, stop processing blocks
		if bc.insertStopped() {
			log.Debug("Abort during blocks processing")
			return common.Hash{}, errInsertionInterrupted
		}
		var b *types.Block
		if i == 0 {
			b = block
		} else {
			b = bc.GetBlock(hashes[i], numbers[i])
		}
		if _, err := bc.insertChain(types.Blocks{b}, false, false); err != nil {
			return b.ParentHash(), err
		}
	}
	return block.Hash(), nil
}

// collectLogs collects the logs that were generated or removed during
// the processing of a block. These logs are later announced as deleted or reborn.
func (bc *BlockChain) collectLogs(b *types.Block, removed bool) []*types.Log {
	var blobGasPrice *big.Int
	excessBlobGas := b.ExcessBlobGas()
	if excessBlobGas != nil {
		blobGasPrice = eip4844.CalcBlobFee(*excessBlobGas)
	}
	receipts := rawdb.ReadRawReceipts(bc.db, b.Hash(), b.NumberU64())
	if err := receipts.DeriveFields(bc.chainConfig, b.Hash(), b.NumberU64(), b.Time(), b.BaseFee(), blobGasPrice, b.Transactions()); err != nil {
		log.Error("Failed to derive block receipts fields", "hash", b.Hash(), "number", b.NumberU64(), "err", err)
	}
	var logs []*types.Log
	for _, receipt := range receipts {
		for _, log := range receipt.Logs {
			if removed {
				log.Removed = true
			}
			logs = append(logs, log)
		}
	}
	return logs
}

// nolint:unused
func (bc *BlockChain) commonAncestor(a *types.Header, b *types.Header) (*types.Header, error) {
	var commonH *types.Header
	for {
		// If the common ancestor was found, bail out
		if a.Hash() == b.Hash() {
			commonH = a
			break
		}

		// Step back with both chains
		aBlock := bc.GetBlock(a.ParentHash, a.Number.Uint64()-1)
		if aBlock == nil {
			return nil, fmt.Errorf("invalid old chain")
		}
		a = aBlock.Header()
		bBlock := bc.GetBlock(b.ParentHash, b.Number.Uint64()-1)
		if bBlock == nil {
			return nil, fmt.Errorf("invalid new chain")
		}
		b = bBlock.Header()
	}
	return commonH, nil
}

// reorg takes two blocks, an old chain and a new chain and will reconstruct the
// blocks and inserts them to be part of the new canonical chain and accumulates
// potential missing transactions and post an event about them.
// Note the new head block won't be processed here, callers need to handle it
// externally.
func (bc *BlockChain) reorg(oldHead *types.Header, newHead *types.Block) error {
	var (
		newChain    types.Blocks
		oldChain    types.Blocks
		commonBlock *types.Block

		deletedTxs []common.Hash
		addedTxs   []common.Hash
	)
	oldBlock := bc.GetBlock(oldHead.Hash(), oldHead.Number.Uint64())
	if oldBlock == nil {
		return errors.New("current head block missing")
	}
	newBlock := newHead

	// Reduce the longer chain to the same number as the shorter one
	if oldBlock.NumberU64() > newBlock.NumberU64() {
		// Old chain is longer, gather all transactions and logs as deleted ones
		for ; oldBlock != nil && oldBlock.NumberU64() != newBlock.NumberU64(); oldBlock = bc.GetBlock(oldBlock.ParentHash(), oldBlock.NumberU64()-1) {
			oldChain = append(oldChain, oldBlock)
			for _, tx := range oldBlock.Transactions() {
				deletedTxs = append(deletedTxs, tx.Hash())
			}
		}
	} else {
		// New chain is longer, stash all blocks away for subsequent insertion
		for ; newBlock != nil && newBlock.NumberU64() != oldBlock.NumberU64(); newBlock = bc.GetBlock(newBlock.ParentHash(), newBlock.NumberU64()-1) {
			newChain = append(newChain, newBlock)
		}
	}
	if oldBlock == nil {
		return errInvalidOldChain
	}
	if newBlock == nil {
		return errInvalidNewChain
	}
	// Both sides of the reorg are at the same number, reduce both until the common
	// ancestor is found
	for {
		// If the common ancestor was found, bail out
		if oldBlock.Hash() == newBlock.Hash() {
			commonBlock = oldBlock
			break
		}
		// Remove an old block as well as stash away a new block
		oldChain = append(oldChain, oldBlock)
		for _, tx := range oldBlock.Transactions() {
			deletedTxs = append(deletedTxs, tx.Hash())
		}
		newChain = append(newChain, newBlock)

		// Step back with both chains
		oldBlock = bc.GetBlock(oldBlock.ParentHash(), oldBlock.NumberU64()-1)
		if oldBlock == nil {
			return errInvalidOldChain
		}
		newBlock = bc.GetBlock(newBlock.ParentHash(), newBlock.NumberU64()-1)
		if newBlock == nil {
			return errInvalidNewChain
		}
	}

	// Ensure the user sees large reorgs
	if len(oldChain) > 0 && len(newChain) > 0 {
		logFn := log.Info
		msg := "Chain reorg detected"
		if len(oldChain) > 63 {
			msg = "Large chain reorg detected"
			logFn = log.Warn
		}
		logFn(msg, "number", commonBlock.Number(), "hash", commonBlock.Hash(),
			"drop", len(oldChain), "dropfrom", oldChain[0].Hash(), "add", len(newChain), "addfrom", newChain[0].Hash())
		blockReorgAddMeter.Mark(int64(len(newChain)))
		blockReorgDropMeter.Mark(int64(len(oldChain)))
		blockReorgMeter.Mark(1)
	} else if len(newChain) > 0 {
		// Special case happens in the post merge stage that current head is
		// the ancestor of new head while these two blocks are not consecutive
		log.Info("Extend chain", "add", len(newChain), "number", newChain[0].Number(), "hash", newChain[0].Hash())
		blockReorgAddMeter.Mark(int64(len(newChain)))
	} else {
		// len(newChain) == 0 && len(oldChain) > 0
		// rewind the canonical chain to a lower point.
		log.Error("Impossible reorg, please file an issue", "oldnum", oldBlock.Number(), "oldhash", oldBlock.Hash(), "oldblocks", len(oldChain), "newnum", newBlock.Number(), "newhash", newBlock.Hash(), "newblocks", len(newChain))
	}
	// Acquire the tx-lookup lock before mutation. This step is essential
	// as the txlookups should be changed atomically, and all subsequent
	// reads should be blocked until the mutation is complete.
	bc.txLookupLock.Lock()

	// Insert the new chain segment in incremental order, from the old
	// to the new. The new chain head (newChain[0]) is not inserted here,
	// as it will be handled separately outside of this function
	for i := len(newChain) - 1; i >= 1; i-- {
		// Insert the block in the canonical way, re-writing history
		bc.writeHeadBlock(newChain[i])

		// Collect the new added transactions.
		for _, tx := range newChain[i].Transactions() {
			addedTxs = append(addedTxs, tx.Hash())
		}
	}

	// Delete useless indexes right now which includes the non-canonical
	// transaction indexes, canonical chain indexes which above the head.
	var (
		indexesBatch = bc.db.NewBatch()
		diffs        = types.HashDifference(deletedTxs, addedTxs)
	)
	for _, tx := range diffs {
		rawdb.DeleteTxLookupEntry(indexesBatch, tx)
	}
	// Delete all hash markers that are not part of the new canonical chain.
	// Because the reorg function does not handle new chain head, all hash
	// markers greater than or equal to new chain head should be deleted.
	number := commonBlock.NumberU64()
	if len(newChain) > 1 {
		number = newChain[1].NumberU64()
	}
	for i := number + 1; ; i++ {
		hash := rawdb.ReadCanonicalHash(bc.db, i)
		if hash == (common.Hash{}) {
			break
		}
		rawdb.DeleteCanonicalHash(indexesBatch, i)
	}
	if err := indexesBatch.Write(); err != nil {
		log.Crit("Failed to delete useless indexes", "err", err)
	}
	// Reset the tx lookup cache to clear stale txlookup cache.
	bc.txLookupCache.Purge()

	// Release the tx-lookup lock after mutation.
	bc.txLookupLock.Unlock()

	// Send out events for logs from the old canon chain, and 'reborn'
	// logs from the new canon chain. The number of logs can be very
	// high, so the events are sent in batches of size around 512.

	// Deleted logs + blocks:
	var deletedLogs []*types.Log
	for i := len(oldChain) - 1; i >= 0; i-- {
		// Also send event for blocks removed from the canon chain.
		bc.chainSideFeed.Send(ChainSideEvent{Block: oldChain[i]})

		// Collect deleted logs for notification
		if logs := bc.collectLogs(oldChain[i], true); len(logs) > 0 {
			deletedLogs = append(deletedLogs, logs...)
		}
		if len(deletedLogs) > 512 {
			bc.rmLogsFeed.Send(RemovedLogsEvent{deletedLogs})
			deletedLogs = nil
		}
	}
	if len(deletedLogs) > 0 {
		bc.rmLogsFeed.Send(RemovedLogsEvent{deletedLogs})
	}

	// New logs:
	var rebirthLogs []*types.Log
	for i := len(newChain) - 1; i >= 1; i-- {
		if logs := bc.collectLogs(newChain[i], false); len(logs) > 0 {
			rebirthLogs = append(rebirthLogs, logs...)
		}
		if len(rebirthLogs) > 512 {
			bc.logsFeed.Send(rebirthLogs)
			rebirthLogs = nil
		}
	}
	if len(rebirthLogs) > 0 {
		bc.logsFeed.Send(rebirthLogs)
	}
	return nil
}

// InsertBlockWithoutSetHead executes the block, runs the necessary verification
// upon it and then persist the block and the associate state into the database.
// The key difference between the InsertChain is it won't do the canonical chain
// updating. It relies on the additional SetCanonical call to finalize the entire
// procedure.
func (bc *BlockChain) InsertBlockWithoutSetHead(block *types.Block) error {
	if !bc.chainmu.TryLock() {
		return errChainStopped
	}
	defer bc.chainmu.Unlock()

	_, err := bc.insertChain(types.Blocks{block}, true, false)
	return err
}

// SetCanonical rewinds the chain to set the new head block as the specified
// block. It's possible that the state of the new head is missing, and it will
// be recovered in this function as well.
func (bc *BlockChain) SetCanonical(head *types.Block) (common.Hash, error) {
	if !bc.chainmu.TryLock() {
		return common.Hash{}, errChainStopped
	}
	defer bc.chainmu.Unlock()

	// Re-execute the reorged chain in case the head state is missing.
	if !bc.HasState(head.Root()) {
		if latestValidHash, err := bc.recoverAncestors(head); err != nil {
			return latestValidHash, err
		}
		log.Info("Recovered head state", "number", head.Number(), "hash", head.Hash())
	}
	// Run the reorg if necessary and set the given block as new head.
	start := time.Now()
	if head.ParentHash() != bc.CurrentBlock().Hash() {
		if err := bc.reorg(bc.CurrentBlock(), head); err != nil {
			return common.Hash{}, err
		}
	}
	bc.writeHeadBlock(head)

	// Emit events
	logs := bc.collectLogs(head, false)
	bc.chainFeed.Send(ChainEvent{Block: head, Hash: head.Hash(), Logs: logs})
	if len(logs) > 0 {
		bc.logsFeed.Send(logs)
	}
	bc.chainHeadFeed.Send(ChainHeadEvent{Block: head})

	context := []interface{}{
		"number", head.Number(),
		"hash", head.Hash(),
		"root", head.Root(),
		"elapsed", time.Since(start),
	}
	if timestamp := time.Unix(int64(head.Time()), 0); time.Since(timestamp) > time.Minute {
		context = append(context, []interface{}{"age", common.PrettyAge(timestamp)}...)
	}
	log.Info("Chain head was updated", context...)
	return head.Hash(), nil
}

func (bc *BlockChain) updateFutureBlocks() {
	futureTimer := time.NewTicker(5 * time.Second)
	defer futureTimer.Stop()
	defer bc.wg.Done()
	for {
		select {
		case <-futureTimer.C:
			bc.procFutureBlocks()
		case <-bc.quit:
			return
		}
	}
}

// skipBlock returns 'true', if the block being imported can be skipped over, meaning
// that the block does not need to be processed but can be considered already fully 'done'.
func (bc *BlockChain) skipBlock(err error, it *insertIterator) bool {
	// We can only ever bypass processing if the only error returned by the validator
	// is ErrKnownBlock, which means all checks passed, but we already have the block
	// and state.
	if !errors.Is(err, ErrKnownBlock) {
		return false
	}
	// If we're not using snapshots, we can skip this, since we have both block
	// and (trie-) state
	if bc.snaps == nil {
		return true
	}
	var (
		header     = it.current() // header can't be nil
		parentRoot common.Hash
	)
	// If we also have the snapshot-state, we can skip the processing.
	if bc.snaps.Snapshot(header.Root) != nil {
		return true
	}
	// In this case, we have the trie-state but not snapshot-state. If the parent
	// snapshot-state exists, we need to process this in order to not get a gap
	// in the snapshot layers.
	// Resolve parent block
	if parent := it.previous(); parent != nil {
		parentRoot = parent.Root
	} else if parent = bc.GetHeaderByHash(header.ParentHash); parent != nil {
		parentRoot = parent.Root
	}
	if parentRoot == (common.Hash{}) {
		return false // Theoretically impossible case
	}
	// Parent is also missing snapshot: we can skip this. Otherwise process.
	if bc.snaps.Snapshot(parentRoot) == nil {
		return true
	}
	return false
}

// reportBlock logs a bad block error.
func (bc *BlockChain) reportBlock(block *types.Block, receipts types.Receipts, err error) {
	rawdb.WriteBadBlock(bc.db, block)
	log.Error(summarizeBadBlock(block, receipts, bc.Config(), err))
}

// summarizeBadBlock returns a string summarizing the bad block and other
// relevant information.
func summarizeBadBlock(block *types.Block, receipts []*types.Receipt, config ctypes.ChainConfigurator, err error) string {
	var receiptString string
	for i, receipt := range receipts {
		receiptString += fmt.Sprintf("\n  %d: cumulative: %v gas: %v contract: %v status: %v tx: %v logs: %v bloom: %x state: %x",
			i, receipt.CumulativeGasUsed, receipt.GasUsed, receipt.ContractAddress.Hex(),
			receipt.Status, receipt.TxHash.Hex(), receipt.Logs, receipt.Bloom, receipt.PostState)
	}
	version, vcs := version.Info()
	platform := fmt.Sprintf("%s %s %s %s", version, runtime.Version(), runtime.GOARCH, runtime.GOOS)
	if vcs != "" {
		vcs = fmt.Sprintf("\nVCS: %s", vcs)
	}
	return fmt.Sprintf(`
########## BAD BLOCK #########
Block: %v (%#x)
Error: %v
Platform: %v%v
Chain config: %#v
Receipts: %v
##############################
`, block.Number(), block.Hash(), err, platform, vcs, config, receiptString)
}

// InsertHeaderChain attempts to insert the given header chain in to the local
// chain, possibly creating a reorg. If an error is returned, it will return the
// index number of the failing header as well an error describing what went wrong.
//
// The verify parameter can be used to fine tune whether nonce verification
// should be done or not. The reason behind the optional check is because some
// of the header retrieval mechanisms already need to verify nonces, as well as
// because nonces can be verified sparsely, not needing to check each.
func (bc *BlockChain) InsertHeaderChain(chain []*types.Header, checkFreq int) (int, error) {
	if len(chain) == 0 {
		return 0, nil
	}
	start := time.Now()
	if i, err := bc.hc.ValidateHeaderChain(chain, checkFreq); err != nil {
		return i, err
	}

	if !bc.chainmu.TryLock() {
		return 0, errChainStopped
	}
	defer bc.chainmu.Unlock()
	_, err := bc.hc.InsertHeaderChain(chain, start, bc.forker)
	return 0, err
}

// SetBlockValidatorAndProcessorForTesting sets the current validator and processor.
// This method can be used to force an invalid blockchain to be verified for tests.
// This method is unsafe and should only be used before block import starts.
func (bc *BlockChain) SetBlockValidatorAndProcessorForTesting(v Validator, p Processor) {
	bc.validator = v
	bc.processor = p
}

// SetTrieFlushInterval configures how often in-memory tries are persisted to disk.
// The interval is in terms of block processing time, not wall clock.
// It is thread-safe and can be called repeatedly without side effects.
func (bc *BlockChain) SetTrieFlushInterval(interval time.Duration) {
	bc.flushInterval.Store(int64(interval))
}

// GetTrieFlushInterval gets the in-memory tries flushAlloc interval
func (bc *BlockChain) GetTrieFlushInterval() time.Duration {
	return time.Duration(bc.flushInterval.Load())
}<|MERGE_RESOLUTION|>--- conflicted
+++ resolved
@@ -267,13 +267,10 @@
 	processor  Processor // Block transaction processor interface
 	forker     *ForkChoice
 	vmConfig   vm.Config
-<<<<<<< HEAD
+	logger     *tracing.Hooks
 
 	artificialFinalityNoDisable     *int32 // manual override prevents disabling artificial finality feature activation
 	artificialFinalityEnabledStatus int32  // toggles artificial finality features; will be always 1 if artificialFinalityForce=1
-=======
-	logger     *tracing.Hooks
->>>>>>> 92236365
 }
 
 // NewBlockChain returns a fully initialised block chain using information
