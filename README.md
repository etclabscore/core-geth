--- conflicted
+++ resolved
@@ -64,7 +64,6 @@
 Or, with __an existing copy of the ethereum/go-ethereum source__, the below. This will set [multi-geth/multi-geth](https://github.com/multi-geth/multi-geth) as the `git` remote `multi-geth`,
 and set the local branch `master` to track this repository's `master` branch.
 
-<<<<<<< HEAD
 ```sh
 $ cd $GOPATH/src/github.com/ethereum/go-ethereum
 $ git remote add multi-geth https://github.com/multi-geth/multi-geth.git
@@ -74,10 +73,6 @@
 
 :information_source: Note that these instructions assume a traditional use of `GOPATH`-based Go project organization. Because of the way the `make` command works for this project (using a "GOPATH/work dir" pattern for building)
 you don't have to follow tradition to build; cloning this repo anywhere in your filesystem should be adequate.
-=======
-Automated builds are available for stable releases and the unstable master branch. Binary
-archives are published at https://geth.ethereum.org/downloads/.
->>>>>>> 25c3282c
 
 ## Building the source
 
@@ -122,23 +117,13 @@
 
 ### Fast node on an Ethereum network
 
-<<<<<<< HEAD
-By far the most common scenario is people wanting to simply interact with an Ethereum network:
-create accounts; transfer funds; deploy and interact with contracts. For this particular use-case
-the user doesn't care about years-old historical data, so we can fast-sync quickly to the current
-state of the network. To do so:
-
-```
-$ geth [|--classic|--social|--ethersocial|--mix|--music|--testnet|--rinkeby|--kotti|--goerli] console
-=======
 By far the most common scenario is people wanting to simply interact with the Ethereum
 network: create accounts; transfer funds; deploy and interact with contracts. For this
 particular use-case the user doesn't care about years-old historical data, so we can
 fast-sync quickly to the current state of the network. To do so:
 
-```shell
-$ geth console
->>>>>>> 25c3282c
+```
+$ geth [|--classic|--social|--ethersocial|--mix|--music|--testnet|--rinkeby|--kotti|--goerli] console
 ```
 
 This command will:
@@ -193,13 +178,8 @@
 (operated by members of the community). This network is lighter, more secure, but is only
 supported by go-ethereum.
 
-<<<<<<< HEAD
-```
-$ geth [|--<chain>] --syncmode=full --gcmode=archive
-=======
 ```shell
 $ geth --rinkeby console
->>>>>>> 25c3282c
 ```
 
 This command will start geth in a full archive mode, causing it to download, process, and store the entirety
@@ -228,15 +208,10 @@
 One of the quickest ways to get Ethereum up and running on your machine is by using
 Docker:
 
-<<<<<<< HEAD
-```
-docker run -d --name ethereum-node -v /Users/alice/.ethereum:/root \
-=======
 ```shell
 docker run -d --name ethereum-node -v /Users/alice/ethereum:/root \
->>>>>>> 25c3282c
            -p 8545:8545 -p 30303:30303 \
-           ethereum/client-go
+           multigeth/multi-geth
 ```
 
 This will start `geth` in fast-sync mode with a DB memory allowance of 1GB just as the
