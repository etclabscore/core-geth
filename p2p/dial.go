--- conflicted
+++ resolved
@@ -436,11 +436,7 @@
 // startDial runs the given dial task in a separate goroutine.
 func (d *dialScheduler) startDial(task *dialTask) {
 	node := task.dest()
-<<<<<<< HEAD
-	d.log.Trace("Starting p2p dial", "id", node.ID(), "ip", node.IPAddr(), "flag", task.flags)
-=======
 	d.log.Trace("Starting p2p dial", "id", node.ID(), "ip", node.IP(), "flag", task.flags)
->>>>>>> 92236365
 	hkey := string(node.ID().Bytes())
 	d.history.add(hkey, d.clock.Now().Add(dialHistoryExpiration))
 	d.dialing[node.ID()] = task
@@ -493,11 +489,7 @@
 }
 
 func (t *dialTask) needResolve() bool {
-<<<<<<< HEAD
-	return t.flags&staticDialedConn != 0 && !t.dest().IPAddr().IsValid()
-=======
 	return t.flags&staticDialedConn != 0 && t.dest().IP() == nil
->>>>>>> 92236365
 }
 
 // resolve attempts to find the current endpoint for the destination
@@ -531,12 +523,7 @@
 	// The node was found.
 	t.resolveDelay = initialResolveDelay
 	t.destPtr.Store(resolved)
-<<<<<<< HEAD
-	resAddr, _ := resolved.TCPEndpoint()
-	d.log.Debug("Resolved node", "id", resolved.ID(), "addr", resAddr)
-=======
 	d.log.Debug("Resolved node", "id", resolved.ID(), "addr", &net.TCPAddr{IP: resolved.IP(), Port: resolved.TCP()})
->>>>>>> 92236365
 	return true
 }
 
@@ -545,12 +532,7 @@
 	dialMeter.Mark(1)
 	fd, err := d.dialer.Dial(d.ctx, dest)
 	if err != nil {
-<<<<<<< HEAD
-		addr, _ := dest.TCPEndpoint()
-		d.log.Trace("Dial error", "id", dest.ID(), "addr", addr, "conn", t.flags, "err", cleanupDialErr(err))
-=======
 		d.log.Trace("Dial error", "id", dest.ID(), "addr", nodeAddr(dest), "conn", t.flags, "err", cleanupDialErr(err))
->>>>>>> 92236365
 		dialConnectionError.Mark(1)
 		return &dialError{err}
 	}
@@ -560,11 +542,7 @@
 func (t *dialTask) String() string {
 	node := t.dest()
 	id := node.ID()
-<<<<<<< HEAD
-	return fmt.Sprintf("%v %x %v:%d", t.flags, id[:8], node.IPAddr(), node.TCP())
-=======
 	return fmt.Sprintf("%v %x %v:%d", t.flags, id[:8], node.IP(), node.TCP())
->>>>>>> 92236365
 }
 
 func cleanupDialErr(err error) error {
