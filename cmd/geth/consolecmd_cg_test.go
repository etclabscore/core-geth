package main

import (
	"fmt"
	"os"
	"path/filepath"
	"regexp"
	"strconv"
	"testing"
	"time"

	"github.com/ethereum/go-ethereum/params"
)

// TestConsoleCmdNetworkIdentities tests network identity variables at runtime for a geth instance.
// This provides a "production equivalent" integration test for consensus-relevant chain identity values which
// cannot be adequately unit tested because of reliance on cli context variables.
// These tests should cover expected default values and possible flag-interacting values, like --<chain> with --networkid=n.
func TestConsoleCmdNetworkIdentities(t *testing.T) {
	chainIdentityCases := []struct {
		flags       []string
		networkId   int
		chainId     int
		genesisHash string
	}{
		// Default chain value, without and with --networkid flag set.
		{[]string{}, 1, 1, params.MainnetGenesisHash.Hex()},
		{[]string{"--networkid", "42"}, 42, 1, params.MainnetGenesisHash.Hex()},

		// Non-default chain value, without and with --networkid flag set.
		{[]string{"--classic"}, 1, 61, params.MainnetGenesisHash.Hex()},
		{[]string{"--classic", "--networkid", "42"}, 42, 61, params.MainnetGenesisHash.Hex()},

		// All other possible --<chain> values.
		{[]string{"--mainnet"}, 1, 1, params.MainnetGenesisHash.Hex()},
		{[]string{"--ropsten"}, 3, 3, params.RopstenGenesisHash.Hex()},
		{[]string{"--rinkeby"}, 4, 4, params.RinkebyGenesisHash.Hex()},
		{[]string{"--goerli"}, 5, 5, params.GoerliGenesisHash.Hex()},
		{[]string{"--kotti"}, 6, 6, params.KottiGenesisHash.Hex()},
		{[]string{"--mordor"}, 7, 63, params.MordorGenesisHash.Hex()},
		{[]string{"--yolov3"}, int(params.YoloV3ChainConfig.ChainID.Uint64()), int(params.YoloV3ChainConfig.ChainID.Uint64()), params.YoloV3GenesisHash.Hex()},
<<<<<<< HEAD
		{[]string{"--astor"}, 212, 212, params.AstorGenesisHash.Hex()},
=======
		{[]string{"--mintme"}, 37480, 24734, params.MintMeGenesisHash.Hex()},
>>>>>>> c91e5b3d
	}
	for i, p := range chainIdentityCases {

		// Disable networking, preventing false-negatives if in an environment without networking service
		// or collisions with an existing geth service.
		p.flags = append(p.flags, "--port", "0", "--maxpeers", "0", "--nodiscover", "--nat", "none")

		t.Run(fmt.Sprintf("%d/%v/networkid", i, p.flags),
			consoleCmdStdoutTest(p.flags, "admin.nodeInfo.protocols.eth.network", p.networkId))
		t.Run(fmt.Sprintf("%d/%v/chainid", i, p.flags),
			consoleCmdStdoutTest(p.flags, "admin.nodeInfo.protocols.eth.config.chainId", p.chainId))
		t.Run(fmt.Sprintf("%d/%v/genesis_hash", i, p.flags),
			consoleCmdStdoutTest(p.flags, "eth.getBlock(0, false).hash", strconv.Quote(p.genesisHash)))
	}
}

func consoleCmdStdoutTest(flags []string, execCmd string, want interface{}) func(t *testing.T) {
	return func(t *testing.T) {
		flags = append(flags, "--exec", execCmd, "console")
		geth := runGeth(t, flags...)
		geth.Expect(fmt.Sprintf(`%v
`, want))
		geth.ExpectExit()
		if status := geth.ExitStatus(); status != 0 {
			t.Errorf("expected exit status 0, got: %d", status)
		}
	}
}

// TestGethFailureToLaunch tests that geth fail immediately when given invalid run parameters (ie CLI args).
func TestGethFailureToLaunch(t *testing.T) {
	cases := []struct {
		flags            []string
		expectErrorReStr string
	}{
		{
			flags:            []string{"--badnet"},
			expectErrorReStr: "(?ism)incorrect usage.*",
		},
	}
	for _, c := range cases {
		t.Run(fmt.Sprintf("TestIncorrectUsage: %v", c.flags), func(t *testing.T) {
			geth := runGeth(t, c.flags...)
			geth.ExpectRegexp(c.expectErrorReStr)
			geth.ExpectExit()
			if status := geth.ExitStatus(); status == 0 {
				t.Errorf("expected exit status != 0, got: %d", status)
			}
		})
	}
}

// TestGethStartupLogs tests that geth logs certain things (given some set of flags).
// In these cases, geth is run with a console command to print its name (and tests that it does).
func TestGethStartupLogs(t *testing.T) {
	// semiPersistentDatadir is used to house an adhoc datadir for co-dependent geth test cases.
	semiPersistentDatadir := filepath.Join(os.TempDir(), fmt.Sprintf("geth-startup-logs-test-%d", time.Now().Unix()))
	defer os.RemoveAll(semiPersistentDatadir)

	type matching struct {
		pattern string // pattern is the pattern to match against geth's stderr log.
		matches bool   // matches defines if the pattern should succeed or fail, ie. if the pattern should exist or should not exist.
	}
	cases := []struct {
		flags    []string
		matchers []matching

		// callback is run after the geth run case completes.
		// It can be used to reset any persistent state to provide a clean slate for the subsequent cases.
		callback func() error
	}{
		{
			// --<chain> flag is NOT given and datadir does not exist, representing a first tabula-rasa run.
			// Use without a --<chain> flag is deprecated. User will be warned.
			flags: []string{},
			matchers: []matching{
				{pattern: "(?ism).+WARN.+Not specifying a chain flag is deprecated.*", matches: true},
			},
		},
		{
			// Network flag is given.
			// --<chain> flag is NOT given. This is deprecated. User will be warned.
			// Same same but different as above.
			flags: []string{"--networkid=42"},
			matchers: []matching{
				{pattern: "(?ism).+WARN.+Not specifying a chain flag is deprecated.*", matches: true},
			},
		},
		// Little bit of a HACK.
		// This is a co-dependent sequence of two test cases.
		// First, startup a geth instance that will create a database, storing the genesis block.
		// This is a basic use case and has no errors.
		// The subsequent case then run geth re-using that datadir which has an existing chain database
		// and contains a stored genesis block.
		// Since the database contains a genesis block, the chain identity and config can (and will) be deduced from it;
		// this causes no need for a --<chain> CLI flag to be passed again. The user will not be warned of a missing --<chain> flag.
		{
			// --<chain> flag is given. All is well. Database (storing genesis) is initialized.
			flags: []string{"--datadir", semiPersistentDatadir, "--mainnet"},
			matchers: []matching{
				{pattern: "(?ism).*", matches: true},
			},
		},
		{
			// --<chain> flag is NOT given, BUT geth is being run on top of an existing
			// datadir. Geth will use the existing (stored) genesis found in it.
			// User should NOT be warned.
			flags: []string{"--datadir", semiPersistentDatadir},
			matchers: []matching{
				{pattern: "(?ism).+WARN.+Not specifying a chain flag is deprecated.*", matches: false},
				{pattern: "(?ism).+INFO.+Found stored genesis block.*", matches: true},
			},
			callback: func() error {
				// Clean up this mini-suite.
				return os.RemoveAll(semiPersistentDatadir)
			},
		},
	}
	for i, c := range cases {
		t.Run(fmt.Sprintf("TestGethStartupLogs/%d: %v", i, c.flags), func(t *testing.T) {
			geth := runGeth(t, append(c.flags, "--exec", "admin.nodeInfo.name", "console")...)
			geth.KillTimeout = 10 * time.Second
			geth.ExpectRegexp("(?ism).*CoreGeth.*")
			geth.ExpectExit()
			if status := geth.ExitStatus(); status != 0 {
				t.Errorf("expected exit status == 0, got: %d", status)
			}
			for _, match := range c.matchers {
				if matched := regexp.MustCompile(match.pattern).MatchString(geth.StderrText()); matched != match.matches {
					t.Errorf("unexpected stderr output; want: %s (matching?=%v) got: %s", match.pattern, match.matches, geth.StderrText())
				}
			}
			if c.callback != nil {
				if err := c.callback(); err != nil {
					t.Fatal(err)
				}
			}
		})
	}
}<|MERGE_RESOLUTION|>--- conflicted
+++ resolved
@@ -39,12 +39,9 @@
 		{[]string{"--kotti"}, 6, 6, params.KottiGenesisHash.Hex()},
 		{[]string{"--mordor"}, 7, 63, params.MordorGenesisHash.Hex()},
 		{[]string{"--yolov3"}, int(params.YoloV3ChainConfig.ChainID.Uint64()), int(params.YoloV3ChainConfig.ChainID.Uint64()), params.YoloV3GenesisHash.Hex()},
-<<<<<<< HEAD
 		{[]string{"--astor"}, 212, 212, params.AstorGenesisHash.Hex()},
-=======
 		{[]string{"--mintme"}, 37480, 24734, params.MintMeGenesisHash.Hex()},
->>>>>>> c91e5b3d
-	}
+ 	}
 	for i, p := range chainIdentityCases {
 
 		// Disable networking, preventing false-negatives if in an environment without networking service
