--- conflicted
+++ resolved
@@ -113,13 +113,8 @@
 func defaultNodeConfig() node.Config {
 	git, _ := version.VCS()
 	cfg := node.DefaultConfig
-<<<<<<< HEAD
-	cfg.Name = databaseIdentifier
-	cfg.Version = params.VersionWithCommit(gitCommit, gitDate)
-=======
 	cfg.Name = clientIdentifier
 	cfg.Version = params.VersionWithCommit(git.Commit, git.Date)
->>>>>>> 18b641b0
 	cfg.HTTPModules = append(cfg.HTTPModules, "eth")
 	cfg.WSModules = append(cfg.WSModules, "eth")
 	cfg.IPCPath = "geth.ipc"
@@ -169,11 +164,6 @@
 		v := ctx.Uint64(utils.OverrideShanghai.Name)
 		cfg.Eth.OverrideShanghai = &v
 	}
-<<<<<<< HEAD
-	if ctx.IsSet(utils.OverrideTerminalTotalDifficultyPassed.Name) {
-		override := ctx.Bool(utils.OverrideTerminalTotalDifficultyPassed.Name)
-		cfg.Eth.OverrideTerminalTotalDifficultyPassed = &override
-	}
 	if ctx.IsSet(utils.ECBP1100Flag.Name) {
 		if n := ctx.Uint64(utils.ECBP1100Flag.Name); n != math.MaxUint64 {
 			cfg.Eth.ECBP1100 = new(big.Int).SetUint64(n)
@@ -184,8 +174,6 @@
 			cfg.Eth.ECBP1100NoDisable = &enable
 		}
 	}
-=======
->>>>>>> 18b641b0
 	backend, eth := utils.RegisterEthService(stack, &cfg.Eth)
 
 	// Configure log filter RPC API.
