--- conflicted
+++ resolved
@@ -79,8 +79,9 @@
 				{13772999, ID{Hash: checksumToBytes(0xb715077d), Next: 13773000}}, // Last London block
 				{13773000, ID{Hash: checksumToBytes(0x20c327fc), Next: 15050000}}, // First Arrow Glacier block
 				{15049999, ID{Hash: checksumToBytes(0x20c327fc), Next: 15050000}}, // Last Arrow Glacier block
-				{15050000, ID{Hash: checksumToBytes(0xf0afd0e3), Next: 0}},        // First Gray Glacier block
-				{20000000, ID{Hash: checksumToBytes(0xf0afd0e3), Next: 0}},        // Future Gray Glacier block
+				{15050000, ID{Hash: checksumToBytes(0xf0afd0e3), Next: 18000000}}, // First Gray Glacier block
+				{18000000, ID{Hash: checksumToBytes(0x4fb8a872), Next: 0}},        // First Merge Start block
+				{20000000, ID{Hash: checksumToBytes(0x4fb8a872), Next: 0}},        // Future Merge Start block
 			},
 		},
 		// Ropsten test cases
@@ -155,7 +156,6 @@
 			params.ClassicChainConfig,
 			params.MainnetGenesisHash,
 			[]testcase{
-<<<<<<< HEAD
 				{0, ID{Hash: checksumToBytes(0xfc64ec04), Next: 1150000}},
 				{1, ID{Hash: checksumToBytes(0xfc64ec04), Next: 1150000}},
 				{2, ID{Hash: checksumToBytes(0xfc64ec04), Next: 1150000}},
@@ -255,35 +255,6 @@
 			[]testcase{
 				{0, ID{Hash: checksumToBytes(0x02bf4180), Next: 252500}},
 				{252500, ID{Hash: checksumToBytes(0x50aed09f), Next: 0}},
-=======
-				{0, ID{Hash: checksumToBytes(0xfc64ec04), Next: 1150000}},         // Unsynced
-				{1149999, ID{Hash: checksumToBytes(0xfc64ec04), Next: 1150000}},   // Last Frontier block
-				{1150000, ID{Hash: checksumToBytes(0x97c2c34c), Next: 1920000}},   // First Homestead block
-				{1919999, ID{Hash: checksumToBytes(0x97c2c34c), Next: 1920000}},   // Last Homestead block
-				{1920000, ID{Hash: checksumToBytes(0x91d1f948), Next: 2463000}},   // First DAO block
-				{2462999, ID{Hash: checksumToBytes(0x91d1f948), Next: 2463000}},   // Last DAO block
-				{2463000, ID{Hash: checksumToBytes(0x7a64da13), Next: 2675000}},   // First Tangerine block
-				{2674999, ID{Hash: checksumToBytes(0x7a64da13), Next: 2675000}},   // Last Tangerine block
-				{2675000, ID{Hash: checksumToBytes(0x3edd5b10), Next: 4370000}},   // First Spurious block
-				{4369999, ID{Hash: checksumToBytes(0x3edd5b10), Next: 4370000}},   // Last Spurious block
-				{4370000, ID{Hash: checksumToBytes(0xa00bc324), Next: 7280000}},   // First Byzantium block
-				{7279999, ID{Hash: checksumToBytes(0xa00bc324), Next: 7280000}},   // Last Byzantium block
-				{7280000, ID{Hash: checksumToBytes(0x668db0af), Next: 9069000}},   // First and last Constantinople, first Petersburg block
-				{9068999, ID{Hash: checksumToBytes(0x668db0af), Next: 9069000}},   // Last Petersburg block
-				{9069000, ID{Hash: checksumToBytes(0x879d6e30), Next: 9200000}},   // First Istanbul and first Muir Glacier block
-				{9199999, ID{Hash: checksumToBytes(0x879d6e30), Next: 9200000}},   // Last Istanbul and first Muir Glacier block
-				{9200000, ID{Hash: checksumToBytes(0xe029e991), Next: 12244000}},  // First Muir Glacier block
-				{12243999, ID{Hash: checksumToBytes(0xe029e991), Next: 12244000}}, // Last Muir Glacier block
-				{12244000, ID{Hash: checksumToBytes(0x0eb440f6), Next: 12965000}}, // First Berlin block
-				{12964999, ID{Hash: checksumToBytes(0x0eb440f6), Next: 12965000}}, // Last Berlin block
-				{12965000, ID{Hash: checksumToBytes(0xb715077d), Next: 13773000}}, // First London block
-				{13772999, ID{Hash: checksumToBytes(0xb715077d), Next: 13773000}}, // Last London block
-				{13773000, ID{Hash: checksumToBytes(0x20c327fc), Next: 15050000}}, // First Arrow Glacier block
-				{15049999, ID{Hash: checksumToBytes(0x20c327fc), Next: 15050000}}, // Last Arrow Glacier block
-				{15050000, ID{Hash: checksumToBytes(0xf0afd0e3), Next: 18000000}}, // First Gray Glacier block
-				{18000000, ID{Hash: checksumToBytes(0x4fb8a872), Next: 0}},        // First Merge Start block
-				{20000000, ID{Hash: checksumToBytes(0x4fb8a872), Next: 0}},        // Future Merge Start block
->>>>>>> 23bee162
 			},
 		},
 	}
