// Code generated by github.com/fjl/gencodec. DO NOT EDIT.

package ethconfig

import (
	"math/big"
	"time"

	"github.com/ethereum/go-ethereum/common"
<<<<<<< HEAD
	"github.com/ethereum/go-ethereum/consensus/ethash"
=======
	"github.com/ethereum/go-ethereum/core"
>>>>>>> e501b3b0
	"github.com/ethereum/go-ethereum/core/txpool"
	"github.com/ethereum/go-ethereum/eth/downloader"
	"github.com/ethereum/go-ethereum/eth/gasprice"
	"github.com/ethereum/go-ethereum/miner"
<<<<<<< HEAD
	"github.com/ethereum/go-ethereum/params/types/ctypes"
	"github.com/ethereum/go-ethereum/params/types/genesisT"
=======
>>>>>>> e501b3b0
)

// MarshalTOML marshals as TOML.
func (c Config) MarshalTOML() (interface{}, error) {
	type Config struct {
		Genesis                 *genesisT.Genesis `toml:",omitempty"`
		NetworkId               uint64
		ProtocolVersions        []uint
		SyncMode                downloader.SyncMode
		EthDiscoveryURLs        []string
		SnapDiscoveryURLs       []string
		NoPruning               bool
		NoPrefetch              bool
		TxLookupLimit           uint64                 `toml:",omitempty"`
		RequiredBlocks          map[uint64]common.Hash `toml:"-"`
		LightServ               int                    `toml:",omitempty"`
		LightIngress            int                    `toml:",omitempty"`
		LightEgress             int                    `toml:",omitempty"`
		LightPeers              int                    `toml:",omitempty"`
		LightNoPrune            bool                   `toml:",omitempty"`
		LightNoSyncServe        bool                   `toml:",omitempty"`
		UltraLightServers       []string               `toml:",omitempty"`
		UltraLightFraction      int                    `toml:",omitempty"`
		UltraLightOnlyAnnounce  bool                   `toml:",omitempty"`
		SkipBcVersionCheck      bool                   `toml:"-"`
		DatabaseHandles         int                    `toml:"-"`
		DatabaseCache           int
		DatabaseFreezer         string
		DatabaseFreezerRemote   string
		TrieCleanCache          int
		TrieCleanCacheJournal   string        `toml:",omitempty"`
		TrieCleanCacheRejournal time.Duration `toml:",omitempty"`
		TrieDirtyCache          int
		TrieTimeout             time.Duration
		SnapshotCache           int
		Preimages               bool
		FilterLogCacheSize      int
		Miner                   miner.Config
		TxPool                  txpool.Config
		GPO                     gasprice.Config
		EnablePreimageRecording bool
		DocRoot                 string `toml:"-"`
		EWASMInterpreter        string
		EVMInterpreter          string
		RPCGasCap               uint64
		RPCEVMTimeout           time.Duration
		RPCTxFeeCap             float64
<<<<<<< HEAD
		Checkpoint              *ctypes.TrustedCheckpoint      `toml:",omitempty"`
		CheckpointOracle        *ctypes.CheckpointOracleConfig `toml:",omitempty"`
		ECBP1100                *big.Int
		ECBP1100NoDisable       *bool   `toml:",omitempty"`
		OverrideShanghai        *uint64 `toml:",omitempty"`
=======
		OverrideCancun          *uint64 `toml:",omitempty"`
>>>>>>> e501b3b0
	}
	var enc Config
	enc.Genesis = c.Genesis
	enc.NetworkId = c.NetworkId
	enc.ProtocolVersions = c.ProtocolVersions
	enc.SyncMode = c.SyncMode
	enc.EthDiscoveryURLs = c.EthDiscoveryURLs
	enc.SnapDiscoveryURLs = c.SnapDiscoveryURLs
	enc.NoPruning = c.NoPruning
	enc.NoPrefetch = c.NoPrefetch
	enc.TxLookupLimit = c.TxLookupLimit
	enc.RequiredBlocks = c.RequiredBlocks
	enc.LightServ = c.LightServ
	enc.LightIngress = c.LightIngress
	enc.LightEgress = c.LightEgress
	enc.LightPeers = c.LightPeers
	enc.LightNoPrune = c.LightNoPrune
	enc.LightNoSyncServe = c.LightNoSyncServe
	enc.UltraLightServers = c.UltraLightServers
	enc.UltraLightFraction = c.UltraLightFraction
	enc.UltraLightOnlyAnnounce = c.UltraLightOnlyAnnounce
	enc.SkipBcVersionCheck = c.SkipBcVersionCheck
	enc.DatabaseHandles = c.DatabaseHandles
	enc.DatabaseCache = c.DatabaseCache
	enc.DatabaseFreezer = c.DatabaseFreezer
	enc.DatabaseFreezerRemote = c.DatabaseFreezerRemote
	enc.TrieCleanCache = c.TrieCleanCache
	enc.TrieCleanCacheJournal = c.TrieCleanCacheJournal
	enc.TrieCleanCacheRejournal = c.TrieCleanCacheRejournal
	enc.TrieDirtyCache = c.TrieDirtyCache
	enc.TrieTimeout = c.TrieTimeout
	enc.SnapshotCache = c.SnapshotCache
	enc.Preimages = c.Preimages
	enc.FilterLogCacheSize = c.FilterLogCacheSize
	enc.Miner = c.Miner
	enc.TxPool = c.TxPool
	enc.GPO = c.GPO
	enc.EnablePreimageRecording = c.EnablePreimageRecording
	enc.DocRoot = c.DocRoot
	enc.EWASMInterpreter = c.EWASMInterpreter
	enc.EVMInterpreter = c.EVMInterpreter
	enc.RPCGasCap = c.RPCGasCap
	enc.RPCEVMTimeout = c.RPCEVMTimeout
	enc.RPCTxFeeCap = c.RPCTxFeeCap
<<<<<<< HEAD
	enc.Checkpoint = c.Checkpoint
	enc.CheckpointOracle = c.CheckpointOracle
	enc.ECBP1100 = c.ECBP1100
	enc.ECBP1100NoDisable = c.ECBP1100NoDisable
	enc.OverrideShanghai = c.OverrideShanghai
=======
	enc.OverrideCancun = c.OverrideCancun
>>>>>>> e501b3b0
	return &enc, nil
}

// UnmarshalTOML unmarshals from TOML.
func (c *Config) UnmarshalTOML(unmarshal func(interface{}) error) error {
	type Config struct {
		Genesis                 *genesisT.Genesis `toml:",omitempty"`
		NetworkId               *uint64
		ProtocolVersions        []uint
		SyncMode                *downloader.SyncMode
		EthDiscoveryURLs        []string
		SnapDiscoveryURLs       []string
		NoPruning               *bool
		NoPrefetch              *bool
		TxLookupLimit           *uint64                `toml:",omitempty"`
		RequiredBlocks          map[uint64]common.Hash `toml:"-"`
		LightServ               *int                   `toml:",omitempty"`
		LightIngress            *int                   `toml:",omitempty"`
		LightEgress             *int                   `toml:",omitempty"`
		LightPeers              *int                   `toml:",omitempty"`
		LightNoPrune            *bool                  `toml:",omitempty"`
		LightNoSyncServe        *bool                  `toml:",omitempty"`
		UltraLightServers       []string               `toml:",omitempty"`
		UltraLightFraction      *int                   `toml:",omitempty"`
		UltraLightOnlyAnnounce  *bool                  `toml:",omitempty"`
		SkipBcVersionCheck      *bool                  `toml:"-"`
		DatabaseHandles         *int                   `toml:"-"`
		DatabaseCache           *int
		DatabaseFreezer         *string
		DatabaseFreezerRemote   *string
		TrieCleanCache          *int
		TrieCleanCacheJournal   *string        `toml:",omitempty"`
		TrieCleanCacheRejournal *time.Duration `toml:",omitempty"`
		TrieDirtyCache          *int
		TrieTimeout             *time.Duration
		SnapshotCache           *int
		Preimages               *bool
		FilterLogCacheSize      *int
		Miner                   *miner.Config
		TxPool                  *txpool.Config
		GPO                     *gasprice.Config
		EnablePreimageRecording *bool
		DocRoot                 *string `toml:"-"`
		EWASMInterpreter        *string
		EVMInterpreter          *string
		RPCGasCap               *uint64
		RPCEVMTimeout           *time.Duration
		RPCTxFeeCap             *float64
<<<<<<< HEAD
		Checkpoint              *ctypes.TrustedCheckpoint      `toml:",omitempty"`
		CheckpointOracle        *ctypes.CheckpointOracleConfig `toml:",omitempty"`
		ECBP1100                *big.Int
		ECBP1100NoDisable       *bool   `toml:",omitempty"`
		OverrideShanghai        *uint64 `toml:",omitempty"`
=======
		OverrideCancun          *uint64 `toml:",omitempty"`
>>>>>>> e501b3b0
	}
	var dec Config
	if err := unmarshal(&dec); err != nil {
		return err
	}
	if dec.Genesis != nil {
		c.Genesis = dec.Genesis
	}
	if dec.NetworkId != nil {
		c.NetworkId = *dec.NetworkId
	}
	if dec.ProtocolVersions != nil {
		c.ProtocolVersions = dec.ProtocolVersions
	}
	if dec.SyncMode != nil {
		c.SyncMode = *dec.SyncMode
	}
	if dec.EthDiscoveryURLs != nil {
		c.EthDiscoveryURLs = dec.EthDiscoveryURLs
	}
	if dec.SnapDiscoveryURLs != nil {
		c.SnapDiscoveryURLs = dec.SnapDiscoveryURLs
	}
	if dec.NoPruning != nil {
		c.NoPruning = *dec.NoPruning
	}
	if dec.NoPrefetch != nil {
		c.NoPrefetch = *dec.NoPrefetch
	}
	if dec.TxLookupLimit != nil {
		c.TxLookupLimit = *dec.TxLookupLimit
	}
	if dec.RequiredBlocks != nil {
		c.RequiredBlocks = dec.RequiredBlocks
	}
	if dec.LightServ != nil {
		c.LightServ = *dec.LightServ
	}
	if dec.LightIngress != nil {
		c.LightIngress = *dec.LightIngress
	}
	if dec.LightEgress != nil {
		c.LightEgress = *dec.LightEgress
	}
	if dec.LightPeers != nil {
		c.LightPeers = *dec.LightPeers
	}
	if dec.LightNoPrune != nil {
		c.LightNoPrune = *dec.LightNoPrune
	}
	if dec.LightNoSyncServe != nil {
		c.LightNoSyncServe = *dec.LightNoSyncServe
	}
	if dec.UltraLightServers != nil {
		c.UltraLightServers = dec.UltraLightServers
	}
	if dec.UltraLightFraction != nil {
		c.UltraLightFraction = *dec.UltraLightFraction
	}
	if dec.UltraLightOnlyAnnounce != nil {
		c.UltraLightOnlyAnnounce = *dec.UltraLightOnlyAnnounce
	}
	if dec.SkipBcVersionCheck != nil {
		c.SkipBcVersionCheck = *dec.SkipBcVersionCheck
	}
	if dec.DatabaseHandles != nil {
		c.DatabaseHandles = *dec.DatabaseHandles
	}
	if dec.DatabaseCache != nil {
		c.DatabaseCache = *dec.DatabaseCache
	}
	if dec.DatabaseFreezer != nil {
		c.DatabaseFreezer = *dec.DatabaseFreezer
	}
	if dec.DatabaseFreezerRemote != nil {
		c.DatabaseFreezerRemote = *dec.DatabaseFreezerRemote
	}
	if dec.TrieCleanCache != nil {
		c.TrieCleanCache = *dec.TrieCleanCache
	}
	if dec.TrieCleanCacheJournal != nil {
		c.TrieCleanCacheJournal = *dec.TrieCleanCacheJournal
	}
	if dec.TrieCleanCacheRejournal != nil {
		c.TrieCleanCacheRejournal = *dec.TrieCleanCacheRejournal
	}
	if dec.TrieDirtyCache != nil {
		c.TrieDirtyCache = *dec.TrieDirtyCache
	}
	if dec.TrieTimeout != nil {
		c.TrieTimeout = *dec.TrieTimeout
	}
	if dec.SnapshotCache != nil {
		c.SnapshotCache = *dec.SnapshotCache
	}
	if dec.Preimages != nil {
		c.Preimages = *dec.Preimages
	}
	if dec.FilterLogCacheSize != nil {
		c.FilterLogCacheSize = *dec.FilterLogCacheSize
	}
	if dec.Miner != nil {
		c.Miner = *dec.Miner
	}
	if dec.TxPool != nil {
		c.TxPool = *dec.TxPool
	}
	if dec.GPO != nil {
		c.GPO = *dec.GPO
	}
	if dec.EnablePreimageRecording != nil {
		c.EnablePreimageRecording = *dec.EnablePreimageRecording
	}
	if dec.DocRoot != nil {
		c.DocRoot = *dec.DocRoot
	}
	if dec.EWASMInterpreter != nil {
		c.EWASMInterpreter = *dec.EWASMInterpreter
	}
	if dec.EVMInterpreter != nil {
		c.EVMInterpreter = *dec.EVMInterpreter
	}
	if dec.RPCGasCap != nil {
		c.RPCGasCap = *dec.RPCGasCap
	}
	if dec.RPCEVMTimeout != nil {
		c.RPCEVMTimeout = *dec.RPCEVMTimeout
	}
	if dec.RPCTxFeeCap != nil {
		c.RPCTxFeeCap = *dec.RPCTxFeeCap
	}
<<<<<<< HEAD
	if dec.Checkpoint != nil {
		c.Checkpoint = dec.Checkpoint
	}
	if dec.CheckpointOracle != nil {
		c.CheckpointOracle = dec.CheckpointOracle
	}
	if dec.ECBP1100 != nil {
		c.ECBP1100 = dec.ECBP1100
	}
	if dec.ECBP1100NoDisable != nil {
		c.ECBP1100NoDisable = dec.ECBP1100NoDisable
	}
	if dec.OverrideShanghai != nil {
		c.OverrideShanghai = dec.OverrideShanghai
=======
	if dec.OverrideCancun != nil {
		c.OverrideCancun = dec.OverrideCancun
>>>>>>> e501b3b0
	}
	return nil
}<|MERGE_RESOLUTION|>--- conflicted
+++ resolved
@@ -7,20 +7,13 @@
 	"time"
 
 	"github.com/ethereum/go-ethereum/common"
-<<<<<<< HEAD
 	"github.com/ethereum/go-ethereum/consensus/ethash"
-=======
-	"github.com/ethereum/go-ethereum/core"
->>>>>>> e501b3b0
 	"github.com/ethereum/go-ethereum/core/txpool"
 	"github.com/ethereum/go-ethereum/eth/downloader"
 	"github.com/ethereum/go-ethereum/eth/gasprice"
 	"github.com/ethereum/go-ethereum/miner"
-<<<<<<< HEAD
 	"github.com/ethereum/go-ethereum/params/types/ctypes"
 	"github.com/ethereum/go-ethereum/params/types/genesisT"
-=======
->>>>>>> e501b3b0
 )
 
 // MarshalTOML marshals as TOML.
@@ -68,15 +61,11 @@
 		RPCGasCap               uint64
 		RPCEVMTimeout           time.Duration
 		RPCTxFeeCap             float64
-<<<<<<< HEAD
 		Checkpoint              *ctypes.TrustedCheckpoint      `toml:",omitempty"`
 		CheckpointOracle        *ctypes.CheckpointOracleConfig `toml:",omitempty"`
 		ECBP1100                *big.Int
 		ECBP1100NoDisable       *bool   `toml:",omitempty"`
 		OverrideShanghai        *uint64 `toml:",omitempty"`
-=======
-		OverrideCancun          *uint64 `toml:",omitempty"`
->>>>>>> e501b3b0
 	}
 	var enc Config
 	enc.Genesis = c.Genesis
@@ -121,15 +110,11 @@
 	enc.RPCGasCap = c.RPCGasCap
 	enc.RPCEVMTimeout = c.RPCEVMTimeout
 	enc.RPCTxFeeCap = c.RPCTxFeeCap
-<<<<<<< HEAD
 	enc.Checkpoint = c.Checkpoint
 	enc.CheckpointOracle = c.CheckpointOracle
 	enc.ECBP1100 = c.ECBP1100
 	enc.ECBP1100NoDisable = c.ECBP1100NoDisable
 	enc.OverrideShanghai = c.OverrideShanghai
-=======
-	enc.OverrideCancun = c.OverrideCancun
->>>>>>> e501b3b0
 	return &enc, nil
 }
 
@@ -178,15 +163,11 @@
 		RPCGasCap               *uint64
 		RPCEVMTimeout           *time.Duration
 		RPCTxFeeCap             *float64
-<<<<<<< HEAD
 		Checkpoint              *ctypes.TrustedCheckpoint      `toml:",omitempty"`
 		CheckpointOracle        *ctypes.CheckpointOracleConfig `toml:",omitempty"`
 		ECBP1100                *big.Int
 		ECBP1100NoDisable       *bool   `toml:",omitempty"`
 		OverrideShanghai        *uint64 `toml:",omitempty"`
-=======
-		OverrideCancun          *uint64 `toml:",omitempty"`
->>>>>>> e501b3b0
 	}
 	var dec Config
 	if err := unmarshal(&dec); err != nil {
@@ -318,7 +299,6 @@
 	if dec.RPCTxFeeCap != nil {
 		c.RPCTxFeeCap = *dec.RPCTxFeeCap
 	}
-<<<<<<< HEAD
 	if dec.Checkpoint != nil {
 		c.Checkpoint = dec.Checkpoint
 	}
@@ -333,10 +313,6 @@
 	}
 	if dec.OverrideShanghai != nil {
 		c.OverrideShanghai = dec.OverrideShanghai
-=======
-	if dec.OverrideCancun != nil {
-		c.OverrideCancun = dec.OverrideCancun
->>>>>>> e501b3b0
 	}
 	return nil
 }