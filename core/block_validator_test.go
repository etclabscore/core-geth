// Copyright 2015 The go-ethereum Authors
// This file is part of the go-ethereum library.
//
// The go-ethereum library is free software: you can redistribute it and/or modify
// it under the terms of the GNU Lesser General Public License as published by
// the Free Software Foundation, either version 3 of the License, or
// (at your option) any later version.
//
// The go-ethereum library is distributed in the hope that it will be useful,
// but WITHOUT ANY WARRANTY; without even the implied warranty of
// MERCHANTABILITY or FITNESS FOR A PARTICULAR PURPOSE. See the
// GNU Lesser General Public License for more details.
//
// You should have received a copy of the GNU Lesser General Public License
// along with the go-ethereum library. If not, see <http://www.gnu.org/licenses/>.

package core

import (
	"encoding/json"
	"math/big"
	"runtime"
	"testing"
	"time"

	"github.com/ethereum/go-ethereum/common"
	"github.com/ethereum/go-ethereum/consensus"
	"github.com/ethereum/go-ethereum/consensus/beacon"
	"github.com/ethereum/go-ethereum/consensus/clique"
	"github.com/ethereum/go-ethereum/consensus/ethash"
	"github.com/ethereum/go-ethereum/core/rawdb"
	"github.com/ethereum/go-ethereum/core/types"
	"github.com/ethereum/go-ethereum/core/vm"
	"github.com/ethereum/go-ethereum/crypto"
	"github.com/ethereum/go-ethereum/params"
	"github.com/ethereum/go-ethereum/params/types/ctypes"
	"github.com/ethereum/go-ethereum/params/types/genesisT"
	"github.com/ethereum/go-ethereum/params/vars"
)

// Tests that simple header verification works, for both good and bad blocks.
func TestHeaderVerification(t *testing.T) {
	// Create a simple chain to verify
	var (
		testdb    = rawdb.NewMemoryDatabase()
		gspec     = &genesisT.Genesis{Config: params.TestChainConfig}
		genesis   = MustCommitGenesis(testdb, gspec)
		blocks, _ = GenerateChain(params.TestChainConfig, genesis, ethash.NewFaker(), testdb, 8, nil)
	)
	headers := make([]*types.Header, len(blocks))
	for i, block := range blocks {
		headers[i] = block.Header()
	}
	// Run the header checker for blocks one-by-one, checking for both valid and invalid nonces
	chain, _ := NewBlockChain(testdb, nil, params.TestChainConfig, ethash.NewFaker(), vm.Config{}, nil, nil)
	defer chain.Stop()

	for i := 0; i < len(blocks); i++ {
		for j, valid := range []bool{true, false} {
			var results <-chan error

			if valid {
				engine := ethash.NewFaker()
				_, results = engine.VerifyHeaders(chain, []*types.Header{headers[i]}, []bool{true})
			} else {
				engine := ethash.NewFakeFailer(headers[i].Number.Uint64())
				_, results = engine.VerifyHeaders(chain, []*types.Header{headers[i]}, []bool{true})
			}
			// Wait for the verification result
			select {
			case result := <-results:
				if (result == nil) != valid {
					t.Errorf("test %d.%d: validity mismatch: have %v, want %v", i, j, result, valid)
				}
			case <-time.After(time.Second):
				t.Fatalf("test %d.%d: verification timeout", i, j)
			}
			// Make sure no more data is returned
			select {
			case result := <-results:
				t.Fatalf("test %d.%d: unexpected result returned: %v", i, j, result)
			case <-time.After(25 * time.Millisecond):
			}
		}
		chain.InsertChain(blocks[i : i+1])
	}
}

func TestHeaderVerificationForMergingClique(t *testing.T) { testHeaderVerificationForMerging(t, true) }
func TestHeaderVerificationForMergingEthash(t *testing.T) { testHeaderVerificationForMerging(t, false) }

// Tests the verification for eth1/2 merging, including pre-merge and post-merge
func testHeaderVerificationForMerging(t *testing.T, isClique bool) {
	var (
		testdb      = rawdb.NewMemoryDatabase()
		preBlocks   []*types.Block
		postBlocks  []*types.Block
		runEngine   consensus.Engine
		chainConfig ctypes.ChainConfigurator
		merger      = consensus.NewMerger(rawdb.NewMemoryDatabase())
	)
	if isClique {
		var (
			key, _ = crypto.HexToECDSA("b71c71a67e1177ad4e901695e1b4b9ee17ae16c6668d313eac2f96dbcda3f291")
			addr   = crypto.PubkeyToAddress(key.PublicKey)
			engine = clique.New(params.AllCliqueProtocolChanges.Clique, testdb)
		)
		genspec := &genesisT.Genesis{
			ExtraData: make([]byte, 32+common.AddressLength+crypto.SignatureLength),
			Alloc: map[common.Address]genesisT.GenesisAccount{
				addr: {Balance: big.NewInt(1)},
			},
<<<<<<< HEAD
			BaseFee: big.NewInt(vars.InitialBaseFee),
=======
			BaseFee:    big.NewInt(params.InitialBaseFee),
			Difficulty: new(big.Int),
>>>>>>> 8f2416a8
		}
		copy(genspec.ExtraData[32:], addr[:])
		genesis := MustCommitGenesis(testdb, genspec)

		genEngine := beacon.New(engine)
		preBlocks, _ = GenerateChain(params.AllCliqueProtocolChanges, genesis, genEngine, testdb, 8, nil)
		td := 0
		for i, block := range preBlocks {
			header := block.Header()
			if i > 0 {
				header.ParentHash = preBlocks[i-1].Hash()
			}
			header.Extra = make([]byte, 32+crypto.SignatureLength)
			header.Difficulty = big.NewInt(2)

			sig, _ := crypto.Sign(genEngine.SealHash(header).Bytes(), key)
			copy(header.Extra[len(header.Extra)-crypto.SignatureLength:], sig)
			preBlocks[i] = block.WithSeal(header)
			// calculate td
			td += int(block.Difficulty().Uint64())
		}
		config := *params.AllCliqueProtocolChanges
		config.SetEthashTerminalTotalDifficulty(big.NewInt(int64(td)))
		postBlocks, _ = GenerateChain(&config, preBlocks[len(preBlocks)-1], genEngine, testdb, 8, nil)
		chainConfig = &config
		runEngine = beacon.New(engine)
	} else {
		gspec := &genesisT.Genesis{Config: params.TestChainConfig}
		genesis := MustCommitGenesis(testdb, gspec)
		genEngine := beacon.New(ethash.NewFaker())

		preBlocks, _ = GenerateChain(params.TestChainConfig, genesis, genEngine, testdb, 8, nil)
		td := 0
		for _, block := range preBlocks {
			// calculate td
			td += int(block.Difficulty().Uint64())
		}
		config := *params.TestChainConfig
		config.SetEthashTerminalTotalDifficulty(big.NewInt(int64(td)))
		postBlocks, _ = GenerateChain(params.TestChainConfig, preBlocks[len(preBlocks)-1], genEngine, testdb, 8, nil)

		chainConfig = &config
		runEngine = beacon.New(ethash.NewFaker())
	}

	preHeaders := make([]*types.Header, len(preBlocks))
	for i, block := range preBlocks {
		preHeaders[i] = block.Header()

		blob, _ := json.Marshal(block.Header())
		t.Logf("Log header before the merging %d: %v", block.NumberU64(), string(blob))
	}
	postHeaders := make([]*types.Header, len(postBlocks))
	for i, block := range postBlocks {
		postHeaders[i] = block.Header()

		blob, _ := json.Marshal(block.Header())
		t.Logf("Log header after the merging %d: %v", block.NumberU64(), string(blob))
	}
	// Run the header checker for blocks one-by-one, checking for both valid and invalid nonces
	chain, _ := NewBlockChain(testdb, nil, chainConfig, runEngine, vm.Config{}, nil, nil)
	defer chain.Stop()

	// Verify the blocks before the merging
	for i := 0; i < len(preBlocks); i++ {
		_, results := runEngine.VerifyHeaders(chain, []*types.Header{preHeaders[i]}, []bool{true})
		// Wait for the verification result
		select {
		case result := <-results:
			if result != nil {
				t.Errorf("test %d: verification failed %v", i, result)
			}
		case <-time.After(time.Second):
			t.Fatalf("test %d: verification timeout", i)
		}
		// Make sure no more data is returned
		select {
		case result := <-results:
			t.Fatalf("test %d: unexpected result returned: %v", i, result)
		case <-time.After(25 * time.Millisecond):
		}
		chain.InsertChain(preBlocks[i : i+1])
	}

	// Make the transition
	merger.ReachTTD()
	merger.FinalizePoS()

	// Verify the blocks after the merging
	for i := 0; i < len(postBlocks); i++ {
		_, results := runEngine.VerifyHeaders(chain, []*types.Header{postHeaders[i]}, []bool{true})
		// Wait for the verification result
		select {
		case result := <-results:
			if result != nil {
				t.Errorf("test %d: verification failed %v", i, result)
			}
		case <-time.After(time.Second):
			t.Fatalf("test %d: verification timeout", i)
		}
		// Make sure no more data is returned
		select {
		case result := <-results:
			t.Fatalf("test %d: unexpected result returned: %v", i, result)
		case <-time.After(25 * time.Millisecond):
		}
		chain.InsertBlockWithoutSetHead(postBlocks[i])
	}

	// Verify the blocks with pre-merge blocks and post-merge blocks
	var (
		headers []*types.Header
		seals   []bool
	)
	for _, block := range preBlocks {
		headers = append(headers, block.Header())
		seals = append(seals, true)
	}
	for _, block := range postBlocks {
		headers = append(headers, block.Header())
		seals = append(seals, true)
	}
	_, results := runEngine.VerifyHeaders(chain, headers, seals)
	for i := 0; i < len(headers); i++ {
		select {
		case result := <-results:
			if result != nil {
				t.Errorf("test %d: verification failed %v", i, result)
			}
		case <-time.After(time.Second):
			t.Fatalf("test %d: verification timeout", i)
		}
	}
	// Make sure no more data is returned
	select {
	case result := <-results:
		t.Fatalf("unexpected result returned: %v", result)
	case <-time.After(25 * time.Millisecond):
	}
}

// Tests that concurrent header verification works, for both good and bad blocks.
func TestHeaderConcurrentVerification2(t *testing.T)  { testHeaderConcurrentVerification(t, 2) }
func TestHeaderConcurrentVerification8(t *testing.T)  { testHeaderConcurrentVerification(t, 8) }
func TestHeaderConcurrentVerification32(t *testing.T) { testHeaderConcurrentVerification(t, 32) }

func testHeaderConcurrentVerification(t *testing.T, threads int) {
	// Create a simple chain to verify
	var (
		testdb    = rawdb.NewMemoryDatabase()
		gspec     = &genesisT.Genesis{Config: params.TestChainConfig}
		genesis   = MustCommitGenesis(testdb, gspec)
		blocks, _ = GenerateChain(params.TestChainConfig, genesis, ethash.NewFaker(), testdb, 8, nil)
	)
	headers := make([]*types.Header, len(blocks))
	seals := make([]bool, len(blocks))

	for i, block := range blocks {
		headers[i] = block.Header()
		seals[i] = true
	}
	// Set the number of threads to verify on
	old := runtime.GOMAXPROCS(threads)
	defer runtime.GOMAXPROCS(old)

	// Run the header checker for the entire block chain at once both for a valid and
	// also an invalid chain (enough if one arbitrary block is invalid).
	for i, valid := range []bool{true, false} {
		var results <-chan error

		if valid {
			chain, _ := NewBlockChain(testdb, nil, params.TestChainConfig, ethash.NewFaker(), vm.Config{}, nil, nil)
			_, results = chain.engine.VerifyHeaders(chain, headers, seals)
			chain.Stop()
		} else {
			chain, _ := NewBlockChain(testdb, nil, params.TestChainConfig, ethash.NewFakeFailer(uint64(len(headers)-1)), vm.Config{}, nil, nil)
			_, results = chain.engine.VerifyHeaders(chain, headers, seals)
			chain.Stop()
		}
		// Wait for all the verification results
		checks := make(map[int]error)
		for j := 0; j < len(blocks); j++ {
			select {
			case result := <-results:
				checks[j] = result

			case <-time.After(time.Second):
				t.Fatalf("test %d.%d: verification timeout", i, j)
			}
		}
		// Check nonce check validity
		for j := 0; j < len(blocks); j++ {
			want := valid || (j < len(blocks)-2) // We chose the last-but-one nonce in the chain to fail
			if (checks[j] == nil) != want {
				t.Errorf("test %d.%d: validity mismatch: have %v, want %v", i, j, checks[j], want)
			}
			if !want {
				// A few blocks after the first error may pass verification due to concurrent
				// workers. We don't care about those in this test, just that the correct block
				// errors out.
				break
			}
		}
		// Make sure no more data is returned
		select {
		case result := <-results:
			t.Fatalf("test %d: unexpected result returned: %v", i, result)
		case <-time.After(25 * time.Millisecond):
		}
	}
}

// Tests that aborting a header validation indeed prevents further checks from being
// run, as well as checks that no left-over goroutines are leaked.
func TestHeaderConcurrentAbortion2(t *testing.T)  { testHeaderConcurrentAbortion(t, 2) }
func TestHeaderConcurrentAbortion8(t *testing.T)  { testHeaderConcurrentAbortion(t, 8) }
func TestHeaderConcurrentAbortion32(t *testing.T) { testHeaderConcurrentAbortion(t, 32) }

func testHeaderConcurrentAbortion(t *testing.T, threads int) {
	// Create a simple chain to verify
	var (
		testdb    = rawdb.NewMemoryDatabase()
		gspec     = &genesisT.Genesis{Config: params.TestChainConfig}
		genesis   = MustCommitGenesis(testdb, gspec)
		blocks, _ = GenerateChain(params.TestChainConfig, genesis, ethash.NewFaker(), testdb, 1024, nil)
	)
	headers := make([]*types.Header, len(blocks))
	seals := make([]bool, len(blocks))

	for i, block := range blocks {
		headers[i] = block.Header()
		seals[i] = true
	}
	// Set the number of threads to verify on
	old := runtime.GOMAXPROCS(threads)
	defer runtime.GOMAXPROCS(old)

	// Start the verifications and immediately abort
	chain, _ := NewBlockChain(testdb, nil, params.TestChainConfig, ethash.NewFakeDelayer(time.Millisecond), vm.Config{}, nil, nil)
	defer chain.Stop()

	abort, results := chain.engine.VerifyHeaders(chain, headers, seals)
	close(abort)

	// Deplete the results channel
	verified := 0
	for depleted := false; !depleted; {
		select {
		case result := <-results:
			if result != nil {
				t.Errorf("header %d: validation failed: %v", verified, result)
			}
			verified++
		case <-time.After(50 * time.Millisecond):
			depleted = true
		}
	}
	// Check that abortion was honored by not processing too many POWs
	if verified > 2*threads {
		t.Errorf("verification count too large: have %d, want below %d", verified, 2*threads)
	}
}

func TestCalcGasLimit(t *testing.T) {
	for i, tc := range []struct {
		pGasLimit uint64
		max       uint64
		min       uint64
	}{
		{20000000, 20019530, 19980470},
		{40000000, 40039061, 39960939},
	} {
		// Increase
		if have, want := CalcGasLimit(tc.pGasLimit, 2*tc.pGasLimit), tc.max; have != want {
			t.Errorf("test %d: have %d want <%d", i, have, want)
		}
		// Decrease
		if have, want := CalcGasLimit(tc.pGasLimit, 0), tc.min; have != want {
			t.Errorf("test %d: have %d want >%d", i, have, want)
		}
		// Small decrease
		if have, want := CalcGasLimit(tc.pGasLimit, tc.pGasLimit-1), tc.pGasLimit-1; have != want {
			t.Errorf("test %d: have %d want %d", i, have, want)
		}
		// Small increase
		if have, want := CalcGasLimit(tc.pGasLimit, tc.pGasLimit+1), tc.pGasLimit+1; have != want {
			t.Errorf("test %d: have %d want %d", i, have, want)
		}
		// No change
		if have, want := CalcGasLimit(tc.pGasLimit, tc.pGasLimit), tc.pGasLimit; have != want {
			t.Errorf("test %d: have %d want %d", i, have, want)
		}
	}
}<|MERGE_RESOLUTION|>--- conflicted
+++ resolved
@@ -110,12 +110,8 @@
 			Alloc: map[common.Address]genesisT.GenesisAccount{
 				addr: {Balance: big.NewInt(1)},
 			},
-<<<<<<< HEAD
-			BaseFee: big.NewInt(vars.InitialBaseFee),
-=======
-			BaseFee:    big.NewInt(params.InitialBaseFee),
+			BaseFee:    big.NewInt(vars.InitialBaseFee),
 			Difficulty: new(big.Int),
->>>>>>> 8f2416a8
 		}
 		copy(genspec.ExtraData[32:], addr[:])
 		genesis := MustCommitGenesis(testdb, genspec)
