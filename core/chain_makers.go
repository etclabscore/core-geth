// Copyright 2015 The go-ethereum Authors
// This file is part of the go-ethereum library.
//
// The go-ethereum library is free software: you can redistribute it and/or modify
// it under the terms of the GNU Lesser General Public License as published by
// the Free Software Foundation, either version 3 of the License, or
// (at your option) any later version.
//
// The go-ethereum library is distributed in the hope that it will be useful,
// but WITHOUT ANY WARRANTY; without even the implied warranty of
// MERCHANTABILITY or FITNESS FOR A PARTICULAR PURPOSE. See the
// GNU Lesser General Public License for more details.
//
// You should have received a copy of the GNU Lesser General Public License
// along with the go-ethereum library. If not, see <http://www.gnu.org/licenses/>.

package core

import (
	"fmt"
	"math/big"

	"github.com/ethereum/go-ethereum/common"
	"github.com/ethereum/go-ethereum/consensus"
	"github.com/ethereum/go-ethereum/core/state"
	"github.com/ethereum/go-ethereum/core/types"
	"github.com/ethereum/go-ethereum/core/vm"
	"github.com/ethereum/go-ethereum/ethdb"
	"github.com/ethereum/go-ethereum/params"
	"github.com/ethereum/go-ethereum/params/confp/generic"
	"github.com/ethereum/go-ethereum/params/mutations"
	"github.com/ethereum/go-ethereum/params/types/ctypes"
	"github.com/ethereum/go-ethereum/params/vars"
)

// BlockGen creates blocks for testing.
// See GenerateChain for a detailed explanation.
type BlockGen struct {
	i       int
	parent  *types.Block
	chain   []*types.Block
	header  *types.Header
	statedb *state.StateDB

	gasPool  *GasPool
	txs      []*types.Transaction
	receipts []*types.Receipt
	uncles   []*types.Header

	config ctypes.ChainConfigurator
	engine consensus.Engine
}

// SetCoinbase sets the coinbase of the generated block.
// It can be called at most once.
func (b *BlockGen) SetCoinbase(addr common.Address) {
	if b.gasPool != nil {
		if len(b.txs) > 0 {
			panic("coinbase must be set before adding transactions")
		}
		panic("coinbase can only be set once")
	}
	b.header.Coinbase = addr
	b.gasPool = new(GasPool).AddGas(b.header.GasLimit)
}

// SetExtra sets the extra data field of the generated block.
func (b *BlockGen) SetExtra(data []byte) {
	b.header.Extra = data
}

// SetNonce sets the nonce field of the generated block.
func (b *BlockGen) SetNonce(nonce types.BlockNonce) {
	b.header.Nonce = nonce
}

// SetDifficulty sets the difficulty field of the generated block. This method is
// useful for Clique tests where the difficulty does not depend on time. For the
// ethash tests, please use OffsetTime, which implicitly recalculates the diff.
func (b *BlockGen) SetDifficulty(diff *big.Int) {
	b.header.Difficulty = diff
}

// AddTx adds a transaction to the generated block. If no coinbase has
// been set, the block's coinbase is set to the zero address.
//
// AddTx panics if the transaction cannot be executed. In addition to
// the protocol-imposed limitations (gas limit, etc.), there are some
// further limitations on the content of transactions that can be
// added. Notably, contract code relying on the BLOCKHASH instruction
// will panic during execution.
func (b *BlockGen) AddTx(tx *types.Transaction) {
	b.AddTxWithChain(nil, tx)
}

// AddTxWithChain adds a transaction to the generated block. If no coinbase has
// been set, the block's coinbase is set to the zero address.
//
// AddTxWithChain panics if the transaction cannot be executed. In addition to
// the protocol-imposed limitations (gas limit, etc.), there are some
// further limitations on the content of transactions that can be
// added. If contract code relies on the BLOCKHASH instruction,
// the block in chain will be returned.
func (b *BlockGen) AddTxWithChain(bc *BlockChain, tx *types.Transaction) {
	if b.gasPool == nil {
		b.SetCoinbase(common.Address{})
	}
	b.statedb.Prepare(tx.Hash(), len(b.txs))
	receipt, err := ApplyTransaction(b.config, bc, &b.header.Coinbase, b.gasPool, b.statedb, b.header, tx, &b.header.GasUsed, vm.Config{})
	if err != nil {
		panic(err)
	}
	b.txs = append(b.txs, tx)
	b.receipts = append(b.receipts, receipt)
}

// GetBalance returns the balance of the given address at the generated block.
func (b *BlockGen) GetBalance(addr common.Address) *big.Int {
	return b.statedb.GetBalance(addr)
}

// AddUncheckedTx forcefully adds a transaction to the block without any
// validation.
//
// AddUncheckedTx will cause consensus failures when used during real
// chain processing. This is best used in conjunction with raw block insertion.
func (b *BlockGen) AddUncheckedTx(tx *types.Transaction) {
	b.txs = append(b.txs, tx)
}

// Number returns the block number of the block being generated.
func (b *BlockGen) Number() *big.Int {
	return new(big.Int).Set(b.header.Number)
}

// BaseFee returns the EIP-1559 base fee of the block being generated.
func (b *BlockGen) BaseFee() *big.Int {
	return new(big.Int).Set(b.header.BaseFee)
}

// AddUncheckedReceipt forcefully adds a receipts to the block without a
// backing transaction.
//
// AddUncheckedReceipt will cause consensus failures when used during real
// chain processing. This is best used in conjunction with raw block insertion.
func (b *BlockGen) AddUncheckedReceipt(receipt *types.Receipt) {
	b.receipts = append(b.receipts, receipt)
}

// TxNonce returns the next valid transaction nonce for the
// account at addr. It panics if the account does not exist.
func (b *BlockGen) TxNonce(addr common.Address) uint64 {
	if !b.statedb.Exist(addr) {
		panic("account does not exist")
	}
	return b.statedb.GetNonce(addr)
}

// AddUncle adds an uncle header to the generated block.
func (b *BlockGen) AddUncle(h *types.Header) {
	b.uncles = append(b.uncles, h)
}

// PrevBlock returns a previously generated block by number. It panics if
// num is greater or equal to the number of the block being generated.
// For index -1, PrevBlock returns the parent block given to GenerateChain.
func (b *BlockGen) PrevBlock(index int) *types.Block {
	if index >= b.i {
		panic(fmt.Errorf("block index %d out of range (%d,%d)", index, -1, b.i))
	}
	if index == -1 {
		return b.parent
	}
	return b.chain[index]
}

// OffsetTime modifies the time instance of a block, implicitly changing its
// associated difficulty. It's useful to test scenarios where forking is not
// tied to chain length directly.
func (b *BlockGen) OffsetTime(seconds int64) {
	b.header.Time += uint64(seconds)
	if b.header.Time <= b.parent.Header().Time {
		panic("block time out of range")
	}
	chainreader := &fakeChainReader{config: b.config}
	b.header.Difficulty = b.engine.CalcDifficulty(chainreader, b.header.Time, b.parent.Header())
}

// GenerateChain creates a chain of n blocks. The first block's
// parent will be the provided parent. db is used to store
// intermediate states and should contain the parent's state trie.
//
// The generator function is called with a new block generator for
// every block. Any transactions and uncles added to the generator
// become part of the block. If gen is nil, the blocks will be empty
// and their coinbase will be the zero address.
//
// Blocks created by GenerateChain do not contain valid proof of work
// values. Inserting them into BlockChain requires use of FakePow or
// a similar non-validating proof of work implementation.
func GenerateChain(config ctypes.ChainConfigurator, parent *types.Block, engine consensus.Engine, db ethdb.Database, n int, gen func(int, *BlockGen)) ([]*types.Block, []types.Receipts) {
	if config == nil {
		config = params.TestChainConfig
	}
	blocks, receipts := make(types.Blocks, n), make([]types.Receipts, n)
	chainreader := &fakeChainReader{config: config}
	genblock := func(i int, parent *types.Block, statedb *state.StateDB) (*types.Block, types.Receipts) {
		b := &BlockGen{i: i, chain: blocks, parent: parent, statedb: statedb, config: config, engine: engine}
		b.header = makeHeader(chainreader, parent, statedb, b.engine)

		// Mutate the state and block according to any hard-fork specs
		if daoBlock := config.GetEthashEIP779Transition(); daoBlock != nil {
			limit := new(big.Int).Add(new(big.Int).SetUint64(*daoBlock), vars.DAOForkExtraRange)
			if b.header.Number.Uint64() >= *daoBlock && b.header.Number.Cmp(limit) < 0 {
				if generic.AsGenericCC(config).DAOSupport() {
					b.header.Extra = common.CopyBytes(vars.DAOForkBlockExtra)
				}
			}
		}
		if generic.AsGenericCC(config).DAOSupport() && config.GetEthashEIP779Transition() != nil && *config.GetEthashEIP779Transition() == b.header.Number.Uint64() {
			mutations.ApplyDAOHardFork(statedb)
		}
		// Execute any user modifications to the block
		if gen != nil {
			gen(i, b)
		}
		if b.engine != nil {
			// Finalize and seal the block
			block, _ := b.engine.FinalizeAndAssemble(chainreader, b.header, statedb, b.txs, b.uncles, b.receipts)

			// Write state changes to db
			root, err := statedb.Commit(config.IsEnabled(config.GetEIP161dTransition, b.header.Number))
			if err != nil {
				panic(fmt.Sprintf("state write error: %v", err))
			}
			if err := statedb.Database().TrieDB().Commit(root, false, nil); err != nil {
				panic(fmt.Sprintf("trie write error: %v", err))
			}
			return block, b.receipts
		}
		return nil, nil
	}
	for i := 0; i < n; i++ {
		statedb, err := state.New(parent.Root(), state.NewDatabase(db), nil)
		if err != nil {
			panic(err)
		}
		block, receipt := genblock(i, parent, statedb)
		blocks[i] = block
		receipts[i] = receipt
		parent = block
	}
	return blocks, receipts
}

func makeHeader(chain consensus.ChainReader, parent *types.Block, state *state.StateDB, engine consensus.Engine) *types.Header {
	var time uint64
	if parent.Time() == 0 {
		time = 10
	} else {
		time = parent.Time() + 10 // block time is fixed at 10 seconds
	}
<<<<<<< HEAD

	return &types.Header{
		Root:       state.IntermediateRoot(chain.Config().IsEnabled(chain.Config().GetEIP161dTransition, parent.Number())),
=======
	header := &types.Header{
		Root:       state.IntermediateRoot(chain.Config().IsEIP158(parent.Number())),
>>>>>>> 12f0ff40
		ParentHash: parent.Hash(),
		Coinbase:   parent.Coinbase(),
		Difficulty: engine.CalcDifficulty(chain, time, &types.Header{
			Number:     parent.Number(),
			Time:       time - 10,
			Difficulty: parent.Difficulty(),
			UncleHash:  parent.UncleHash(),
		}),
		GasLimit: parent.GasLimit(),
		Number:   new(big.Int).Add(parent.Number(), common.Big1),
		Time:     time,
	}
	if chain.Config().IsLondon(header.Number) {
		header.BaseFee = misc.CalcBaseFee(chain.Config(), parent.Header())
		if !chain.Config().IsLondon(parent.Number()) {
			parentGasLimit := parent.GasLimit() * params.ElasticityMultiplier
			header.GasLimit = CalcGasLimit(parentGasLimit, parentGasLimit)
		}
	}
	return header
}

// makeHeaderChain creates a deterministic chain of headers rooted at parent.
func makeHeaderChain(parent *types.Header, n int, engine consensus.Engine, db ethdb.Database, seed int) []*types.Header {
	blocks := makeBlockChain(types.NewBlockWithHeader(parent), n, engine, db, seed)
	headers := make([]*types.Header, len(blocks))
	for i, block := range blocks {
		headers[i] = block.Header()
	}
	return headers
}

// makeBlockChain creates a deterministic chain of blocks rooted at parent.
func makeBlockChain(parent *types.Block, n int, engine consensus.Engine, db ethdb.Database, seed int) []*types.Block {
	blocks, _ := GenerateChain(params.TestChainConfig, parent, engine, db, n, func(i int, b *BlockGen) {
		b.SetCoinbase(common.Address{0: byte(seed), 19: byte(i)})
	})
	return blocks
}

type fakeChainReader struct {
	config ctypes.ChainConfigurator
}

// Config returns the chain configuration.
func (cr *fakeChainReader) Config() ctypes.ChainConfigurator {
	return cr.config
}

func (cr *fakeChainReader) CurrentHeader() *types.Header                            { return nil }
func (cr *fakeChainReader) GetHeaderByNumber(number uint64) *types.Header           { return nil }
func (cr *fakeChainReader) GetHeaderByHash(hash common.Hash) *types.Header          { return nil }
func (cr *fakeChainReader) GetHeader(hash common.Hash, number uint64) *types.Header { return nil }
func (cr *fakeChainReader) GetBlock(hash common.Hash, number uint64) *types.Block   { return nil }<|MERGE_RESOLUTION|>--- conflicted
+++ resolved
@@ -260,14 +260,8 @@
 	} else {
 		time = parent.Time() + 10 // block time is fixed at 10 seconds
 	}
-<<<<<<< HEAD
-
-	return &types.Header{
+	header := &types.Header{
 		Root:       state.IntermediateRoot(chain.Config().IsEnabled(chain.Config().GetEIP161dTransition, parent.Number())),
-=======
-	header := &types.Header{
-		Root:       state.IntermediateRoot(chain.Config().IsEIP158(parent.Number())),
->>>>>>> 12f0ff40
 		ParentHash: parent.Hash(),
 		Coinbase:   parent.Coinbase(),
 		Difficulty: engine.CalcDifficulty(chain, time, &types.Header{
