// Copyright 2015 The go-ethereum Authors
// This file is part of the go-ethereum library.
//
// The go-ethereum library is free software: you can redistribute it and/or modify
// it under the terms of the GNU Lesser General Public License as published by
// the Free Software Foundation, either version 3 of the License, or
// (at your option) any later version.
//
// The go-ethereum library is distributed in the hope that it will be useful,
// but WITHOUT ANY WARRANTY; without even the implied warranty of
// MERCHANTABILITY or FITNESS FOR A PARTICULAR PURPOSE. See the
// GNU Lesser General Public License for more details.
//
// You should have received a copy of the GNU Lesser General Public License
// along with the go-ethereum library. If not, see <http://www.gnu.org/licenses/>.

package ethapi

import (
	"context"
	"encoding/json"
	"errors"
	"fmt"
	"math/big"
	"strings"
	"time"

	"github.com/davecgh/go-spew/spew"
	"github.com/ethereum/go-ethereum/accounts"
	"github.com/ethereum/go-ethereum/accounts/abi"
	"github.com/ethereum/go-ethereum/accounts/keystore"
	"github.com/ethereum/go-ethereum/accounts/scwallet"
	"github.com/ethereum/go-ethereum/common"
	"github.com/ethereum/go-ethereum/common/hexutil"
	"github.com/ethereum/go-ethereum/common/math"
	"github.com/ethereum/go-ethereum/consensus/ethash"
	"github.com/ethereum/go-ethereum/consensus/misc"
	"github.com/ethereum/go-ethereum/core"
	"github.com/ethereum/go-ethereum/core/state"
	"github.com/ethereum/go-ethereum/core/types"
	"github.com/ethereum/go-ethereum/core/vm"
	"github.com/ethereum/go-ethereum/crypto"
	"github.com/ethereum/go-ethereum/eth/tracers/logger"
	"github.com/ethereum/go-ethereum/log"
	"github.com/ethereum/go-ethereum/p2p"
	"github.com/ethereum/go-ethereum/params/types/ctypes"
	"github.com/ethereum/go-ethereum/params/vars"
	"github.com/ethereum/go-ethereum/rlp"
	"github.com/ethereum/go-ethereum/rpc"
	"github.com/tyler-smith/go-bip39"
)

// EthereumAPI provides an API to access Ethereum related information.
type EthereumAPI struct {
	b Backend
}

// NewEthereumAPI creates a new Ethereum protocol API.
func NewEthereumAPI(b Backend) *EthereumAPI {
	return &EthereumAPI{b}
}

// GasPrice returns a suggestion for a gas price for legacy transactions.
func (s *EthereumAPI) GasPrice(ctx context.Context) (*hexutil.Big, error) {
	tipcap, err := s.b.SuggestGasTipCap(ctx)
	if err != nil {
		return nil, err
	}
	if head := s.b.CurrentHeader(); head.BaseFee != nil {
		tipcap.Add(tipcap, head.BaseFee)
	}
	return (*hexutil.Big)(tipcap), err
}

// MaxPriorityFeePerGas returns a suggestion for a gas tip cap for dynamic fee transactions.
func (s *EthereumAPI) MaxPriorityFeePerGas(ctx context.Context) (*hexutil.Big, error) {
	tipcap, err := s.b.SuggestGasTipCap(ctx)
	if err != nil {
		return nil, err
	}
	return (*hexutil.Big)(tipcap), err
}

type feeHistoryResult struct {
	OldestBlock  *hexutil.Big     `json:"oldestBlock"`
	Reward       [][]*hexutil.Big `json:"reward,omitempty"`
	BaseFee      []*hexutil.Big   `json:"baseFeePerGas,omitempty"`
	GasUsedRatio []float64        `json:"gasUsedRatio"`
}

func (s *EthereumAPI) FeeHistory(ctx context.Context, blockCount rpc.DecimalOrHex, lastBlock rpc.BlockNumber, rewardPercentiles []float64) (*feeHistoryResult, error) {
	oldest, reward, baseFee, gasUsed, err := s.b.FeeHistory(ctx, int(blockCount), lastBlock, rewardPercentiles)
	if err != nil {
		return nil, err
	}
	results := &feeHistoryResult{
		OldestBlock:  (*hexutil.Big)(oldest),
		GasUsedRatio: gasUsed,
	}
	if reward != nil {
		results.Reward = make([][]*hexutil.Big, len(reward))
		for i, w := range reward {
			results.Reward[i] = make([]*hexutil.Big, len(w))
			for j, v := range w {
				results.Reward[i][j] = (*hexutil.Big)(v)
			}
		}
	}
	if baseFee != nil {
		results.BaseFee = make([]*hexutil.Big, len(baseFee))
		for i, v := range baseFee {
			results.BaseFee[i] = (*hexutil.Big)(v)
		}
	}
	return results, nil
}

// Syncing returns false in case the node is currently not syncing with the network. It can be up to date or has not
// yet received the latest block headers from its pears. In case it is synchronizing:
// - startingBlock: block number this node started to synchronise from
// - currentBlock:  block number this node is currently importing
// - highestBlock:  block number of the highest block header this node has received from peers
// - pulledStates:  number of state entries processed until now
// - knownStates:   number of known state entries that still need to be pulled
func (s *EthereumAPI) Syncing() (interface{}, error) {
	progress := s.b.SyncProgress()

	// Return not syncing if the synchronisation already completed
	if progress.CurrentBlock >= progress.HighestBlock {
		return false, nil
	}
	// Otherwise gather the block sync stats
	return map[string]interface{}{
		"startingBlock":       hexutil.Uint64(progress.StartingBlock),
		"currentBlock":        hexutil.Uint64(progress.CurrentBlock),
		"highestBlock":        hexutil.Uint64(progress.HighestBlock),
		"syncedAccounts":      hexutil.Uint64(progress.SyncedAccounts),
		"syncedAccountBytes":  hexutil.Uint64(progress.SyncedAccountBytes),
		"syncedBytecodes":     hexutil.Uint64(progress.SyncedBytecodes),
		"syncedBytecodeBytes": hexutil.Uint64(progress.SyncedBytecodeBytes),
		"syncedStorage":       hexutil.Uint64(progress.SyncedStorage),
		"syncedStorageBytes":  hexutil.Uint64(progress.SyncedStorageBytes),
		"healedTrienodes":     hexutil.Uint64(progress.HealedTrienodes),
		"healedTrienodeBytes": hexutil.Uint64(progress.HealedTrienodeBytes),
		"healedBytecodes":     hexutil.Uint64(progress.HealedBytecodes),
		"healedBytecodeBytes": hexutil.Uint64(progress.HealedBytecodeBytes),
		"healingTrienodes":    hexutil.Uint64(progress.HealingTrienodes),
		"healingBytecode":     hexutil.Uint64(progress.HealingBytecode),
	}, nil
}

// TxPoolAPI offers and API for the transaction pool. It only operates on data that is non confidential.
type TxPoolAPI struct {
	b Backend
}

// NewTxPoolAPI creates a new tx pool service that gives information about the transaction pool.
func NewTxPoolAPI(b Backend) *TxPoolAPI {
	return &TxPoolAPI{b}
}

// Content returns the transactions contained within the transaction pool.
func (s *TxPoolAPI) Content() map[string]map[string]map[string]*RPCTransaction {
	content := map[string]map[string]map[string]*RPCTransaction{
		"pending": make(map[string]map[string]*RPCTransaction),
		"queued":  make(map[string]map[string]*RPCTransaction),
	}
	pending, queue := s.b.TxPoolContent()
	curHeader := s.b.CurrentHeader()
	// Flatten the pending transactions
	for account, txs := range pending {
		dump := make(map[string]*RPCTransaction)
		for _, tx := range txs {
			dump[fmt.Sprintf("%d", tx.Nonce())] = newRPCPendingTransaction(tx, curHeader, s.b.ChainConfig())
		}
		content["pending"][account.Hex()] = dump
	}
	// Flatten the queued transactions
	for account, txs := range queue {
		dump := make(map[string]*RPCTransaction)
		for _, tx := range txs {
			dump[fmt.Sprintf("%d", tx.Nonce())] = newRPCPendingTransaction(tx, curHeader, s.b.ChainConfig())
		}
		content["queued"][account.Hex()] = dump
	}
	return content
}

// ContentFrom returns the transactions contained within the transaction pool.
func (s *TxPoolAPI) ContentFrom(addr common.Address) map[string]map[string]*RPCTransaction {
	content := make(map[string]map[string]*RPCTransaction, 2)
	pending, queue := s.b.TxPoolContentFrom(addr)
	curHeader := s.b.CurrentHeader()

	// Build the pending transactions
	dump := make(map[string]*RPCTransaction, len(pending))
	for _, tx := range pending {
		dump[fmt.Sprintf("%d", tx.Nonce())] = newRPCPendingTransaction(tx, curHeader, s.b.ChainConfig())
	}
	content["pending"] = dump

	// Build the queued transactions
	dump = make(map[string]*RPCTransaction, len(queue))
	for _, tx := range queue {
		dump[fmt.Sprintf("%d", tx.Nonce())] = newRPCPendingTransaction(tx, curHeader, s.b.ChainConfig())
	}
	content["queued"] = dump

	return content
}

// Status returns the number of pending and queued transaction in the pool.
func (s *TxPoolAPI) Status() map[string]hexutil.Uint {
	pending, queue := s.b.Stats()
	return map[string]hexutil.Uint{
		"pending": hexutil.Uint(pending),
		"queued":  hexutil.Uint(queue),
	}
}

// Inspect retrieves the content of the transaction pool and flattens it into an
// easily inspectable list.
func (s *TxPoolAPI) Inspect() map[string]map[string]map[string]string {
	content := map[string]map[string]map[string]string{
		"pending": make(map[string]map[string]string),
		"queued":  make(map[string]map[string]string),
	}
	pending, queue := s.b.TxPoolContent()

	// Define a formatter to flatten a transaction into a string
	var format = func(tx *types.Transaction) string {
		if to := tx.To(); to != nil {
			return fmt.Sprintf("%s: %v wei + %v gas × %v wei", tx.To().Hex(), tx.Value(), tx.Gas(), tx.GasPrice())
		}
		return fmt.Sprintf("contract creation: %v wei + %v gas × %v wei", tx.Value(), tx.Gas(), tx.GasPrice())
	}
	// Flatten the pending transactions
	for account, txs := range pending {
		dump := make(map[string]string)
		for _, tx := range txs {
			dump[fmt.Sprintf("%d", tx.Nonce())] = format(tx)
		}
		content["pending"][account.Hex()] = dump
	}
	// Flatten the queued transactions
	for account, txs := range queue {
		dump := make(map[string]string)
		for _, tx := range txs {
			dump[fmt.Sprintf("%d", tx.Nonce())] = format(tx)
		}
		content["queued"][account.Hex()] = dump
	}
	return content
}

// EthereumAccountAPI provides an API to access accounts managed by this node.
// It offers only methods that can retrieve accounts.
type EthereumAccountAPI struct {
	am *accounts.Manager
}

// NewEthereumAccountAPI creates a new EthereumAccountAPI.
func NewEthereumAccountAPI(am *accounts.Manager) *EthereumAccountAPI {
	return &EthereumAccountAPI{am: am}
}

// Accounts returns the collection of accounts this node manages.
func (s *EthereumAccountAPI) Accounts() []common.Address {
	return s.am.Accounts()
}

// PersonalAccountAPI provides an API to access accounts managed by this node.
// It offers methods to create, (un)lock en list accounts. Some methods accept
// passwords and are therefore considered private by default.
type PersonalAccountAPI struct {
	am        *accounts.Manager
	nonceLock *AddrLocker
	b         Backend
}

// NewPersonalAccountAPI create a new PersonalAccountAPI.
func NewPersonalAccountAPI(b Backend, nonceLock *AddrLocker) *PersonalAccountAPI {
	return &PersonalAccountAPI{
		am:        b.AccountManager(),
		nonceLock: nonceLock,
		b:         b,
	}
}

// ListAccounts will return a list of addresses for accounts this node manages.
func (s *PersonalAccountAPI) ListAccounts() []common.Address {
	return s.am.Accounts()
}

// rawWallet is a JSON representation of an accounts.Wallet interface, with its
// data contents extracted into plain fields.
type rawWallet struct {
	URL      string             `json:"url"`
	Status   string             `json:"status"`
	Failure  string             `json:"failure,omitempty"`
	Accounts []accounts.Account `json:"accounts,omitempty"`
}

// ListWallets will return a list of wallets this node manages.
func (s *PersonalAccountAPI) ListWallets() []rawWallet {
	wallets := make([]rawWallet, 0) // return [] instead of nil if empty
	for _, wallet := range s.am.Wallets() {
		status, failure := wallet.Status()

		raw := rawWallet{
			URL:      wallet.URL().String(),
			Status:   status,
			Accounts: wallet.Accounts(),
		}
		if failure != nil {
			raw.Failure = failure.Error()
		}
		wallets = append(wallets, raw)
	}
	return wallets
}

// OpenWallet initiates a hardware wallet opening procedure, establishing a USB
// connection and attempting to authenticate via the provided passphrase. Note,
// the method may return an extra challenge requiring a second open (e.g. the
// Trezor PIN matrix challenge).
func (s *PersonalAccountAPI) OpenWallet(url string, passphrase *string) error {
	wallet, err := s.am.Wallet(url)
	if err != nil {
		return err
	}
	pass := ""
	if passphrase != nil {
		pass = *passphrase
	}
	return wallet.Open(pass)
}

// DeriveAccount requests a HD wallet to derive a new account, optionally pinning
// it for later reuse.
func (s *PersonalAccountAPI) DeriveAccount(url string, path string, pin *bool) (accounts.Account, error) {
	wallet, err := s.am.Wallet(url)
	if err != nil {
		return accounts.Account{}, err
	}
	derivPath, err := accounts.ParseDerivationPath(path)
	if err != nil {
		return accounts.Account{}, err
	}
	if pin == nil {
		pin = new(bool)
	}
	return wallet.Derive(derivPath, *pin)
}

// NewAccount will create a new account and returns the address for the new account.
func (s *PersonalAccountAPI) NewAccount(password string) (common.Address, error) {
	ks, err := fetchKeystore(s.am)
	if err != nil {
		return common.Address{}, err
	}
	acc, err := ks.NewAccount(password)
	if err == nil {
		log.Info("Your new key was generated", "address", acc.Address)
		log.Warn("Please backup your key file!", "path", acc.URL.Path)
		log.Warn("Please remember your password!")
		return acc.Address, nil
	}
	return common.Address{}, err
}

// fetchKeystore retrieves the encrypted keystore from the account manager.
func fetchKeystore(am *accounts.Manager) (*keystore.KeyStore, error) {
	if ks := am.Backends(keystore.KeyStoreType); len(ks) > 0 {
		return ks[0].(*keystore.KeyStore), nil
	}
	return nil, errors.New("local keystore not used")
}

// ImportRawKey stores the given hex encoded ECDSA key into the key directory,
// encrypting it with the passphrase.
func (s *PersonalAccountAPI) ImportRawKey(privkey string, password string) (common.Address, error) {
	key, err := crypto.HexToECDSA(privkey)
	if err != nil {
		return common.Address{}, err
	}
	ks, err := fetchKeystore(s.am)
	if err != nil {
		return common.Address{}, err
	}
	acc, err := ks.ImportECDSA(key, password)
	return acc.Address, err
}

// UnlockAccount will unlock the account associated with the given address with
// the given password for duration seconds. If duration is nil it will use a
// default of 300 seconds. It returns an indication if the account was unlocked.
func (s *PersonalAccountAPI) UnlockAccount(ctx context.Context, addr common.Address, password string, duration *uint64) (bool, error) {
	// When the API is exposed by external RPC(http, ws etc), unless the user
	// explicitly specifies to allow the insecure account unlocking, otherwise
	// it is disabled.
	if s.b.ExtRPCEnabled() && !s.b.AccountManager().Config().InsecureUnlockAllowed {
		return false, errors.New("account unlock with HTTP access is forbidden")
	}

	const max = uint64(time.Duration(math.MaxInt64) / time.Second)
	var d time.Duration
	if duration == nil {
		d = 300 * time.Second
	} else if *duration > max {
		return false, errors.New("unlock duration too large")
	} else {
		d = time.Duration(*duration) * time.Second
	}
	ks, err := fetchKeystore(s.am)
	if err != nil {
		return false, err
	}
	err = ks.TimedUnlock(accounts.Account{Address: addr}, password, d)
	if err != nil {
		log.Warn("Failed account unlock attempt", "address", addr, "err", err)
	}
	return err == nil, err
}

// LockAccount will lock the account associated with the given address when it's unlocked.
func (s *PersonalAccountAPI) LockAccount(addr common.Address) bool {
	if ks, err := fetchKeystore(s.am); err == nil {
		return ks.Lock(addr) == nil
	}
	return false
}

// signTransaction sets defaults and signs the given transaction
// NOTE: the caller needs to ensure that the nonceLock is held, if applicable,
// and release it after the transaction has been submitted to the tx pool
func (s *PersonalAccountAPI) signTransaction(ctx context.Context, args *TransactionArgs, passwd string) (*types.Transaction, error) {
	// Look up the wallet containing the requested signer
	account := accounts.Account{Address: args.from()}
	wallet, err := s.am.Find(account)
	if err != nil {
		return nil, err
	}
	// Set some sanity defaults and terminate on failure
	if err := args.setDefaults(ctx, s.b); err != nil {
		return nil, err
	}
	// Assemble the transaction and sign with the wallet
	tx := args.toTransaction()

	return wallet.SignTxWithPassphrase(account, passwd, tx, s.b.ChainConfig().GetChainID())
}

// SendTransaction will create a transaction from the given arguments and
// tries to sign it with the key associated with args.From. If the given
// passwd isn't able to decrypt the key it fails.
func (s *PersonalAccountAPI) SendTransaction(ctx context.Context, args TransactionArgs, passwd string) (common.Hash, error) {
	if args.Nonce == nil {
		// Hold the addresse's mutex around signing to prevent concurrent assignment of
		// the same nonce to multiple accounts.
		s.nonceLock.LockAddr(args.from())
		defer s.nonceLock.UnlockAddr(args.from())
	}
	signed, err := s.signTransaction(ctx, &args, passwd)
	if err != nil {
		log.Warn("Failed transaction send attempt", "from", args.from(), "to", args.To, "value", args.Value.ToInt(), "err", err)
		return common.Hash{}, err
	}
	return SubmitTransaction(ctx, s.b, signed)
}

// SignTransaction will create a transaction from the given arguments and
// tries to sign it with the key associated with args.From. If the given passwd isn't
// able to decrypt the key it fails. The transaction is returned in RLP-form, not broadcast
// to other nodes
func (s *PersonalAccountAPI) SignTransaction(ctx context.Context, args TransactionArgs, passwd string) (*SignTransactionResult, error) {
	// No need to obtain the noncelock mutex, since we won't be sending this
	// tx into the transaction pool, but right back to the user
	if args.From == nil {
		return nil, fmt.Errorf("sender not specified")
	}
	if args.Gas == nil {
		return nil, fmt.Errorf("gas not specified")
	}
	if args.GasPrice == nil && (args.MaxFeePerGas == nil || args.MaxPriorityFeePerGas == nil) {
		return nil, fmt.Errorf("missing gasPrice or maxFeePerGas/maxPriorityFeePerGas")
	}
	if args.Nonce == nil {
		return nil, fmt.Errorf("nonce not specified")
	}
	// TODO(meowsbits): I hate this. Wrong logic. Wrong place. This is not geth's job.
	// Before actually signing the transaction, ensure the transaction fee is reasonable.
	tx := args.toTransaction()
	if err := checkTxFee(tx.GasPrice(), tx.Gas(), s.b.RPCTxFeeCap()); err != nil {
		return nil, err
	}
	signed, err := s.signTransaction(ctx, &args, passwd)
	if err != nil {
		log.Warn("Failed transaction sign attempt", "from", args.from(), "to", args.To, "value", args.Value.ToInt(), "err", err)
		return nil, err
	}
	data, err := signed.MarshalBinary()
	if err != nil {
		return nil, err
	}
	return &SignTransactionResult{data, signed}, nil
}

// Sign calculates an Ethereum ECDSA signature for:
// keccak256("\x19Ethereum Signed Message:\n" + len(message) + message))
//
// Note, the produced signature conforms to the secp256k1 curve R, S and V values,
// where the V value will be 27 or 28 for legacy reasons.
//
// The key used to calculate the signature is decrypted with the given password.
//
// https://github.com/ethereum/go-ethereum/wiki/Management-APIs#personal_sign
func (s *PersonalAccountAPI) Sign(ctx context.Context, data hexutil.Bytes, addr common.Address, passwd string) (hexutil.Bytes, error) {
	// Look up the wallet containing the requested signer
	account := accounts.Account{Address: addr}

	wallet, err := s.b.AccountManager().Find(account)
	if err != nil {
		return nil, err
	}
	// Assemble sign the data with the wallet
	signature, err := wallet.SignTextWithPassphrase(account, passwd, data)
	if err != nil {
		log.Warn("Failed data sign attempt", "address", addr, "err", err)
		return nil, err
	}
	signature[crypto.RecoveryIDOffset] += 27 // Transform V from 0/1 to 27/28 according to the yellow paper
	return signature, nil
}

// EcRecover returns the address for the account that was used to create the signature.
// Note, this function is compatible with eth_sign and personal_sign. As such it recovers
// the address of:
// hash = keccak256("\x19Ethereum Signed Message:\n"${message length}${message})
// addr = ecrecover(hash, signature)
//
// Note, the signature must conform to the secp256k1 curve R, S and V values, where
// the V value must be 27 or 28 for legacy reasons.
//
// https://github.com/ethereum/go-ethereum/wiki/Management-APIs#personal_ecRecover
func (s *PersonalAccountAPI) EcRecover(ctx context.Context, data, sig hexutil.Bytes) (common.Address, error) {
	if len(sig) != crypto.SignatureLength {
		return common.Address{}, fmt.Errorf("signature must be %d bytes long", crypto.SignatureLength)
	}
	if sig[crypto.RecoveryIDOffset] != 27 && sig[crypto.RecoveryIDOffset] != 28 {
		return common.Address{}, fmt.Errorf("invalid Ethereum signature (V is not 27 or 28)")
	}
	sig[crypto.RecoveryIDOffset] -= 27 // Transform yellow paper V from 27/28 to 0/1

	rpk, err := crypto.SigToPub(accounts.TextHash(data), sig)
	if err != nil {
		return common.Address{}, err
	}
	return crypto.PubkeyToAddress(*rpk), nil
}

// InitializeWallet initializes a new wallet at the provided URL, by generating and returning a new private key.
func (s *PersonalAccountAPI) InitializeWallet(ctx context.Context, url string) (string, error) {
	wallet, err := s.am.Wallet(url)
	if err != nil {
		return "", err
	}

	entropy, err := bip39.NewEntropy(256)
	if err != nil {
		return "", err
	}

	mnemonic, err := bip39.NewMnemonic(entropy)
	if err != nil {
		return "", err
	}

	seed := bip39.NewSeed(mnemonic, "")

	switch wallet := wallet.(type) {
	case *scwallet.Wallet:
		return mnemonic, wallet.Initialize(seed)
	default:
		return "", fmt.Errorf("specified wallet does not support initialization")
	}
}

// Unpair deletes a pairing between wallet and geth.
func (s *PersonalAccountAPI) Unpair(ctx context.Context, url string, pin string) error {
	wallet, err := s.am.Wallet(url)
	if err != nil {
		return err
	}

	switch wallet := wallet.(type) {
	case *scwallet.Wallet:
		return wallet.Unpair([]byte(pin))
	default:
		return fmt.Errorf("specified wallet does not support pairing")
	}
}

// BlockChainAPI provides an API to access Ethereum blockchain data.
type BlockChainAPI struct {
	b Backend
}

// NewBlockChainAPI creates a new Ethereum blockchain API.
func NewBlockChainAPI(b Backend) *BlockChainAPI {
	return &BlockChainAPI{b}
}

<<<<<<< HEAD
// ChainId returns the chainID value for transaction replay protection.
func (api *PublicBlockChainAPI) ChainId() (*hexutil.Big, error) {
	// if current block is at or past the EIP-155 replay-protection fork block, return chainID from config
	if config := api.b.ChainConfig(); config.IsEnabled(config.GetEIP155Transition, api.b.CurrentBlock().Number()) {
		return (*hexutil.Big)(api.b.ChainConfig().GetChainID()), nil
	}
	return nil, fmt.Errorf("chain not synced beyond EIP-155 replay-protection fork block")
=======
// ChainId is the EIP-155 replay-protection chain id for the current Ethereum chain config.
//
// Note, this method does not conform to EIP-695 because the configured chain ID is always
// returned, regardless of the current head block. We used to return an error when the chain
// wasn't synced up to a block where EIP-155 is enabled, but this behavior caused issues
// in CL clients.
func (api *BlockChainAPI) ChainId() *hexutil.Big {
	return (*hexutil.Big)(api.b.ChainConfig().ChainID)
>>>>>>> 8f2416a8
}

// BlockNumber returns the block number of the chain head.
func (s *BlockChainAPI) BlockNumber() hexutil.Uint64 {
	header, _ := s.b.HeaderByNumber(context.Background(), rpc.LatestBlockNumber) // latest header should always be available
	return hexutil.Uint64(header.Number.Uint64())
}

// GetBalance returns the amount of wei for the given address in the state of the
// given block number. The rpc.LatestBlockNumber and rpc.PendingBlockNumber meta
// block numbers are also allowed.
func (s *BlockChainAPI) GetBalance(ctx context.Context, address common.Address, blockNrOrHash rpc.BlockNumberOrHash) (*hexutil.Big, error) {
	state, _, err := s.b.StateAndHeaderByNumberOrHash(ctx, blockNrOrHash)
	if state == nil || err != nil {
		return nil, err
	}
	return (*hexutil.Big)(state.GetBalance(address)), state.Error()
}

// Result structs for GetProof
type AccountResult struct {
	Address      common.Address  `json:"address"`
	AccountProof []string        `json:"accountProof"`
	Balance      *hexutil.Big    `json:"balance"`
	CodeHash     common.Hash     `json:"codeHash"`
	Nonce        hexutil.Uint64  `json:"nonce"`
	StorageHash  common.Hash     `json:"storageHash"`
	StorageProof []StorageResult `json:"storageProof"`
}

type StorageResult struct {
	Key   string       `json:"key"`
	Value *hexutil.Big `json:"value"`
	Proof []string     `json:"proof"`
}

// GetProof returns the Merkle-proof for a given account and optionally some storage keys.
func (s *BlockChainAPI) GetProof(ctx context.Context, address common.Address, storageKeys []string, blockNrOrHash rpc.BlockNumberOrHash) (*AccountResult, error) {
	state, _, err := s.b.StateAndHeaderByNumberOrHash(ctx, blockNrOrHash)
	if state == nil || err != nil {
		return nil, err
	}

	storageTrie := state.StorageTrie(address)
	storageHash := types.EmptyRootHash
	codeHash := state.GetCodeHash(address)
	storageProof := make([]StorageResult, len(storageKeys))

	// if we have a storageTrie, (which means the account exists), we can update the storagehash
	if storageTrie != nil {
		storageHash = storageTrie.Hash()
	} else {
		// no storageTrie means the account does not exist, so the codeHash is the hash of an empty bytearray.
		codeHash = crypto.Keccak256Hash(nil)
	}

	// create the proof for the storageKeys
	for i, key := range storageKeys {
		if storageTrie != nil {
			proof, storageError := state.GetStorageProof(address, common.HexToHash(key))
			if storageError != nil {
				return nil, storageError
			}
			storageProof[i] = StorageResult{key, (*hexutil.Big)(state.GetState(address, common.HexToHash(key)).Big()), toHexSlice(proof)}
		} else {
			storageProof[i] = StorageResult{key, &hexutil.Big{}, []string{}}
		}
	}

	// create the accountProof
	accountProof, proofErr := state.GetProof(address)
	if proofErr != nil {
		return nil, proofErr
	}

	return &AccountResult{
		Address:      address,
		AccountProof: toHexSlice(accountProof),
		Balance:      (*hexutil.Big)(state.GetBalance(address)),
		CodeHash:     codeHash,
		Nonce:        hexutil.Uint64(state.GetNonce(address)),
		StorageHash:  storageHash,
		StorageProof: storageProof,
	}, state.Error()
}

// GetHeaderByNumber returns the requested canonical block header.
// * When blockNr is -1 the chain head is returned.
// * When blockNr is -2 the pending chain head is returned.
<<<<<<< HEAD
func (s *PublicBlockChainAPI) GetHeaderByNumber(ctx context.Context, number rpc.BlockNumber) (*RPCMarshalHeaderT, error) {
=======
func (s *BlockChainAPI) GetHeaderByNumber(ctx context.Context, number rpc.BlockNumber) (map[string]interface{}, error) {
>>>>>>> 8f2416a8
	header, err := s.b.HeaderByNumber(ctx, number)
	if header != nil && err == nil {
		response := s.rpcMarshalHeader(ctx, header)
		if number == rpc.PendingBlockNumber {
			// Pending header need to nil out a few fields
			response.setAsPending()
		}
		return response, err
	}
	return nil, err
}

// GetHeaderByHash returns the requested header by hash.
<<<<<<< HEAD
func (s *PublicBlockChainAPI) GetHeaderByHash(ctx context.Context, hash common.Hash) *RPCMarshalHeaderT {
=======
func (s *BlockChainAPI) GetHeaderByHash(ctx context.Context, hash common.Hash) map[string]interface{} {
>>>>>>> 8f2416a8
	header, _ := s.b.HeaderByHash(ctx, hash)
	if header != nil {
		return s.rpcMarshalHeader(ctx, header)
	}
	return nil
}

// GetBlockByNumber returns the requested canonical block.
// * When blockNr is -1 the chain head is returned.
// * When blockNr is -2 the pending chain head is returned.
// * When fullTx is true all transactions in the block are returned, otherwise
//   only the transaction hash is returned.
<<<<<<< HEAD
func (s *PublicBlockChainAPI) GetBlockByNumber(ctx context.Context, number rpc.BlockNumber, fullTx bool) (*RPCMarshalBlockT, error) {
=======
func (s *BlockChainAPI) GetBlockByNumber(ctx context.Context, number rpc.BlockNumber, fullTx bool) (map[string]interface{}, error) {
>>>>>>> 8f2416a8
	block, err := s.b.BlockByNumber(ctx, number)
	if block != nil && err == nil {
		response, err := s.rpcMarshalBlock(ctx, block, true, fullTx)
		if err == nil && number == rpc.PendingBlockNumber {
			// Pending blocks need to nil out a few fields
			response.setAsPending()
		}
		return response, err
	}
	return nil, err
}

// GetBlockByHash returns the requested block. When fullTx is true all transactions in the block are returned in full
// detail, otherwise only the transaction hash is returned.
<<<<<<< HEAD
func (s *PublicBlockChainAPI) GetBlockByHash(ctx context.Context, hash common.Hash, fullTx bool) (*RPCMarshalBlockT, error) {
=======
func (s *BlockChainAPI) GetBlockByHash(ctx context.Context, hash common.Hash, fullTx bool) (map[string]interface{}, error) {
>>>>>>> 8f2416a8
	block, err := s.b.BlockByHash(ctx, hash)
	if block != nil {
		return s.rpcMarshalBlock(ctx, block, true, fullTx)
	}
	return nil, err
}

<<<<<<< HEAD
// GetUncleByBlockNumberAndIndex returns the uncle block for the given block hash and index. When fullTx is true
// all transactions in the block are returned in full detail, otherwise only the transaction hash is returned.
func (s *PublicBlockChainAPI) GetUncleByBlockNumberAndIndex(ctx context.Context, blockNr rpc.BlockNumber, index hexutil.Uint) (*RPCMarshalBlockT, error) {
=======
// GetUncleByBlockNumberAndIndex returns the uncle block for the given block hash and index.
func (s *BlockChainAPI) GetUncleByBlockNumberAndIndex(ctx context.Context, blockNr rpc.BlockNumber, index hexutil.Uint) (map[string]interface{}, error) {
>>>>>>> 8f2416a8
	block, err := s.b.BlockByNumber(ctx, blockNr)
	if block != nil {
		uncles := block.Uncles()
		if index >= hexutil.Uint(len(uncles)) {
			log.Debug("Requested uncle not found", "number", blockNr, "hash", block.Hash(), "index", index)
			return nil, nil
		}
		block = types.NewBlockWithHeader(uncles[index])
		return s.rpcMarshalBlock(ctx, block, false, false)
	}
	return nil, err
}

<<<<<<< HEAD
// GetUncleByBlockHashAndIndex returns the uncle block for the given block hash and index. When fullTx is true
// all transactions in the block are returned in full detail, otherwise only the transaction hash is returned.
func (s *PublicBlockChainAPI) GetUncleByBlockHashAndIndex(ctx context.Context, blockHash common.Hash, index hexutil.Uint) (*RPCMarshalBlockT, error) {
=======
// GetUncleByBlockHashAndIndex returns the uncle block for the given block hash and index.
func (s *BlockChainAPI) GetUncleByBlockHashAndIndex(ctx context.Context, blockHash common.Hash, index hexutil.Uint) (map[string]interface{}, error) {
>>>>>>> 8f2416a8
	block, err := s.b.BlockByHash(ctx, blockHash)
	if block != nil {
		uncles := block.Uncles()
		if index >= hexutil.Uint(len(uncles)) {
			log.Debug("Requested uncle not found", "number", block.Number(), "hash", blockHash, "index", index)
			return nil, nil
		}
		block = types.NewBlockWithHeader(uncles[index])
		return s.rpcMarshalBlock(ctx, block, false, false)
	}
	return nil, err
}

// GetUncleCountByBlockNumber returns number of uncles in the block for the given block number
func (s *BlockChainAPI) GetUncleCountByBlockNumber(ctx context.Context, blockNr rpc.BlockNumber) *hexutil.Uint {
	if block, _ := s.b.BlockByNumber(ctx, blockNr); block != nil {
		n := hexutil.Uint(len(block.Uncles()))
		return &n
	}
	return nil
}

// GetUncleCountByBlockHash returns number of uncles in the block for the given block hash
func (s *BlockChainAPI) GetUncleCountByBlockHash(ctx context.Context, blockHash common.Hash) *hexutil.Uint {
	if block, _ := s.b.BlockByHash(ctx, blockHash); block != nil {
		n := hexutil.Uint(len(block.Uncles()))
		return &n
	}
	return nil
}

// GetCode returns the code stored at the given address in the state for the given block number.
func (s *BlockChainAPI) GetCode(ctx context.Context, address common.Address, blockNrOrHash rpc.BlockNumberOrHash) (hexutil.Bytes, error) {
	state, _, err := s.b.StateAndHeaderByNumberOrHash(ctx, blockNrOrHash)
	if state == nil || err != nil {
		return nil, err
	}
	code := state.GetCode(address)
	return code, state.Error()
}

// GetStorageAt returns the storage from the state at the given address, key and
// block number. The rpc.LatestBlockNumber and rpc.PendingBlockNumber meta block
// numbers are also allowed.
func (s *BlockChainAPI) GetStorageAt(ctx context.Context, address common.Address, key string, blockNrOrHash rpc.BlockNumberOrHash) (hexutil.Bytes, error) {
	state, _, err := s.b.StateAndHeaderByNumberOrHash(ctx, blockNrOrHash)
	if state == nil || err != nil {
		return nil, err
	}
	res := state.GetState(address, common.HexToHash(key))
	return res[:], state.Error()
}

// OverrideAccount indicates the overriding fields of account during the execution
// of a message call.
// Note, state and stateDiff can't be specified at the same time. If state is
// set, message execution will only use the data in the given state. Otherwise
// if statDiff is set, all diff will be applied first and then execute the call
// message.
type OverrideAccount struct {
	Nonce     *hexutil.Uint64              `json:"nonce"`
	Code      *hexutil.Bytes               `json:"code"`
	Balance   **hexutil.Big                `json:"balance"`
	State     *map[common.Hash]common.Hash `json:"state"`
	StateDiff *map[common.Hash]common.Hash `json:"stateDiff"`
}

// StateOverride is the collection of overridden accounts.
type StateOverride map[common.Address]OverrideAccount

// Apply overrides the fields of specified accounts into the given state.
func (diff *StateOverride) Apply(state *state.StateDB) error {
	if diff == nil {
		return nil
	}
	for addr, account := range *diff {
		// Override account nonce.
		if account.Nonce != nil {
			state.SetNonce(addr, uint64(*account.Nonce))
		}
		// Override account(contract) code.
		if account.Code != nil {
			state.SetCode(addr, *account.Code)
		}
		// Override account balance.
		if account.Balance != nil {
			state.SetBalance(addr, (*big.Int)(*account.Balance))
		}
		if account.State != nil && account.StateDiff != nil {
			return fmt.Errorf("account %s has both 'state' and 'stateDiff'", addr.Hex())
		}
		// Replace entire state if caller requires.
		if account.State != nil {
			state.SetStorage(addr, *account.State)
		}
		// Apply state diff into specified accounts.
		if account.StateDiff != nil {
			for key, value := range *account.StateDiff {
				state.SetState(addr, key, value)
			}
		}
	}
	return nil
}

// BlockOverrides is a set of header fields to override.
type BlockOverrides struct {
	Number     *hexutil.Big
	Difficulty *hexutil.Big
	Time       *hexutil.Big
	GasLimit   *hexutil.Uint64
	Coinbase   *common.Address
	Random     *common.Hash
}

// Apply overrides the given header fields into the given block context.
func (diff *BlockOverrides) Apply(blockCtx *vm.BlockContext) {
	if diff == nil {
		return
	}
	if diff.Number != nil {
		blockCtx.BlockNumber = diff.Number.ToInt()
	}
	if diff.Difficulty != nil {
		blockCtx.Difficulty = diff.Difficulty.ToInt()
	}
	if diff.Time != nil {
		blockCtx.Time = diff.Time.ToInt()
	}
	if diff.GasLimit != nil {
		blockCtx.GasLimit = uint64(*diff.GasLimit)
	}
	if diff.Coinbase != nil {
		blockCtx.Coinbase = *diff.Coinbase
	}
	if diff.Random != nil {
		blockCtx.Random = diff.Random
	}
}

func DoCall(ctx context.Context, b Backend, args TransactionArgs, blockNrOrHash rpc.BlockNumberOrHash, overrides *StateOverride, timeout time.Duration, globalGasCap uint64) (*core.ExecutionResult, error) {
	defer func(start time.Time) { log.Debug("Executing EVM call finished", "runtime", time.Since(start)) }(time.Now())

	state, header, err := b.StateAndHeaderByNumberOrHash(ctx, blockNrOrHash)
	if state == nil || err != nil {
		return nil, err
	}
	if err := overrides.Apply(state); err != nil {
		return nil, err
	}
	// Setup context so it may be cancelled the call has completed
	// or, in case of unmetered gas, setup a context with a timeout.
	var cancel context.CancelFunc
	if timeout > 0 {
		ctx, cancel = context.WithTimeout(ctx, timeout)
	} else {
		ctx, cancel = context.WithCancel(ctx)
	}
	// Make sure the context is cancelled when the call has completed
	// this makes sure resources are cleaned up.
	defer cancel()

	// Get a new instance of the EVM.
	msg, err := args.ToMessage(globalGasCap, header.BaseFee)
	if err != nil {
		return nil, err
	}
	evm, vmError, err := b.GetEVM(ctx, msg, state, header, &vm.Config{NoBaseFee: true})
	if err != nil {
		return nil, err
	}
	// Wait for the context to be done and cancel the evm. Even if the
	// EVM has finished, cancelling may be done (repeatedly)
	go func() {
		<-ctx.Done()
		evm.Cancel()
	}()

	// Execute the message.
	gp := new(core.GasPool).AddGas(math.MaxUint64)
	result, err := core.ApplyMessage(evm, msg, gp)
	if err := vmError(); err != nil {
		return nil, err
	}

	// If the timer caused an abort, return an appropriate error message
	if evm.Cancelled() {
		return nil, fmt.Errorf("execution aborted (timeout = %v)", timeout)
	}
	if err != nil {
		return result, fmt.Errorf("err: %w (supplied gas %d)", err, msg.Gas())
	}
	return result, nil
}

func newRevertError(result *core.ExecutionResult) *revertError {
	reason, errUnpack := abi.UnpackRevert(result.Revert())
	err := errors.New("execution reverted")
	if errUnpack == nil {
		err = fmt.Errorf("execution reverted: %v", reason)
	}
	return &revertError{
		error:  err,
		reason: hexutil.Encode(result.Revert()),
	}
}

// revertError is an API error that encompassas an EVM revertal with JSON error
// code and a binary data blob.
type revertError struct {
	error
	reason string // revert reason hex encoded
}

// ErrorCode returns the JSON error code for a revertal.
// See: https://github.com/ethereum/wiki/wiki/JSON-RPC-Error-Codes-Improvement-Proposal
func (e *revertError) ErrorCode() int {
	return 3
}

// ErrorData returns the hex encoded revert reason.
func (e *revertError) ErrorData() interface{} {
	return e.reason
}

// Call executes the given transaction on the state for the given block number.
//
// Additionally, the caller can specify a batch of contract for fields overriding.
//
// Note, this function doesn't make and changes in the state/blockchain and is
// useful to execute and retrieve values.
func (s *BlockChainAPI) Call(ctx context.Context, args TransactionArgs, blockNrOrHash rpc.BlockNumberOrHash, overrides *StateOverride) (hexutil.Bytes, error) {
	result, err := DoCall(ctx, s.b, args, blockNrOrHash, overrides, s.b.RPCEVMTimeout(), s.b.RPCGasCap())
	if err != nil {
		return nil, err
	}
	// If the result contains a revert reason, try to unpack and return it.
	if len(result.Revert()) > 0 {
		return nil, newRevertError(result)
	}
	return result.Return(), result.Err
}

func DoEstimateGas(ctx context.Context, b Backend, args TransactionArgs, blockNrOrHash rpc.BlockNumberOrHash, gasCap uint64) (hexutil.Uint64, error) {
	// Binary search the gas requirement, as it may be higher than the amount used
	var (
		lo  uint64 = vars.TxGas - 1
		hi  uint64
		cap uint64
	)
	// Use zero address if sender unspecified.
	if args.From == nil {
		args.From = new(common.Address)
	}
	// Determine the highest gas limit can be used during the estimation.
	if args.Gas != nil && uint64(*args.Gas) >= vars.TxGas {
		hi = uint64(*args.Gas)
	} else {
		// Retrieve the block to act as the gas ceiling
		block, err := b.BlockByNumberOrHash(ctx, blockNrOrHash)
		if err != nil {
			return 0, err
		}
		if block == nil {
			return 0, errors.New("block not found")
		}
		hi = block.GasLimit()
	}
	// Normalize the max fee per gas the call is willing to spend.
	var feeCap *big.Int
	if args.GasPrice != nil && (args.MaxFeePerGas != nil || args.MaxPriorityFeePerGas != nil) {
		return 0, errors.New("both gasPrice and (maxFeePerGas or maxPriorityFeePerGas) specified")
	} else if args.GasPrice != nil {
		feeCap = args.GasPrice.ToInt()
	} else if args.MaxFeePerGas != nil {
		feeCap = args.MaxFeePerGas.ToInt()
	} else {
		feeCap = common.Big0
	}
	// Recap the highest gas limit with account's available balance.
	if feeCap.BitLen() != 0 {
		state, _, err := b.StateAndHeaderByNumberOrHash(ctx, blockNrOrHash)
		if err != nil {
			return 0, err
		}
		balance := state.GetBalance(*args.From) // from can't be nil
		available := new(big.Int).Set(balance)
		if args.Value != nil {
			if args.Value.ToInt().Cmp(available) >= 0 {
				return 0, errors.New("insufficient funds for transfer")
			}
			available.Sub(available, args.Value.ToInt())
		}
		allowance := new(big.Int).Div(available, feeCap)

		// If the allowance is larger than maximum uint64, skip checking
		if allowance.IsUint64() && hi > allowance.Uint64() {
			transfer := args.Value
			if transfer == nil {
				transfer = new(hexutil.Big)
			}
			log.Warn("Gas estimation capped by limited funds", "original", hi, "balance", balance,
				"sent", transfer.ToInt(), "maxFeePerGas", feeCap, "fundable", allowance)
			hi = allowance.Uint64()
		}
	}
	// Recap the highest gas allowance with specified gascap.
	if gasCap != 0 && hi > gasCap {
		log.Warn("Caller gas above allowance, capping", "requested", hi, "cap", gasCap)
		hi = gasCap
	}
	cap = hi

	// Create a helper to check if a gas allowance results in an executable transaction
	executable := func(gas uint64) (bool, *core.ExecutionResult, error) {
		args.Gas = (*hexutil.Uint64)(&gas)

		result, err := DoCall(ctx, b, args, blockNrOrHash, nil, 0, gasCap)
		if err != nil {
			if errors.Is(err, core.ErrIntrinsicGas) {
				return true, nil, nil // Special case, raise gas limit
			}
			return true, nil, err // Bail out
		}
		return result.Failed(), result, nil
	}
	// Execute the binary search and hone in on an executable gas limit
	for lo+1 < hi {
		mid := (hi + lo) / 2
		failed, _, err := executable(mid)

		// If the error is not nil(consensus error), it means the provided message
		// call or transaction will never be accepted no matter how much gas it is
		// assigned. Return the error directly, don't struggle any more.
		if err != nil {
			return 0, err
		}
		if failed {
			lo = mid
		} else {
			hi = mid
		}
	}
	// Reject the transaction as invalid if it still fails at the highest allowance
	if hi == cap {
		failed, result, err := executable(hi)
		if err != nil {
			return 0, err
		}
		if failed {
			if result != nil && result.Err != vm.ErrOutOfGas {
				if len(result.Revert()) > 0 {
					return 0, newRevertError(result)
				}
				return 0, result.Err
			}
			// Otherwise, the specified gas cap is too low
			return 0, fmt.Errorf("gas required exceeds allowance (%d)", cap)
		}
	}
	return hexutil.Uint64(hi), nil
}

// EstimateGas returns an estimate of the amount of gas needed to execute the
// given transaction against the current pending block.
func (s *BlockChainAPI) EstimateGas(ctx context.Context, args TransactionArgs, blockNrOrHash *rpc.BlockNumberOrHash) (hexutil.Uint64, error) {
	bNrOrHash := rpc.BlockNumberOrHashWithNumber(rpc.PendingBlockNumber)
	if blockNrOrHash != nil {
		bNrOrHash = *blockNrOrHash
	}
	return DoEstimateGas(ctx, s.b, args, bNrOrHash, s.b.RPCGasCap())
}

// RPCMarshalHeader converts the given header to the RPC output .
func RPCMarshalHeader(head *types.Header) map[string]interface{} {
	result := map[string]interface{}{
		"number":           (*hexutil.Big)(head.Number),
		"hash":             head.Hash(),
		"parentHash":       head.ParentHash,
		"nonce":            head.Nonce,
		"mixHash":          head.MixDigest,
		"sha3Uncles":       head.UncleHash,
		"logsBloom":        head.Bloom,
		"stateRoot":        head.Root,
		"miner":            head.Coinbase,
		"difficulty":       (*hexutil.Big)(head.Difficulty),
		"extraData":        hexutil.Bytes(head.Extra),
		"size":             hexutil.Uint64(head.Size()),
		"gasLimit":         hexutil.Uint64(head.GasLimit),
		"gasUsed":          hexutil.Uint64(head.GasUsed),
		"timestamp":        hexutil.Uint64(head.Time),
		"transactionsRoot": head.TxHash,
		"receiptsRoot":     head.ReceiptHash,
	}

	if head.BaseFee != nil {
		result["baseFeePerGas"] = (*hexutil.Big)(head.BaseFee)
	}

	return result
}

// RPCMarshalHeaderT defines the RPC marshaling type for block headers.
type RPCMarshalHeaderT struct {
	Number           *hexutil.Big      `json:"number"`
	Hash             *common.Hash      `json:"hash"` // -- Pending will be nil --
	ParentHash       common.Hash       `json:"parentHash"`
	Nonce            *types.BlockNonce `json:"nonce"` // -- Pending will be nil --
	MixHash          common.Hash       `json:"mixHash"`
	Sha3Uncles       common.Hash       `json:"sha3Uncles"`
	LogsBloom        types.Bloom       `json:"logsBloom"`
	StateRoot        common.Hash       `json:"stateRoot"`
	Miner            *common.Address   `json:"miner"` // -- Pending will be nil --
	Difficulty       *hexutil.Big      `json:"difficulty"`
	TotalDifficulty  *hexutil.Big      `json:"totalDifficulty"`
	ExtraData        hexutil.Bytes     `json:"extraData"`
	Size             hexutil.Uint64    `json:"size"`
	GasLimit         hexutil.Uint64    `json:"gasLimit"`
	GasUsed          hexutil.Uint64    `json:"gasUsed"`
	Timestamp        hexutil.Uint64    `json:"timestamp"`
	TransactionsRoot common.Hash       `json:"transactionsRoot"`
	ReceiptsRoot     common.Hash       `json:"receiptsRoot"`
	BaseFee          *hexutil.Big      `json:"baseFeePerGas,omitempty"`
}

// NewRPCMarshalHeaderTFromHeader constructs a new RPCMarshalHeaderT struct from a given header.
// The returned value shall be used as a response value for the relevant header-returning RPC methods.
func NewRPCMarshalHeaderTFromHeader(header *types.Header) *RPCMarshalHeaderT {
	hash := header.Hash()
	nonce := header.Nonce
	miner := header.Coinbase

	head := &RPCMarshalHeaderT{
		Number:           (*hexutil.Big)(header.Number),
		Hash:             &hash,
		ParentHash:       header.ParentHash,
		Nonce:            &nonce,
		MixHash:          header.MixDigest,
		Sha3Uncles:       header.UncleHash,
		LogsBloom:        header.Bloom,
		StateRoot:        header.Root,
		Miner:            &miner,
		Difficulty:       (*hexutil.Big)(header.Difficulty),
		TotalDifficulty:  nil,
		ExtraData:        header.Extra,
		Size:             hexutil.Uint64(header.Size()),
		GasLimit:         hexutil.Uint64(header.GasLimit),
		GasUsed:          hexutil.Uint64(header.GasUsed),
		Timestamp:        hexutil.Uint64(header.Time),
		TransactionsRoot: header.TxHash,
		ReceiptsRoot:     header.ReceiptHash,
	}

	if header.BaseFee != nil {
		head.BaseFee = (*hexutil.Big)(header.BaseFee)
	}

	return head
}

// rpcMarshalHeaderTSetTotalDifficulty sets the total difficulty field for RPC response headers.
// If the hash is unavailable (ie in Pending state), the value will be 0.
func (s *PublicBlockChainAPI) rpcMarshalHeaderTSetTotalDifficulty(ctx context.Context, header *RPCMarshalHeaderT) {
	header.TotalDifficulty = (*hexutil.Big)(s.b.GetTd(ctx, *header.Hash))
}

// setAsPending sets fields that must be nil for pending headers and blocks.
func (h *RPCMarshalHeaderT) setAsPending() {
	h.Hash = nil
	h.Nonce = nil
	h.Miner = nil
}

// RPCMarshalBlockT is a type handling RPC serialization for types.Block.
type RPCMarshalBlockT struct {
	*RPCMarshalHeaderT
	Transactions []interface{} `json:"transactions"`
	Uncles       []common.Hash `json:"uncles"`

	Error string `json:"error,omitempty"`

	inclTx bool
	fullTx bool
}

// RPCMarshalBlockTIR is the intermediate representation of RPCMarshalBlockT.
// This exists to avoid a circular reference when overriding the json marshaling interface.
type RPCMarshalBlockTIR struct {
	*RPCMarshalHeaderT
	Transactions []interface{} `json:"transactions"`
	Uncles       []common.Hash `json:"uncles"`

	Error string `json:"error,omitempty"`

	inclTx bool
	fullTx bool
}

// RPCMarshalUncleTIR is the intermediate representation of RPCMarshalBlockT which excludes the transactions field.
// Transactions are excluded when the API returns block information for uncle blocks.
// This exists to avoid a circular reference when overriding the json marshaling interface.
type RPCMarshalUncleTIR struct {
	*RPCMarshalHeaderT
	Uncles []common.Hash `json:"uncles"`

	Error string `json:"error,omitempty"`

	inclTx bool
	fullTx bool
}

// MarshalJSON marshals JSON for RPCMarshalBlockT.
// If an error is present on the struct, an object with only the error is returned.
// This logic follows the established logic at eth/api.go's handling of bad blocks.
func (b *RPCMarshalBlockT) MarshalJSON() ([]byte, error) {
	if b.Error != "" {
		return json.Marshal(map[string]interface{}{"error": b.Error})
	}
	if b.inclTx {
		ir := &RPCMarshalBlockTIR{
			RPCMarshalHeaderT: b.RPCMarshalHeaderT,
			Transactions:      b.Transactions,
			Uncles:            b.Uncles,
			Error:             "",
			inclTx:            b.inclTx,
			fullTx:            b.fullTx,
		}
		return json.Marshal(ir)
	}
	ir := &RPCMarshalUncleTIR{
		RPCMarshalHeaderT: b.RPCMarshalHeaderT,
		Uncles:            b.Uncles,
		Error:             "",
		inclTx:            b.inclTx,
		fullTx:            b.fullTx,
	}
	return json.Marshal(ir)
}

// RPCMarshalBlock converts the given block to the RPC output which depends on fullTx. If inclTx is true transactions are
// returned. When fullTx is true the returned block contains full transaction details, otherwise it will only contain
// transaction hashes.
func RPCMarshalBlock(block *types.Block, inclTx bool, fullTx bool, config ctypes.ChainConfigurator) (*RPCMarshalBlockT, error) {
	fields := &RPCMarshalBlockT{RPCMarshalHeaderT: NewRPCMarshalHeaderTFromHeader(block.Header())}
	fields.Size = hexutil.Uint64(block.Size())
	fields.inclTx = inclTx
	fields.fullTx = fullTx

	if inclTx {
		formatTx := func(tx *types.Transaction) (interface{}, error) {
			return tx.Hash(), nil
		}
		if fullTx {
			formatTx = func(tx *types.Transaction) (interface{}, error) {
				return newRPCTransactionFromBlockHash(block, tx.Hash(), config), nil
			}
		}
		txs := block.Transactions()
		transactions := make([]interface{}, len(txs))
		var err error
		for i, tx := range txs {
			if transactions[i], err = formatTx(tx); err != nil {
				return nil, err
			}
		}
		fields.Transactions = transactions
	}
	uncles := block.Uncles()
	uncleHashes := make([]common.Hash, len(uncles))
	for i, uncle := range uncles {
		uncleHashes[i] = uncle.Hash()
	}
	fields.Uncles = uncleHashes

	return fields, nil
}

// rpcMarshalHeader uses the generalized output filler, then adds the total difficulty field, which requires
<<<<<<< HEAD
// a `PublicBlockchainAPI`.
func (s *PublicBlockChainAPI) rpcMarshalHeader(ctx context.Context, header *types.Header) *RPCMarshalHeaderT {
	fields := NewRPCMarshalHeaderTFromHeader(header)
	s.rpcMarshalHeaderTSetTotalDifficulty(ctx, fields)
=======
// a `BlockchainAPI`.
func (s *BlockChainAPI) rpcMarshalHeader(ctx context.Context, header *types.Header) map[string]interface{} {
	fields := RPCMarshalHeader(header)
	fields["totalDifficulty"] = (*hexutil.Big)(s.b.GetTd(ctx, header.Hash()))
>>>>>>> 8f2416a8
	return fields
}

// rpcMarshalBlock uses the generalized output filler, then adds the total difficulty field, which requires
<<<<<<< HEAD
// a `PublicBlockchainAPI`.
func (s *PublicBlockChainAPI) rpcMarshalBlock(ctx context.Context, b *types.Block, inclTx bool, fullTx bool) (*RPCMarshalBlockT, error) {
=======
// a `BlockchainAPI`.
func (s *BlockChainAPI) rpcMarshalBlock(ctx context.Context, b *types.Block, inclTx bool, fullTx bool) (map[string]interface{}, error) {
>>>>>>> 8f2416a8
	fields, err := RPCMarshalBlock(b, inclTx, fullTx, s.b.ChainConfig())
	if err != nil {
		return nil, err
	}
	if inclTx {
		s.rpcMarshalHeaderTSetTotalDifficulty(ctx, fields.RPCMarshalHeaderT)
	}
	return fields, err
}

// RPCTransaction represents a transaction that will serialize to the RPC representation of a transaction
type RPCTransaction struct {
	BlockHash        *common.Hash      `json:"blockHash"`
	BlockNumber      *hexutil.Big      `json:"blockNumber"`
	From             common.Address    `json:"from"`
	Gas              hexutil.Uint64    `json:"gas"`
	GasPrice         *hexutil.Big      `json:"gasPrice"`
	GasFeeCap        *hexutil.Big      `json:"maxFeePerGas,omitempty"`
	GasTipCap        *hexutil.Big      `json:"maxPriorityFeePerGas,omitempty"`
	Hash             common.Hash       `json:"hash"`
	Input            hexutil.Bytes     `json:"input"`
	Nonce            hexutil.Uint64    `json:"nonce"`
	To               *common.Address   `json:"to"`
	TransactionIndex *hexutil.Uint64   `json:"transactionIndex"`
	Value            *hexutil.Big      `json:"value"`
	Type             hexutil.Uint64    `json:"type"`
	Accesses         *types.AccessList `json:"accessList,omitempty"`
	ChainID          *hexutil.Big      `json:"chainId,omitempty"`
	V                *hexutil.Big      `json:"v"`
	R                *hexutil.Big      `json:"r"`
	S                *hexutil.Big      `json:"s"`
}

// newRPCTransaction returns a transaction that will serialize to the RPC
// representation, with the given location metadata set (if available).
func newRPCTransaction(tx *types.Transaction, blockHash common.Hash, blockNumber uint64, index uint64, baseFee *big.Int, config ctypes.ChainConfigurator) *RPCTransaction {
	signer := types.MakeSigner(config, new(big.Int).SetUint64(blockNumber))
	from, _ := types.Sender(signer, tx)
	v, r, s := tx.RawSignatureValues()
	result := &RPCTransaction{
		Type:     hexutil.Uint64(tx.Type()),
		From:     from,
		Gas:      hexutil.Uint64(tx.Gas()),
		GasPrice: (*hexutil.Big)(tx.GasPrice()),
		Hash:     tx.Hash(),
		Input:    hexutil.Bytes(tx.Data()),
		Nonce:    hexutil.Uint64(tx.Nonce()),
		To:       tx.To(),
		Value:    (*hexutil.Big)(tx.Value()),
		V:        (*hexutil.Big)(v),
		R:        (*hexutil.Big)(r),
		S:        (*hexutil.Big)(s),
	}
	if blockHash != (common.Hash{}) {
		result.BlockHash = &blockHash
		result.BlockNumber = (*hexutil.Big)(new(big.Int).SetUint64(blockNumber))
		result.TransactionIndex = (*hexutil.Uint64)(&index)
	}
	switch tx.Type() {
	case types.LegacyTxType:
		// if a legacy transaction has an EIP-155 chain id, include it explicitly
		if id := tx.ChainId(); id.Sign() == 0 {
			result.ChainID = (*hexutil.Big)(id)
		}
	case types.AccessListTxType:
		al := tx.AccessList()
		result.Accesses = &al
		result.ChainID = (*hexutil.Big)(tx.ChainId())
	case types.DynamicFeeTxType:
		al := tx.AccessList()
		result.Accesses = &al
		result.ChainID = (*hexutil.Big)(tx.ChainId())
		result.GasFeeCap = (*hexutil.Big)(tx.GasFeeCap())
		result.GasTipCap = (*hexutil.Big)(tx.GasTipCap())
		// if the transaction has been mined, compute the effective gas price
		if baseFee != nil && blockHash != (common.Hash{}) {
			// price = min(tip, gasFeeCap - baseFee) + baseFee
			price := math.BigMin(new(big.Int).Add(tx.GasTipCap(), baseFee), tx.GasFeeCap())
			result.GasPrice = (*hexutil.Big)(price)
		} else {
			result.GasPrice = (*hexutil.Big)(tx.GasFeeCap())
		}
	}
	return result
}

// newRPCPendingTransaction returns a pending transaction that will serialize to the RPC representation
func newRPCPendingTransaction(tx *types.Transaction, current *types.Header, config ctypes.ChainConfigurator) *RPCTransaction {
	var baseFee *big.Int
	blockNumber := uint64(0)
	if current != nil {
		baseFee = misc.CalcBaseFee(config, current)
		blockNumber = current.Number.Uint64()
	}
	return newRPCTransaction(tx, common.Hash{}, blockNumber, 0, baseFee, config)
}

// newRPCTransactionFromBlockIndex returns a transaction that will serialize to the RPC representation.
func newRPCTransactionFromBlockIndex(b *types.Block, index uint64, config ctypes.ChainConfigurator) *RPCTransaction {
	txs := b.Transactions()
	if index >= uint64(len(txs)) {
		return nil
	}
	return newRPCTransaction(txs[index], b.Hash(), b.NumberU64(), index, b.BaseFee(), config)
}

// newRPCRawTransactionFromBlockIndex returns the bytes of a transaction given a block and a transaction index.
func newRPCRawTransactionFromBlockIndex(b *types.Block, index uint64) hexutil.Bytes {
	txs := b.Transactions()
	if index >= uint64(len(txs)) {
		return nil
	}
	blob, _ := txs[index].MarshalBinary()
	return blob
}

// newRPCTransactionFromBlockHash returns a transaction that will serialize to the RPC representation.
func newRPCTransactionFromBlockHash(b *types.Block, hash common.Hash, config ctypes.ChainConfigurator) *RPCTransaction {
	for idx, tx := range b.Transactions() {
		if tx.Hash() == hash {
			return newRPCTransactionFromBlockIndex(b, uint64(idx), config)
		}
	}
	return nil
}

// accessListResult returns an optional accesslist
// Its the result of the `debug_createAccessList` RPC call.
// It contains an error if the transaction itself failed.
type accessListResult struct {
	Accesslist *types.AccessList `json:"accessList"`
	Error      string            `json:"error,omitempty"`
	GasUsed    hexutil.Uint64    `json:"gasUsed"`
}

// CreateAccessList creates a EIP-2930 type AccessList for the given transaction.
// Reexec and BlockNrOrHash can be specified to create the accessList on top of a certain state.
func (s *BlockChainAPI) CreateAccessList(ctx context.Context, args TransactionArgs, blockNrOrHash *rpc.BlockNumberOrHash) (*accessListResult, error) {
	bNrOrHash := rpc.BlockNumberOrHashWithNumber(rpc.PendingBlockNumber)
	if blockNrOrHash != nil {
		bNrOrHash = *blockNrOrHash
	}
	acl, gasUsed, vmerr, err := AccessList(ctx, s.b, bNrOrHash, args)
	if err != nil {
		return nil, err
	}
	result := &accessListResult{Accesslist: &acl, GasUsed: hexutil.Uint64(gasUsed)}
	if vmerr != nil {
		result.Error = vmerr.Error()
	}
	return result, nil
}

// AccessList creates an access list for the given transaction.
// If the accesslist creation fails an error is returned.
// If the transaction itself fails, an vmErr is returned.
func AccessList(ctx context.Context, b Backend, blockNrOrHash rpc.BlockNumberOrHash, args TransactionArgs) (acl types.AccessList, gasUsed uint64, vmErr error, err error) {
	// Retrieve the execution context
	db, header, err := b.StateAndHeaderByNumberOrHash(ctx, blockNrOrHash)
	if db == nil || err != nil {
		return nil, 0, nil, err
	}
	// If the gas amount is not set, extract this as it will depend on access
	// lists and we'll need to reestimate every time
	nogas := args.Gas == nil

	// Ensure any missing fields are filled, extract the recipient and input data
	if err := args.setDefaults(ctx, b); err != nil {
		return nil, 0, nil, err
	}
	var to common.Address
	if args.To != nil {
		to = *args.To
	} else {
		if b.ChainConfig().IsEnabled(b.ChainConfig().GetLyra2NonceTransition, header.Number) {
			to = crypto.CreateAddress(args.from(), uint64(*args.Nonce)+vars.Lyra2ContractNonceOffset)
		} else {
			to = crypto.CreateAddress(args.from(), uint64(*args.Nonce))
		}
	}

	// Retrieve the precompiles since they don't need to be added to the access list
	precompileMap := vm.PrecompiledContractsForConfig(b.ChainConfig(), header.Number)
	precompiles := make([]common.Address, len(precompileMap))
	for k := range precompileMap {
		precompiles = append(precompiles, k)
	}

	// Create an initial tracer
	prevTracer := logger.NewAccessListTracer(nil, args.from(), to, precompiles)
	if args.AccessList != nil {
		prevTracer = logger.NewAccessListTracer(*args.AccessList, args.from(), to, precompiles)
	}
	for {
		// Retrieve the current access list to expand
		accessList := prevTracer.AccessList()
		log.Trace("Creating access list", "input", accessList)

		// If no gas amount was specified, each unique access list needs it's own
		// gas calculation. This is quite expensive, but we need to be accurate
		// and it's convered by the sender only anyway.
		if nogas {
			args.Gas = nil
			if err := args.setDefaults(ctx, b); err != nil {
				return nil, 0, nil, err // shouldn't happen, just in case
			}
		}
		// Copy the original db so we don't modify it
		statedb := db.Copy()
		// Set the accesslist to the last al
		args.AccessList = &accessList
		msg, err := args.ToMessage(b.RPCGasCap(), header.BaseFee)
		if err != nil {
			return nil, 0, nil, err
		}

		// Apply the transaction with the access list tracer
		tracer := logger.NewAccessListTracer(accessList, args.from(), to, precompiles)
		config := vm.Config{Tracer: tracer, Debug: true, NoBaseFee: true}
		vmenv, _, err := b.GetEVM(ctx, msg, statedb, header, &config)
		if err != nil {
			return nil, 0, nil, err
		}
		res, err := core.ApplyMessage(vmenv, msg, new(core.GasPool).AddGas(msg.Gas()))
		if err != nil {
			return nil, 0, nil, fmt.Errorf("failed to apply transaction: %v err: %v", args.toTransaction().Hash(), err)
		}
		if tracer.Equal(prevTracer) {
			return accessList, res.UsedGas, res.Err, nil
		}
		prevTracer = tracer
	}
}

// TransactionAPI exposes methods for reading and creating transaction data.
type TransactionAPI struct {
	b         Backend
	nonceLock *AddrLocker
	signer    types.Signer
}

// NewTransactionAPI creates a new RPC service with methods for interacting with transactions.
func NewTransactionAPI(b Backend, nonceLock *AddrLocker) *TransactionAPI {
	// The signer used by the API should always be the 'latest' known one because we expect
	// signers to be backwards-compatible with old transactions.
	signer := types.LatestSigner(b.ChainConfig())
	return &TransactionAPI{b, nonceLock, signer}
}

// GetBlockTransactionCountByNumber returns the number of transactions in the block with the given block number.
func (s *TransactionAPI) GetBlockTransactionCountByNumber(ctx context.Context, blockNr rpc.BlockNumber) *hexutil.Uint {
	if block, _ := s.b.BlockByNumber(ctx, blockNr); block != nil {
		n := hexutil.Uint(len(block.Transactions()))
		return &n
	}
	return nil
}

// GetBlockTransactionCountByHash returns the number of transactions in the block with the given hash.
func (s *TransactionAPI) GetBlockTransactionCountByHash(ctx context.Context, blockHash common.Hash) *hexutil.Uint {
	if block, _ := s.b.BlockByHash(ctx, blockHash); block != nil {
		n := hexutil.Uint(len(block.Transactions()))
		return &n
	}
	return nil
}

// GetTransactionByBlockNumberAndIndex returns the transaction for the given block number and index.
func (s *TransactionAPI) GetTransactionByBlockNumberAndIndex(ctx context.Context, blockNr rpc.BlockNumber, index hexutil.Uint) *RPCTransaction {
	if block, _ := s.b.BlockByNumber(ctx, blockNr); block != nil {
		return newRPCTransactionFromBlockIndex(block, uint64(index), s.b.ChainConfig())
	}
	return nil
}

// GetTransactionByBlockHashAndIndex returns the transaction for the given block hash and index.
func (s *TransactionAPI) GetTransactionByBlockHashAndIndex(ctx context.Context, blockHash common.Hash, index hexutil.Uint) *RPCTransaction {
	if block, _ := s.b.BlockByHash(ctx, blockHash); block != nil {
		return newRPCTransactionFromBlockIndex(block, uint64(index), s.b.ChainConfig())
	}
	return nil
}

// GetRawTransactionByBlockNumberAndIndex returns the bytes of the transaction for the given block number and index.
func (s *TransactionAPI) GetRawTransactionByBlockNumberAndIndex(ctx context.Context, blockNr rpc.BlockNumber, index hexutil.Uint) hexutil.Bytes {
	if block, _ := s.b.BlockByNumber(ctx, blockNr); block != nil {
		return newRPCRawTransactionFromBlockIndex(block, uint64(index))
	}
	return nil
}

// GetRawTransactionByBlockHashAndIndex returns the bytes of the transaction for the given block hash and index.
func (s *TransactionAPI) GetRawTransactionByBlockHashAndIndex(ctx context.Context, blockHash common.Hash, index hexutil.Uint) hexutil.Bytes {
	if block, _ := s.b.BlockByHash(ctx, blockHash); block != nil {
		return newRPCRawTransactionFromBlockIndex(block, uint64(index))
	}
	return nil
}

// GetTransactionCount returns the number of transactions the given address has sent for the given block number
func (s *TransactionAPI) GetTransactionCount(ctx context.Context, address common.Address, blockNrOrHash rpc.BlockNumberOrHash) (*hexutil.Uint64, error) {
	// Ask transaction pool for the nonce which includes pending transactions
	if blockNr, ok := blockNrOrHash.Number(); ok && blockNr == rpc.PendingBlockNumber {
		nonce, err := s.b.GetPoolNonce(ctx, address)
		if err != nil {
			return nil, err
		}
		return (*hexutil.Uint64)(&nonce), nil
	}
	// Resolve block number and use its state to ask for the nonce
	state, _, err := s.b.StateAndHeaderByNumberOrHash(ctx, blockNrOrHash)
	if state == nil || err != nil {
		return nil, err
	}
	nonce := state.GetNonce(address)
	return (*hexutil.Uint64)(&nonce), state.Error()
}

// GetTransactionByHash returns the transaction for the given hash
func (s *TransactionAPI) GetTransactionByHash(ctx context.Context, hash common.Hash) (*RPCTransaction, error) {
	// Try to return an already finalized transaction
	tx, blockHash, blockNumber, index, err := s.b.GetTransaction(ctx, hash)
	if err != nil {
		return nil, err
	}
	if tx != nil {
		header, err := s.b.HeaderByHash(ctx, blockHash)
		if err != nil {
			return nil, err
		}
		return newRPCTransaction(tx, blockHash, blockNumber, index, header.BaseFee, s.b.ChainConfig()), nil
	}
	// No finalized transaction, try to retrieve it from the pool
	if tx := s.b.GetPoolTransaction(hash); tx != nil {
		return newRPCPendingTransaction(tx, s.b.CurrentHeader(), s.b.ChainConfig()), nil
	}

	// Transaction unknown, return as such
	return nil, nil
}

// GetRawTransactionByHash returns the bytes of the transaction for the given hash.
func (s *TransactionAPI) GetRawTransactionByHash(ctx context.Context, hash common.Hash) (hexutil.Bytes, error) {
	// Retrieve a finalized transaction, or a pooled otherwise
	tx, _, _, _, err := s.b.GetTransaction(ctx, hash)
	if err != nil {
		return nil, err
	}
	if tx == nil {
		if tx = s.b.GetPoolTransaction(hash); tx == nil {
			// Transaction not found anywhere, abort
			return nil, nil
		}
	}
	// Serialize to RLP and return
	return tx.MarshalBinary()
}

// GetTransactionReceipt returns the transaction receipt for the given transaction hash.
func (s *TransactionAPI) GetTransactionReceipt(ctx context.Context, hash common.Hash) (map[string]interface{}, error) {
	tx, blockHash, blockNumber, index, err := s.b.GetTransaction(ctx, hash)
	if err != nil {
		// When the transaction doesn't exist, the RPC method should return JSON null
		// as per specification.
		return nil, nil
	}
	receipts, err := s.b.GetReceipts(ctx, blockHash)
	if err != nil {
		return nil, err
	}
	if len(receipts) <= int(index) {
		return nil, nil
	}
	receipt := receipts[index]

	// Derive the sender.
	bigblock := new(big.Int).SetUint64(blockNumber)
	signer := types.MakeSigner(s.b.ChainConfig(), bigblock)
	from, _ := types.Sender(signer, tx)

	fields := map[string]interface{}{
		"blockHash":         blockHash,
		"blockNumber":       hexutil.Uint64(blockNumber),
		"transactionHash":   hash,
		"transactionIndex":  hexutil.Uint64(index),
		"from":              from,
		"to":                tx.To(),
		"gasUsed":           hexutil.Uint64(receipt.GasUsed),
		"cumulativeGasUsed": hexutil.Uint64(receipt.CumulativeGasUsed),
		"contractAddress":   nil,
		"logs":              receipt.Logs,
		"logsBloom":         receipt.Bloom,
		"type":              hexutil.Uint(tx.Type()),
	}
	// Assign the effective gas price paid
	if !s.b.ChainConfig().IsEnabled(s.b.ChainConfig().GetEIP1559Transition, bigblock) {
		fields["effectiveGasPrice"] = hexutil.Uint64(tx.GasPrice().Uint64())
	} else {
		header, err := s.b.HeaderByHash(ctx, blockHash)
		if err != nil {
			return nil, err
		}
		gasPrice := new(big.Int).Add(header.BaseFee, tx.EffectiveGasTipValue(header.BaseFee))
		fields["effectiveGasPrice"] = hexutil.Uint64(gasPrice.Uint64())
	}
	// Assign receipt status or post state.
	if len(receipt.PostState) > 0 {
		fields["root"] = hexutil.Bytes(receipt.PostState)
	} else {
		fields["status"] = hexutil.Uint(receipt.Status)
	}
	if receipt.Logs == nil {
		fields["logs"] = []*types.Log{}
	}
	// If the ContractAddress is 20 0x0 bytes, assume it is not a contract creation
	if receipt.ContractAddress != (common.Address{}) {
		fields["contractAddress"] = receipt.ContractAddress
	}
	return fields, nil
}

// sign is a helper function that signs a transaction with the private key of the given address.
func (s *TransactionAPI) sign(addr common.Address, tx *types.Transaction) (*types.Transaction, error) {
	// Look up the wallet containing the requested signer
	account := accounts.Account{Address: addr}

	wallet, err := s.b.AccountManager().Find(account)
	if err != nil {
		return nil, err
	}
	// Request the wallet to sign the transaction
	return wallet.SignTx(account, tx, s.b.ChainConfig().GetChainID())
}

// SubmitTransaction is a helper function that submits tx to txPool and logs a message.
func SubmitTransaction(ctx context.Context, b Backend, tx *types.Transaction) (common.Hash, error) {
	// If the transaction fee cap is already specified, ensure the
	// fee of the given transaction is _reasonable_.
	if err := checkTxFee(tx.GasPrice(), tx.Gas(), b.RPCTxFeeCap()); err != nil {
		return common.Hash{}, err
	}
	if !b.UnprotectedAllowed() && !tx.Protected() {
		// Ensure only eip155 signed transactions are submitted if EIP155Required is set.
		return common.Hash{}, errors.New("only replay-protected (EIP-155) transactions allowed over RPC")
	}
	if err := b.SendTx(ctx, tx); err != nil {
		return common.Hash{}, err
	}
	// Print a log with full tx details for manual investigations and interventions
	signer := types.MakeSigner(b.ChainConfig(), b.CurrentBlock().Number())
	from, err := types.Sender(signer, tx)
	if err != nil {
		return common.Hash{}, err
	}

	if tx.To() == nil {
		addr := crypto.CreateAddress(from, tx.Nonce())
		if b.ChainConfig().IsEnabled(b.ChainConfig().GetLyra2NonceTransition, b.CurrentBlock().Number()) {
			addr = crypto.CreateAddress(from, tx.Nonce()+vars.Lyra2ContractNonceOffset)
		}
		log.Info("Submitted contract creation", "hash", tx.Hash().Hex(), "from", from, "nonce", tx.Nonce(), "contract", addr.Hex(), "value", tx.Value())
	} else {
		log.Info("Submitted transaction", "hash", tx.Hash().Hex(), "from", from, "nonce", tx.Nonce(), "recipient", tx.To(), "value", tx.Value())
	}
	return tx.Hash(), nil
}

// SendTransaction creates a transaction for the given argument, sign it and submit it to the
// transaction pool.
func (s *TransactionAPI) SendTransaction(ctx context.Context, args TransactionArgs) (common.Hash, error) {
	// Look up the wallet containing the requested signer
	account := accounts.Account{Address: args.from()}

	wallet, err := s.b.AccountManager().Find(account)
	if err != nil {
		return common.Hash{}, err
	}

	if args.Nonce == nil {
		// Hold the addresse's mutex around signing to prevent concurrent assignment of
		// the same nonce to multiple accounts.
		s.nonceLock.LockAddr(args.from())
		defer s.nonceLock.UnlockAddr(args.from())
	}

	// Set some sanity defaults and terminate on failure
	if err := args.setDefaults(ctx, s.b); err != nil {
		return common.Hash{}, err
	}
	// Assemble the transaction and sign with the wallet
	tx := args.toTransaction()

	signed, err := wallet.SignTx(account, tx, s.b.ChainConfig().GetChainID())
	if err != nil {
		return common.Hash{}, err
	}
	return SubmitTransaction(ctx, s.b, signed)
}

// FillTransaction fills the defaults (nonce, gas, gasPrice or 1559 fields)
// on a given unsigned transaction, and returns it to the caller for further
// processing (signing + broadcast).
func (s *TransactionAPI) FillTransaction(ctx context.Context, args TransactionArgs) (*SignTransactionResult, error) {
	// Set some sanity defaults and terminate on failure
	if err := args.setDefaults(ctx, s.b); err != nil {
		return nil, err
	}
	// Assemble the transaction and obtain rlp
	tx := args.toTransaction()
	data, err := tx.MarshalBinary()
	if err != nil {
		return nil, err
	}
	return &SignTransactionResult{data, tx}, nil
}

// SendRawTransaction will add the signed transaction to the transaction pool.
// The sender is responsible for signing the transaction and using the correct nonce.
func (s *TransactionAPI) SendRawTransaction(ctx context.Context, input hexutil.Bytes) (common.Hash, error) {
	tx := new(types.Transaction)
	if err := tx.UnmarshalBinary(input); err != nil {
		return common.Hash{}, err
	}
	return SubmitTransaction(ctx, s.b, tx)
}

// Sign calculates an ECDSA signature for:
// keccak256("\x19Ethereum Signed Message:\n" + len(message) + message).
//
// Note, the produced signature conforms to the secp256k1 curve R, S and V values,
// where the V value will be 27 or 28 for legacy reasons.
//
// The account associated with addr must be unlocked.
//
// https://github.com/ethereum/wiki/wiki/JSON-RPC#eth_sign
func (s *TransactionAPI) Sign(addr common.Address, data hexutil.Bytes) (hexutil.Bytes, error) {
	// Look up the wallet containing the requested signer
	account := accounts.Account{Address: addr}

	wallet, err := s.b.AccountManager().Find(account)
	if err != nil {
		return nil, err
	}
	// Sign the requested hash with the wallet
	signature, err := wallet.SignText(account, data)
	if err == nil {
		signature[64] += 27 // Transform V from 0/1 to 27/28 according to the yellow paper
	}
	return signature, err
}

// SignTransactionResult represents a RLP encoded signed transaction.
type SignTransactionResult struct {
	Raw hexutil.Bytes      `json:"raw"`
	Tx  *types.Transaction `json:"tx"`
}

// SignTransaction will sign the given transaction with the from account.
// The node needs to have the private key of the account corresponding with
// the given from address and it needs to be unlocked.
func (s *TransactionAPI) SignTransaction(ctx context.Context, args TransactionArgs) (*SignTransactionResult, error) {
	if args.Gas == nil {
		return nil, fmt.Errorf("gas not specified")
	}
	if args.GasPrice == nil && (args.MaxPriorityFeePerGas == nil || args.MaxFeePerGas == nil) {
		return nil, fmt.Errorf("missing gasPrice or maxFeePerGas/maxPriorityFeePerGas")
	}
	if args.Nonce == nil {
		return nil, fmt.Errorf("nonce not specified")
	}
	if err := args.setDefaults(ctx, s.b); err != nil {
		return nil, err
	}
	// Before actually sign the transaction, ensure the transaction fee is reasonable.
	tx := args.toTransaction()
	if err := checkTxFee(tx.GasPrice(), tx.Gas(), s.b.RPCTxFeeCap()); err != nil {
		return nil, err
	}
	signed, err := s.sign(args.from(), tx)
	if err != nil {
		return nil, err
	}
	data, err := signed.MarshalBinary()
	if err != nil {
		return nil, err
	}
	return &SignTransactionResult{data, signed}, nil
}

// PendingTransactions returns the transactions that are in the transaction pool
// and have a from address that is one of the accounts this node manages.
func (s *TransactionAPI) PendingTransactions() ([]*RPCTransaction, error) {
	pending, err := s.b.GetPoolTransactions()
	if err != nil {
		return nil, err
	}
	accounts := make(map[common.Address]struct{})
	for _, wallet := range s.b.AccountManager().Wallets() {
		for _, account := range wallet.Accounts() {
			accounts[account.Address] = struct{}{}
		}
	}
	curHeader := s.b.CurrentHeader()
	transactions := make([]*RPCTransaction, 0, len(pending))
	for _, tx := range pending {
		from, _ := types.Sender(s.signer, tx)
		if _, exists := accounts[from]; exists {
			transactions = append(transactions, newRPCPendingTransaction(tx, curHeader, s.b.ChainConfig()))
		}
	}
	return transactions, nil
}

// Resend accepts an existing transaction and a new gas price and limit. It will remove
// the given transaction from the pool and reinsert it with the new gas price and limit.
func (s *TransactionAPI) Resend(ctx context.Context, sendArgs TransactionArgs, gasPrice *hexutil.Big, gasLimit *hexutil.Uint64) (common.Hash, error) {
	if sendArgs.Nonce == nil {
		return common.Hash{}, fmt.Errorf("missing transaction nonce in transaction spec")
	}
	if err := sendArgs.setDefaults(ctx, s.b); err != nil {
		return common.Hash{}, err
	}
	matchTx := sendArgs.toTransaction()

	// Before replacing the old transaction, ensure the _new_ transaction fee is reasonable.
	var price = matchTx.GasPrice()
	if gasPrice != nil {
		price = gasPrice.ToInt()
	}
	var gas = matchTx.Gas()
	if gasLimit != nil {
		gas = uint64(*gasLimit)
	}
	if err := checkTxFee(price, gas, s.b.RPCTxFeeCap()); err != nil {
		return common.Hash{}, err
	}
	// Iterate the pending list for replacement
	pending, err := s.b.GetPoolTransactions()
	if err != nil {
		return common.Hash{}, err
	}
	for _, p := range pending {
		wantSigHash := s.signer.Hash(matchTx)
		pFrom, err := types.Sender(s.signer, p)
		if err == nil && pFrom == sendArgs.from() && s.signer.Hash(p) == wantSigHash {
			// Match. Re-sign and send the transaction.
			if gasPrice != nil && (*big.Int)(gasPrice).Sign() != 0 {
				sendArgs.GasPrice = gasPrice
			}
			if gasLimit != nil && *gasLimit != 0 {
				sendArgs.Gas = gasLimit
			}
			signedTx, err := s.sign(sendArgs.from(), sendArgs.toTransaction())
			if err != nil {
				return common.Hash{}, err
			}
			if err = s.b.SendTx(ctx, signedTx); err != nil {
				return common.Hash{}, err
			}
			return signedTx.Hash(), nil
		}
	}
	return common.Hash{}, fmt.Errorf("transaction %#x not found", matchTx.Hash())
}

// DebugAPI is the collection of Ethereum APIs exposed over the debugging
// namespace.
type DebugAPI struct {
	b Backend
}

// NewDebugAPI creates a new instance of DebugAPI.
func NewDebugAPI(b Backend) *DebugAPI {
	return &DebugAPI{b: b}
}

// GetHeaderRlp retrieves the RLP encoded for of a single header.
func (api *DebugAPI) GetHeaderRlp(ctx context.Context, number uint64) (hexutil.Bytes, error) {
	header, _ := api.b.HeaderByNumber(ctx, rpc.BlockNumber(number))
	if header == nil {
		return nil, fmt.Errorf("header #%d not found", number)
	}
	return rlp.EncodeToBytes(header)
}

// GetBlockRlp retrieves the RLP encoded for of a single block.
func (api *DebugAPI) GetBlockRlp(ctx context.Context, number uint64) (hexutil.Bytes, error) {
	block, _ := api.b.BlockByNumber(ctx, rpc.BlockNumber(number))
	if block == nil {
		return nil, fmt.Errorf("block #%d not found", number)
	}
	return rlp.EncodeToBytes(block)
}

// GetRawReceipts retrieves the binary-encoded raw receipts of a single block.
func (api *DebugAPI) GetRawReceipts(ctx context.Context, blockNrOrHash rpc.BlockNumberOrHash) ([]hexutil.Bytes, error) {
	var hash common.Hash
	if h, ok := blockNrOrHash.Hash(); ok {
		hash = h
	} else {
		block, err := api.b.BlockByNumberOrHash(ctx, blockNrOrHash)
		if err != nil {
			return nil, err
		}
		hash = block.Hash()
	}
	receipts, err := api.b.GetReceipts(ctx, hash)
	if err != nil {
		return nil, err
	}
	result := make([]hexutil.Bytes, len(receipts))
	for i, receipt := range receipts {
		b, err := receipt.MarshalBinary()
		if err != nil {
			return nil, err
		}
		result[i] = b
	}
	return result, nil
}

// PrintBlock retrieves a block and returns its pretty printed form.
func (api *DebugAPI) PrintBlock(ctx context.Context, number uint64) (string, error) {
	block, _ := api.b.BlockByNumber(ctx, rpc.BlockNumber(number))
	if block == nil {
		return "", fmt.Errorf("block #%d not found", number)
	}
	return spew.Sdump(block), nil
}

// SeedHash retrieves the seed hash of a block.
func (api *DebugAPI) SeedHash(ctx context.Context, number uint64) (string, error) {
	block, _ := api.b.BlockByNumber(ctx, rpc.BlockNumber(number))
	if block == nil {
		return "", fmt.Errorf("block #%d not found", number)
	}
	ecip1099FBlock := api.b.ChainConfig().GetEthashECIP1099Transition()
	epochLength := ethash.CalcEpochLength(number, ecip1099FBlock)
	epoch := ethash.CalcEpoch(number, epochLength)
	return fmt.Sprintf("0x%x", ethash.SeedHash(epoch, epochLength)), nil
}

// ChaindbProperty returns leveldb properties of the key-value database.
func (api *DebugAPI) ChaindbProperty(property string) (string, error) {
	if property == "" {
		property = "leveldb.stats"
	} else if !strings.HasPrefix(property, "leveldb.") {
		property = "leveldb." + property
	}
	return api.b.ChainDb().Stat(property)
}

// ChaindbCompact flattens the entire key-value database into a single level,
// removing all unused slots and merging all keys.
func (api *DebugAPI) ChaindbCompact() error {
	for b := byte(0); b < 255; b++ {
		log.Info("Compacting chain database", "range", fmt.Sprintf("0x%0.2X-0x%0.2X", b, b+1))
		if err := api.b.ChainDb().Compact([]byte{b}, []byte{b + 1}); err != nil {
			log.Error("Database compaction failed", "err", err)
			return err
		}
	}
	return nil
}

// SetHead rewinds the head of the blockchain to a previous block.
func (api *DebugAPI) SetHead(number hexutil.Uint64) {
	api.b.SetHead(uint64(number))
}

// NetAPI offers network related RPC methods
type NetAPI struct {
	net            *p2p.Server
	networkVersion uint64
}

// NewNetAPI creates a new net API instance.
func NewNetAPI(net *p2p.Server, networkVersion uint64) *NetAPI {
	return &NetAPI{net, networkVersion}
}

// Listening returns an indication if the node is listening for network connections.
func (s *NetAPI) Listening() bool {
	return true // always listening
}

// PeerCount returns the number of connected peers
func (s *NetAPI) PeerCount() hexutil.Uint {
	return hexutil.Uint(s.net.PeerCount())
}

// Version returns the current ethereum protocol version.
func (s *NetAPI) Version() string {
	return fmt.Sprintf("%d", s.networkVersion)
}

// checkTxFee is an internal function used to check whether the fee of
// the given transaction is _reasonable_(under the cap).
// TODO(meowsbits): rm me
func checkTxFee(gasPrice *big.Int, gas uint64, cap float64) error {
	// Short circuit if there is no cap for transaction fee at all.
	if cap == 0 {
		return nil
	}
	feeEth := new(big.Float).Quo(new(big.Float).SetInt(new(big.Int).Mul(gasPrice, new(big.Int).SetUint64(gas))), new(big.Float).SetInt(big.NewInt(vars.Ether)))
	feeFloat, _ := feeEth.Float64()
	if feeFloat > cap {
		return fmt.Errorf("tx fee (%.2f ether) exceeds the configured cap (%.2f ether)", feeFloat, cap)
	}
	return nil
}

// toHexSlice creates a slice of hex-strings based on []byte.
func toHexSlice(b [][]byte) []string {
	r := make([]string, len(b))
	for i := range b {
		r[i] = hexutil.Encode(b[i])
	}
	return r
}<|MERGE_RESOLUTION|>--- conflicted
+++ resolved
@@ -611,15 +611,6 @@
 	return &BlockChainAPI{b}
 }
 
-<<<<<<< HEAD
-// ChainId returns the chainID value for transaction replay protection.
-func (api *PublicBlockChainAPI) ChainId() (*hexutil.Big, error) {
-	// if current block is at or past the EIP-155 replay-protection fork block, return chainID from config
-	if config := api.b.ChainConfig(); config.IsEnabled(config.GetEIP155Transition, api.b.CurrentBlock().Number()) {
-		return (*hexutil.Big)(api.b.ChainConfig().GetChainID()), nil
-	}
-	return nil, fmt.Errorf("chain not synced beyond EIP-155 replay-protection fork block")
-=======
 // ChainId is the EIP-155 replay-protection chain id for the current Ethereum chain config.
 //
 // Note, this method does not conform to EIP-695 because the configured chain ID is always
@@ -627,8 +618,7 @@
 // wasn't synced up to a block where EIP-155 is enabled, but this behavior caused issues
 // in CL clients.
 func (api *BlockChainAPI) ChainId() *hexutil.Big {
-	return (*hexutil.Big)(api.b.ChainConfig().ChainID)
->>>>>>> 8f2416a8
+	return (*hexutil.Big)(api.b.ChainConfig().GetChainID())
 }
 
 // BlockNumber returns the block number of the chain head.
@@ -718,11 +708,7 @@
 // GetHeaderByNumber returns the requested canonical block header.
 // * When blockNr is -1 the chain head is returned.
 // * When blockNr is -2 the pending chain head is returned.
-<<<<<<< HEAD
-func (s *PublicBlockChainAPI) GetHeaderByNumber(ctx context.Context, number rpc.BlockNumber) (*RPCMarshalHeaderT, error) {
-=======
-func (s *BlockChainAPI) GetHeaderByNumber(ctx context.Context, number rpc.BlockNumber) (map[string]interface{}, error) {
->>>>>>> 8f2416a8
+func (s *BlockChainAPI) GetHeaderByNumber(ctx context.Context, number rpc.BlockNumber) (*RPCMarshalHeaderT, error) {
 	header, err := s.b.HeaderByNumber(ctx, number)
 	if header != nil && err == nil {
 		response := s.rpcMarshalHeader(ctx, header)
@@ -736,11 +722,7 @@
 }
 
 // GetHeaderByHash returns the requested header by hash.
-<<<<<<< HEAD
-func (s *PublicBlockChainAPI) GetHeaderByHash(ctx context.Context, hash common.Hash) *RPCMarshalHeaderT {
-=======
-func (s *BlockChainAPI) GetHeaderByHash(ctx context.Context, hash common.Hash) map[string]interface{} {
->>>>>>> 8f2416a8
+func (s *BlockChainAPI) GetHeaderByHash(ctx context.Context, hash common.Hash) *RPCMarshalHeaderT {
 	header, _ := s.b.HeaderByHash(ctx, hash)
 	if header != nil {
 		return s.rpcMarshalHeader(ctx, header)
@@ -753,11 +735,7 @@
 // * When blockNr is -2 the pending chain head is returned.
 // * When fullTx is true all transactions in the block are returned, otherwise
 //   only the transaction hash is returned.
-<<<<<<< HEAD
-func (s *PublicBlockChainAPI) GetBlockByNumber(ctx context.Context, number rpc.BlockNumber, fullTx bool) (*RPCMarshalBlockT, error) {
-=======
-func (s *BlockChainAPI) GetBlockByNumber(ctx context.Context, number rpc.BlockNumber, fullTx bool) (map[string]interface{}, error) {
->>>>>>> 8f2416a8
+func (s *BlockChainAPI) GetBlockByNumber(ctx context.Context, number rpc.BlockNumber, fullTx bool) (*RPCMarshalBlockT, error) {
 	block, err := s.b.BlockByNumber(ctx, number)
 	if block != nil && err == nil {
 		response, err := s.rpcMarshalBlock(ctx, block, true, fullTx)
@@ -772,11 +750,7 @@
 
 // GetBlockByHash returns the requested block. When fullTx is true all transactions in the block are returned in full
 // detail, otherwise only the transaction hash is returned.
-<<<<<<< HEAD
-func (s *PublicBlockChainAPI) GetBlockByHash(ctx context.Context, hash common.Hash, fullTx bool) (*RPCMarshalBlockT, error) {
-=======
-func (s *BlockChainAPI) GetBlockByHash(ctx context.Context, hash common.Hash, fullTx bool) (map[string]interface{}, error) {
->>>>>>> 8f2416a8
+func (s *BlockChainAPI) GetBlockByHash(ctx context.Context, hash common.Hash, fullTx bool) (*RPCMarshalBlockT, error) {
 	block, err := s.b.BlockByHash(ctx, hash)
 	if block != nil {
 		return s.rpcMarshalBlock(ctx, block, true, fullTx)
@@ -784,14 +758,9 @@
 	return nil, err
 }
 
-<<<<<<< HEAD
 // GetUncleByBlockNumberAndIndex returns the uncle block for the given block hash and index. When fullTx is true
 // all transactions in the block are returned in full detail, otherwise only the transaction hash is returned.
-func (s *PublicBlockChainAPI) GetUncleByBlockNumberAndIndex(ctx context.Context, blockNr rpc.BlockNumber, index hexutil.Uint) (*RPCMarshalBlockT, error) {
-=======
-// GetUncleByBlockNumberAndIndex returns the uncle block for the given block hash and index.
-func (s *BlockChainAPI) GetUncleByBlockNumberAndIndex(ctx context.Context, blockNr rpc.BlockNumber, index hexutil.Uint) (map[string]interface{}, error) {
->>>>>>> 8f2416a8
+func (s *BlockChainAPI) GetUncleByBlockNumberAndIndex(ctx context.Context, blockNr rpc.BlockNumber, index hexutil.Uint) (*RPCMarshalBlockT, error) {
 	block, err := s.b.BlockByNumber(ctx, blockNr)
 	if block != nil {
 		uncles := block.Uncles()
@@ -805,14 +774,9 @@
 	return nil, err
 }
 
-<<<<<<< HEAD
 // GetUncleByBlockHashAndIndex returns the uncle block for the given block hash and index. When fullTx is true
 // all transactions in the block are returned in full detail, otherwise only the transaction hash is returned.
-func (s *PublicBlockChainAPI) GetUncleByBlockHashAndIndex(ctx context.Context, blockHash common.Hash, index hexutil.Uint) (*RPCMarshalBlockT, error) {
-=======
-// GetUncleByBlockHashAndIndex returns the uncle block for the given block hash and index.
-func (s *BlockChainAPI) GetUncleByBlockHashAndIndex(ctx context.Context, blockHash common.Hash, index hexutil.Uint) (map[string]interface{}, error) {
->>>>>>> 8f2416a8
+func (s *BlockChainAPI) GetUncleByBlockHashAndIndex(ctx context.Context, blockHash common.Hash, index hexutil.Uint) (*RPCMarshalBlockT, error) {
 	block, err := s.b.BlockByHash(ctx, blockHash)
 	if block != nil {
 		uncles := block.Uncles()
@@ -1275,7 +1239,7 @@
 
 // rpcMarshalHeaderTSetTotalDifficulty sets the total difficulty field for RPC response headers.
 // If the hash is unavailable (ie in Pending state), the value will be 0.
-func (s *PublicBlockChainAPI) rpcMarshalHeaderTSetTotalDifficulty(ctx context.Context, header *RPCMarshalHeaderT) {
+func (s *BlockChainAPI) rpcMarshalHeaderTSetTotalDifficulty(ctx context.Context, header *RPCMarshalHeaderT) {
 	header.TotalDifficulty = (*hexutil.Big)(s.b.GetTd(ctx, *header.Hash))
 }
 
@@ -1391,28 +1355,16 @@
 }
 
 // rpcMarshalHeader uses the generalized output filler, then adds the total difficulty field, which requires
-<<<<<<< HEAD
-// a `PublicBlockchainAPI`.
-func (s *PublicBlockChainAPI) rpcMarshalHeader(ctx context.Context, header *types.Header) *RPCMarshalHeaderT {
+// a `BlockChainAPI`.
+func (s *BlockChainAPI) rpcMarshalHeader(ctx context.Context, header *types.Header) *RPCMarshalHeaderT {
 	fields := NewRPCMarshalHeaderTFromHeader(header)
 	s.rpcMarshalHeaderTSetTotalDifficulty(ctx, fields)
-=======
-// a `BlockchainAPI`.
-func (s *BlockChainAPI) rpcMarshalHeader(ctx context.Context, header *types.Header) map[string]interface{} {
-	fields := RPCMarshalHeader(header)
-	fields["totalDifficulty"] = (*hexutil.Big)(s.b.GetTd(ctx, header.Hash()))
->>>>>>> 8f2416a8
 	return fields
 }
 
 // rpcMarshalBlock uses the generalized output filler, then adds the total difficulty field, which requires
-<<<<<<< HEAD
-// a `PublicBlockchainAPI`.
-func (s *PublicBlockChainAPI) rpcMarshalBlock(ctx context.Context, b *types.Block, inclTx bool, fullTx bool) (*RPCMarshalBlockT, error) {
-=======
-// a `BlockchainAPI`.
-func (s *BlockChainAPI) rpcMarshalBlock(ctx context.Context, b *types.Block, inclTx bool, fullTx bool) (map[string]interface{}, error) {
->>>>>>> 8f2416a8
+// a `BlockChainAPI`.
+func (s *BlockChainAPI) rpcMarshalBlock(ctx context.Context, b *types.Block, inclTx bool, fullTx bool) (*RPCMarshalBlockT, error) {
 	fields, err := RPCMarshalBlock(b, inclTx, fullTx, s.b.ChainConfig())
 	if err != nil {
 		return nil, err
