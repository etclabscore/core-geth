--- conflicted
+++ resolved
@@ -152,7 +152,6 @@
 			cfg.Eth.ECBP1100 = new(big.Int).SetUint64(n)
 		}
 	}
-<<<<<<< HEAD
 	if ctx.GlobalIsSet(utils.ECBP1100NoDisableFlag.Name) {
 		if enable := ctx.GlobalBool(utils.ECBP1100NoDisableFlag.Name); enable {
 			cfg.Eth.ECBP1100NoDisable = &enable
@@ -160,8 +159,8 @@
 	}
 
 	backend := utils.RegisterEthService(stack, &cfg.Eth)
-=======
-	backend, eth := utils.RegisterEthService(stack, &cfg.Eth)
+	// TODO(ziogaschr): check RegisterEthService signature
+	// backend, eth := utils.RegisterEthService(stack, &cfg.Eth)
 
 	// Configure catalyst.
 	if ctx.GlobalBool(utils.CatalystFlag.Name) {
@@ -172,7 +171,6 @@
 			utils.Fatalf("%v", err)
 		}
 	}
->>>>>>> 991384a7
 
 	// Configure GraphQL if requested
 	if ctx.GlobalIsSet(utils.GraphQLEnabledFlag.Name) {
