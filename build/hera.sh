#!/usr/bin/env bash

set -e

# rm -rf build/_workspace/hera/0.3.2
# mkdir -p build/_workspace/hera/0.3.2
# wget -P build/_workspace/hera/ https://github.com/ewasm/hera/releases/download/v0.3.2/hera-0.3.2-linux-x86_64.tar.gz
# tar -C build/_workspace/hera/0.3.2 -xzf build/_workspace/hera/hera-0.3.2-linux-x86_64.tar.gz

TARGET_VERSION=0.6.0

EXTENSION="so"

_OSTYPE=${OSTYPE}
if [[ ${_OSTYPE} == "linux"* ]]; then
    _OSTYPE="linux"
    EXTENSION="so"
fi
if [[ ${_OSTYPE} == "darwin"* ]]; then
    _OSTYPE="darwin"
    EXTENSION="dylib"
fi

main() {
    mkdir -p build/_workspace
    [ ! -d build/_workspace/hera ] && git clone https://github.com/ewasm/hera build/_workspace/hera || echo "Hera exists."
    cd build/_workspace/hera
<<<<<<< HEAD
    git checkout v0.3.2
=======
    git checkout v${TARGET_VERSION}
>>>>>>> edf4e1e2
    git submodule update --init
    mkdir -p build
    cd build
    cmake -DBUILD_SHARED_LIBS=ON ..
    cmake --build .
    echo "Built library at: $(pwd)/src/libhera.${EXTENSION}"
}
main<|MERGE_RESOLUTION|>--- conflicted
+++ resolved
@@ -25,11 +25,7 @@
     mkdir -p build/_workspace
     [ ! -d build/_workspace/hera ] && git clone https://github.com/ewasm/hera build/_workspace/hera || echo "Hera exists."
     cd build/_workspace/hera
-<<<<<<< HEAD
-    git checkout v0.3.2
-=======
     git checkout v${TARGET_VERSION}
->>>>>>> edf4e1e2
     git submodule update --init
     mkdir -p build
     cd build
