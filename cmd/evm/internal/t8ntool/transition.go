--- conflicted
+++ resolved
@@ -180,14 +180,10 @@
 	prestate.Env = *inputData.Env
 
 	vmConfig := vm.Config{
-<<<<<<< HEAD
 		Tracer:           tracer,
 		Debug:            (tracer != nil),
 		EVMInterpreter:   ctx.String(utils.EVMInterpreterFlag.Name),
 		EWASMInterpreter: ctx.String(utils.EWASMInterpreterFlag.Name),
-=======
-		Tracer: tracer,
->>>>>>> ea9e62ca
 	}
 
 	if vmConfig.EVMInterpreter != "" {
