--- conflicted
+++ resolved
@@ -240,11 +240,7 @@
 	// Create chainConfig
 	memdb := memorydb.New()
 	chainDB := rawdb.NewDatabase(memdb)
-<<<<<<< HEAD
-	genesis := params.DeveloperGenesisBlock(15, common.HexToAddress("12345"), false)
-=======
-	genesis := core.DeveloperGenesisBlock(15, 11_500_000, common.HexToAddress("12345"))
->>>>>>> 8be800ff
+	genesis := params.DeveloperGenesisBlock(15, 11_500_000, common.HexToAddress("12345"), false)
 	chainConfig, _, err := core.SetupGenesisBlock(chainDB, genesis)
 	if err != nil {
 		t.Fatalf("can't create new chain config: %v", err)
